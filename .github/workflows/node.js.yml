--- conflicted
+++ resolved
@@ -39,21 +39,16 @@
       run: npm run build --if-present
 
 
+    - name: Unlock Keyring
+      if: matrix.os == 'ubuntu-latest'
+      uses: tjohnsonBCM/unlock-keyring@master
+
+
     - name: Unit Tests
       run: npm run test:unit -- --silent > unit-output.txt
 
-
     - name: Integration Tests
-      if: matrix.os != 'ubuntu-latest'
       run: npm run test:integration -- --silent > integration-output.txt
-
-    - name: Linux Integration Tests
-      if: matrix.os == 'ubuntu-latest'
-      run: |
-        sudo apt-get install -qq -y dbus-x11 gnome-keyring
-        eval $(dbus-launch --sh-syntax)
-        echo 'root' | /usr/bin/gnome-keyring-daemon -r -d --unlock
-        npm run test:integration -- --silent > integration-output.txt
 
 
     - name: Archive Unit Test Artifact
@@ -67,25 +62,7 @@
       with:
         name: ${{ matrix.os }}-${{ matrix.node-version }}-integration-test.log
         path: integration-output.txt
-
-
-    - name: Unlock Keyring
-      if: matrix.os == 'ubuntu-latest'
-      uses: tjohnsonBCM/unlock-keyring@master
-
-<<<<<<< HEAD
-=======
-    - name: "Test: Integration"
-      # run: npm run test:integration
-      run: npx jest CliProfileManager.credentials.spec.ts
-
-    # - name: Upload Test Results
-    #   uses: actions/upload-artifact@v1
-    #   if: matrix.os == 'ubuntu-latest' && matrix.node-version == '12.x'
-    #   with:
-    #     name: results
-    #     path: __tests__/__results__/
->>>>>>> c1fd16c6
+  
 
     - name: Check Vulnerabilities
       run: npm audit --audit-level=moderate