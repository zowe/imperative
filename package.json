--- conflicted
+++ resolved
@@ -1,10 +1,6 @@
 {
   "name": "@zowe/imperative",
-<<<<<<< HEAD
   "version": "5.0.0-next.202104262004",
-=======
-  "version": "4.13.1",
->>>>>>> 14846c5a
   "description": "framework for building configurable CLIs",
   "author": "Broadcom",
   "license": "EPL-2.0",
