--- conflicted
+++ resolved
@@ -28,13 +28,8 @@
     ]
   },
   "files": [
-<<<<<<< HEAD
     "lib",
-    "web-help/dist",
-    "npm-shrinkwrap.json"
-=======
-    "lib"
->>>>>>> 2dc7aaa4
+    "web-help/dist"
   ],
   "publishConfig": {
     "registry": "https://gizaartifactory.jfrog.io/gizaartifactory/api/npm/npm-local-release/"
@@ -63,55 +58,37 @@
   "dependencies": {
     "@types/yargs": "8.0.2",
     "@zowe/perf-timing": "^1.0.3-alpha.201902201448",
-<<<<<<< HEAD
-    "balloon-css": "^1.0.0",
-    "bootstrap": "^4.3.1",
-    "chalk": "2.1.0",
-=======
+    "balloon-css": "1.0.0",
+    "bootstrap": "4.3.1",
     "chalk": "2.4.2",
->>>>>>> 2dc7aaa4
     "cli-table3": "0.5.1",
-    "clipboard": "^2.0.4",
+    "clipboard": "2.0.4",
     "dataobject-parser": "1.2.1",
     "deepmerge": "3.0.0",
     "find-up": "2.1.0",
-<<<<<<< HEAD
-    "fs-extra": "^8.1.0",
-    "github-markdown-css": "^3.0.1",
+    "fs-extra": "8.1.0",
+    "github-markdown-css": "3.0.1",
     "glob": "7.1.1",
-    "jquery": "^3.4.1",
-    "js-yaml": "^3.13.1",
-=======
-    "glob": "7.1.4",
+    "jquery": "3.4.1",
     "js-yaml": "3.13.1",
->>>>>>> 2dc7aaa4
     "jsonfile": "4.0.0",
     "jsonschema": "1.1.1",
-    "jstree": "^3.3.8",
+    "jstree": "3.3.8",
     "levenshtein": "1.0.5",
     "log4js": "3.0.5",
-    "marked": "^0.6.2",
+    "marked": "0.6.2",
     "mkdirp": "0.5.1",
     "moment": "2.20.1",
     "mustache": "2.3.0",
-<<<<<<< HEAD
-    "npm": "^6.9.0",
-    "opener": "^1.5.1",
-    "popper.js": "^1.15.0",
-    "prettyjson": "1.2.1",
-    "progress": "2.0.0",
-    "readline-sync": "1.4.9",
-    "rimraf": "^2.6.1",
-    "semver": "5.5.0",
-    "split.js": "^1.5.11",
-=======
     "npm": "6.10.0",
+    "opener": "1.5.1",
+    "popper.js": "1.15.0",
     "prettyjson": "1.2.1",
     "progress": "2.0.0",
     "readline-sync": "1.4.9",
     "rimraf": "2.6.3",
     "semver": "5.7.0",
->>>>>>> 2dc7aaa4
+    "split.js": "1.5.11",
     "stack-trace": "0.0.10",
     "wrap-ansi": "3.0.1",
     "yamljs": "0.3.0",
@@ -119,31 +96,27 @@
   },
   "devDependencies": {
     "@types/body-parser": "1.16.4",
-    "@types/bootstrap": "^4.3.0",
+    "@types/bootstrap": "4.3.0",
     "@types/chai": "4.0.1",
     "@types/chai-string": "1.1.30",
     "@types/chalk": "0.4.31",
-    "@types/clipboard": "^2.0.1",
+    "@types/clipboard": "2.0.1",
     "@types/find-up": "2.1.1",
-    "@types/fs-extra": "^5.1.0",
+    "@types/fs-extra": "5.1.0",
     "@types/glob": "5.0.35",
-<<<<<<< HEAD
-    "@types/jest": "^24.0.13",
-    "@types/jquery": "^3.3.30",
-=======
     "@types/jest": "^24.0.15",
->>>>>>> 2dc7aaa4
+    "@types/jquery": "3.3.30",
     "@types/js-base64": "2.3.1",
     "@types/jsonfile": "4.0.1",
-    "@types/jstree": "^3.3.37",
+    "@types/jstree": "3.3.37",
     "@types/keytar": "4.0.1",
     "@types/mustache": "0.8.29",
     "@types/node": "8.0.28",
     "@types/progress": "2.0.0",
     "@types/stack-trace": "0.0.28",
     "@types/tmp": "0.0.33",
-    "browserify": "^16.3.0",
-    "browserify-css": "^0.15.0",
+    "browserify": "16.3.0",
+    "browserify-css": "0.15.0",
     "chai": "4.1.2",
     "chai-string": "1.4.0",
     "clear-require": "2.0.0",
