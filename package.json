{
  "name": "@zowe/imperative",
<<<<<<< HEAD
  "version": "5.0.0-next.202109031503",
=======
  "version": "4.15.1",
>>>>>>> eb6ea728
  "description": "framework for building configurable CLIs",
  "author": "Broadcom",
  "license": "EPL-2.0",
  "homepage": "https://github.com/zowe/imperative#readme",
  "bugs": {
    "url": "https://github.com/zowe/imperative/issues"
  },
  "repository": {
    "type": "git",
    "url": "https://github.com/zowe/imperative.git"
  },
  "keywords": [
    "CLI",
    "framework",
    "zowe"
  ],
  "files": [
    "lib",
    "web-help/dist"
  ],
  "publishConfig": {
    "registry": "https://zowe.jfrog.io/zowe/api/npm/npm-local-release/"
  },
  "main": "lib/index.js",
  "typings": "lib/index.d.ts",
  "scripts": {
    "audit:public": "npm audit --registry https://registry.npmjs.org/",
    "build:packages": "gulp build",
    "build": "npm run build:packages && npm run build:webHelp",
    "postbuild": "gulp build:install-all-cli-dependencies && gulp build:all-clis && npm run checkTestsCompile",
    "checkTestsCompile": "echo \"Checking that test source compiles\" && tsc --noEmit -p tsconfig-tests.json",
    "test": "npm run test:unit && npm run test:integration",
    "test:unit": "env-cmd ./__tests__/config/unit/.env.js --no-override jest -c ./__tests__/config/unit/jest.config.json",
    "pretest:integration": "gulp test:installSampleClis",
    "test:integration": "env-cmd ./__tests__/config/integration/.env.js --no-override jest -c ./__tests__/config/integration/jest.config.json --runInBand",
    "posttest:integration": "gulp test:uninstallSampleClis",
    "test:system": "env-cmd ./__tests__/config/system/.env.js --no-override jest -c ./__tests__/config/system/jest.config.json --runInBand",
    "lint": "eslint \"packages/**/*.ts\" \"**/__tests__/**/*.ts\"",
    "lint:packages": "eslint \"packages/**/*.ts\" --ignore-pattern \"**/__tests__/**/*.ts\"",
    "lint:tests": "eslint \"**/__tests__/**/*.ts\"",
    "watch": "gulp watch",
    "build:webHelp": "cd web-help && tsc",
    "watch:webHelp": "cd web-help && tsc -w",
    "bundle:webHelp": "gulp bundleWebHelp",
    "typedoc": "typedoc --options ./typedoc.json ./packages/",
    "prepare": "husky install && npm run bundle:webHelp"
  },
  "dependencies": {
    "@types/lodash-deep": "2.0.0",
    "@types/yargs": "13.0.4",
    "@zowe/perf-timing": "1.0.7",
    "chalk": "2.4.2",
    "cli-table3": "0.5.1",
    "comment-json": "4.1.0",
    "dataobject-parser": "1.2.1",
    "deepmerge": "4.2.2",
    "fastest-levenshtein": "1.0.12",
    "find-up": "4.1.0",
    "fs-extra": "8.1.0",
    "glob": "7.1.6",
<<<<<<< HEAD
    "jest-diff": "27.0.6",
    "js-yaml": "3.13.1",
=======
    "js-yaml": "3.14.1",
>>>>>>> eb6ea728
    "jsonfile": "4.0.0",
    "jsonschema": "1.1.1",
    "lodash": "4.17.21",
    "lodash-deep": "2.0.0",
    "log4js": "6.3.0",
    "markdown-it": "12.0.4",
    "moment": "2.20.1",
    "mustache": "2.3.0",
    "npm-package-arg": "8.1.1",
    "open": "8.2.1",
    "opener": "1.5.2",
    "pacote": "11.2.7",
    "prettyjson": "1.2.1",
    "progress": "2.0.3",
    "read": "1.0.7",
    "readline-sync": "1.4.10",
    "rimraf": "2.6.3",
    "sanitize-html": "2.3.2",
    "semver": "5.7.0",
    "stack-trace": "0.0.10",
    "strip-ansi": "5.2.0",
    "wrap-ansi": "3.0.1",
    "yamljs": "0.3.0",
    "yargs": "15.3.1"
  },
  "devDependencies": {
    "@types/fs-extra": "^8.0.1",
    "@types/glob": "^7.1.1",
    "@types/gulp": "^4.0.9",
    "@types/jest": "^24.0.15",
    "@types/jquery": "^3.3.31",
    "@types/js-base64": "^2.3.1",
    "@types/jsonfile": "^4.0.1",
    "@types/jstree": "^3.3.39",
    "@types/lodash": "^4.14.165",
    "@types/mustache": "^0.8.32",
    "@types/node": "^12.12.24",
    "@types/npm-package-arg": "^6.1.0",
    "@types/pacote": "^11.1.0",
    "@types/progress": "^2.0.3",
    "@types/readline-sync": "^1.4.3",
    "@types/stack-trace": "^0.0.29",
    "@typescript-eslint/eslint-plugin": "^4.29.0",
    "@typescript-eslint/parser": "^4.29.0",
    "ansi-colors": "^4.1.1",
    "balloon-css": "^1.0.4",
    "bootstrap": "^4.4.1",
    "clear-require": "^2.0.0",
    "clipboard": "^2.0.4",
    "cowsay": "^1.2.1",
    "deep-diff": "^0.3.8",
    "env-cmd": "^8.0.2",
    "eslint": "^7.32.0",
    "eslint-plugin-jest": "^24.4.0",
    "eslint-plugin-unused-imports": "^1.1.2",
    "fancy-log": "^1.3.3",
    "get-function-arguments": "^1.0.0",
    "github-markdown-css": "^3.0.1",
    "gulp": "^4.0.2",
    "gulp-cli": "^2.0.1",
    "gulp-concat": "^2.6.1",
    "gulp-debug": "^4.0.0",
    "gulp-plumber": "^1.2.1",
    "gulp-postcss": "^9.0.0",
    "gulp-replace": "^0.6.1",
    "gulp-typedoc": "^2.2.3",
    "husky": "^6.0.0",
    "jest": "^24.9.0",
    "jest-html-reporter": "^3.3.0",
    "jest-junit": "^6.3.0",
    "jest-sonar-reporter": "^2.0.0",
    "jest-stare": "^2.2.0",
    "jquery": "^3.4.1",
    "jstree": "^3.3.8",
    "keytar": "^7.1.0",
    "madge": "^4.0.1",
    "postcss": "^8.3.6",
    "postcss-url": "^10.1.3",
    "scroll-into-view-if-needed": "^2.2.22",
    "shebang-regex": "^2.0.0",
    "split.js": "^1.5.11",
    "stream-to-string": "^1.2.0",
    "ts-jest": "^24.2.0",
    "ts-node": "^7.0.1",
    "typedoc": "^0.15.0",
    "typescript": "^3.8.0",
    "url-search-params-polyfill": "^8.0.0",
    "uuid": "^3.3.2",
    "yargs-parser": "^18.1.2"
  },
  "engines": {
    "node": ">=8.0.0"
  },
  "jest-html-reporter": {
    "pageTitle": "Imperative CLI Tests",
    "outputPath": "__tests__/__results__/unit/results.html"
  },
  "jest-junit": {
    "output": "./__tests__/__results__/junit/junit.xml"
  },
  "jestSonar": {
    "reportPath": "__tests__/__results__/jest-sonar"
  },
  "jest-stare": {
    "resultDir": "__tests__/__results__/jest-stare",
    "additionalResultsProcessors": [
      "jest-junit",
      "jest-html-reporter",
      "jest-sonar-reporter"
    ],
    "coverageLink": "../unit/coverage/lcov-report/index.html"
  },
  "jest": {
    "globals": {
      "ts-jest": {
        "diagnostics": false,
        "disableSourceMapSupport": true
      }
    },
    "watchPathIgnorePatterns": [
      ".*jest-stare.*\\.js"
    ],
    "modulePathIgnorePatterns": [
      "__tests__/__snapshots__/"
    ],
    "setupFilesAfterEnv": [
      "./__tests__/__integration__/imperative/__tests__/beforeTests.js"
    ],
    "testResultsProcessor": "jest-stare",
    "testRegex": "__tests__.*\\.(spec|test)\\.ts$",
    "moduleFileExtensions": [
      "ts",
      "js"
    ],
    "testEnvironment": "node",
    "transform": {
      ".(ts)": "ts-jest"
    },
    "collectCoverageFrom": [
      "packages/**/*.ts",
      "!**/__tests__/**",
      "!packages/**/doc/I*.ts",
      "!**/main.ts"
    ],
    "collectCoverage": false,
    "coverageReporters": [
      "json",
      "lcov",
      "text",
      "cobertura"
    ],
    "coverageDirectory": "<rootDir>/__tests__/__results__/unit/coverage"
  }
}<|MERGE_RESOLUTION|>--- conflicted
+++ resolved
@@ -1,10 +1,6 @@
 {
   "name": "@zowe/imperative",
-<<<<<<< HEAD
   "version": "5.0.0-next.202109031503",
-=======
-  "version": "4.15.1",
->>>>>>> eb6ea728
   "description": "framework for building configurable CLIs",
   "author": "Broadcom",
   "license": "EPL-2.0",
@@ -65,12 +61,8 @@
     "find-up": "4.1.0",
     "fs-extra": "8.1.0",
     "glob": "7.1.6",
-<<<<<<< HEAD
     "jest-diff": "27.0.6",
-    "js-yaml": "3.13.1",
-=======
     "js-yaml": "3.14.1",
->>>>>>> eb6ea728
     "jsonfile": "4.0.0",
     "jsonschema": "1.1.1",
     "lodash": "4.17.21",
