{
  "name": "@zowe/imperative",
  "version": "5.7.0",
  "description": "framework for building configurable CLIs",
  "author": "Zowe",
  "license": "EPL-2.0",
  "homepage": "https://github.com/zowe/imperative#readme",
  "bugs": {
    "url": "https://github.com/zowe/imperative/issues"
  },
  "repository": {
    "type": "git",
    "url": "https://github.com/zowe/imperative.git"
  },
  "keywords": [
    "CLI",
    "framework",
    "zowe"
  ],
  "files": [
    "lib",
    "web-help/dist",
    "web-diff"
  ],
  "publishConfig": {
    "registry": "https://zowe.jfrog.io/zowe/api/npm/npm-local-release/"
  },
  "main": "lib/index.js",
  "typings": "lib/index.d.ts",
  "scripts": {
    "audit:public": "npm audit --registry https://registry.npmjs.org/",
    "build:packages": "tsc && node scripts/updateLicenses.js && npm run lint && npm run circularDependencyCheck",
    "build": "npm run build:packages && npm run build:webHelp",
    "postbuild": "node scripts/sampleCliTool.js build && npm run checkTestsCompile",
    "checkTestsCompile": "echo \"Checking that test source compiles\" && tsc --noEmit -p tsconfig-tests.json",
    "test": "npm run test:unit && npm run test:integration",
    "test:unit": "env-cmd ./__tests__/config/unit/.env.js --no-override jest -c ./__tests__/config/unit/jest.config.json",
    "pretest:integration": "node scripts/sampleCliTool.js install",
    "test:integration": "env-cmd ./__tests__/config/integration/.env.js --no-override jest -c ./__tests__/config/integration/jest.config.json --runInBand",
    "posttest:integration": "node scripts/sampleCliTool.js uninstall",
    "test:system": "env-cmd ./__tests__/config/system/.env.js --no-override jest -c ./__tests__/config/system/jest.config.json --runInBand",
    "lint": "eslint \"packages/**/*.ts\" \"**/__tests__/**/*.ts\"",
    "lint:packages": "eslint \"packages/**/*.ts\" --ignore-pattern \"**/__tests__/**/*.ts\"",
    "lint:tests": "eslint \"**/__tests__/**/*.ts\"",
    "circularDependencyCheck": "madge -c lib",
    "watch": "tsc-watch --onSuccess \"npm run lint\"",
    "build:webHelp": "cd web-help && npm run build",
    "watch:webHelp": "cd web-help && npm run watch",
    "bundle:webHelp": "cd web-help && node build.js",
    "typedoc": "typedoc --options ./typedoc.json ./packages/",
    "prepare": "husky install && npm run bundle:webHelp",
    "clean": "rimraf lib tsconfig.tsbuildinfo"
  },
  "dependencies": {
    "@types/yargs": "13.0.4",
    "@zowe/perf-timing": "1.0.7",
    "chalk": "2.4.2",
    "cli-table3": "0.6.2",
    "comment-json": "4.1.1",
    "dataobject-parser": "1.2.1",
    "deepmerge": "4.2.2",
    "diff": "5.1.0",
    "diff2html": "3.4.20-usewontache.1.60e7a2e",
    "fast-glob": "3.2.7",
    "fastest-levenshtein": "1.0.12",
    "find-up": "4.1.0",
    "fs-extra": "8.1.0",
    "glob": "7.2.3",
    "jest-diff": "27.0.6",
    "js-yaml": "4.1.0",
    "jsonfile": "4.0.0",
    "jsonschema": "1.1.1",
    "lodash": "4.17.21",
    "lodash-deep": "2.0.0",
    "log4js": "6.4.6",
    "markdown-it": "12.3.2",
    "mustache": "2.3.0",
    "npm-package-arg": "9.1.0",
    "opener": "1.5.2",
    "pacote": "11.1.4",
    "prettyjson": "1.2.2",
    "progress": "2.0.3",
    "read": "1.0.7",
    "readline-sync": "1.4.10",
    "semver": "5.7.0",
    "stack-trace": "0.0.10",
    "strip-ansi": "6.0.1",
    "wrap-ansi": "7.0.0",
    "yamljs": "0.3.0",
    "yargs": "15.3.1"
  },
  "devDependencies": {
    "@types/diff": "^5.0.2",
    "@types/find-up": "^2.1.1",
    "@types/fs-extra": "^8.0.1",
    "@types/glob": "^7.1.1",
    "@types/jest": "^28.0.0",
    "@types/jsonfile": "^4.0.1",
    "@types/lodash": "^4.14.165",
    "@types/lodash-deep": "^2.0.0",
    "@types/mustache": "^0.8.32",
    "@types/node": "^14.18.28",
    "@types/npm-package-arg": "^6.1.0",
    "@types/pacote": "^11.1.0",
    "@types/progress": "^2.0.3",
    "@types/readline-sync": "^1.4.3",
    "@types/rimraf": "^3.0.2",
    "@types/stack-trace": "^0.0.29",
    "@typescript-eslint/eslint-plugin": "^5.33.0",
    "@typescript-eslint/parser": "^5.33.0",
    "ansi-colors": "^4.1.1",
    "clear-require": "^2.0.0",
    "concurrently": "^7.5.0",
    "cowsay": "^1.2.1",
    "deep-diff": "^0.3.8",
    "env-cmd": "^8.0.2",
    "eslint": "^8.22.0",
    "eslint-plugin-jest": "^26.8.0",
    "eslint-plugin-unused-imports": "^2.0.0",
    "fancy-log": "^1.3.3",
    "get-function-arguments": "^1.0.0",
    "husky": "^6.0.0",
    "jest": "^28.1.3",
    "jest-html-reporter": "^3.6.0",
    "jest-junit": "^6.3.0",
    "jest-sonar-reporter": "^2.0.0",
    "jest-stare": "^2.2.0",
    "keytar": "^7.9.0",
    "madge": "^4.0.1",
    "serve": "^12.0.1",
    "shebang-regex": "^2.0.0",
    "stream-to-string": "^1.2.0",
    "ts-jest": "^28.0.8",
    "ts-node": "^7.0.1",
    "tsc-watch": "^5.0.3",
    "typedoc": "^0.23.10",
    "typescript": "^4.0.0",
    "uuid": "^3.3.2",
    "web-help": "file:web-help",
    "yargs-parser": "^18.1.2"
  },
<<<<<<< HEAD
=======
  "overrides": {
    "glob-parent": "~5.1.2",
    "serve": {
      "serve-handler": {
        "minimatch": "~3.1.2"
      }
    }
  },
>>>>>>> 8c949e0a
  "engines": {
    "node": ">=14.0.0"
  },
  "jest-html-reporter": {
    "pageTitle": "Imperative CLI Tests",
    "outputPath": "__tests__/__results__/unit/results.html"
  },
  "jest-junit": {
    "output": "./__tests__/__results__/junit/junit.xml"
  },
  "jestSonar": {
    "reportPath": "__tests__/__results__/jest-sonar"
  },
  "jest-stare": {
    "resultDir": "__tests__/__results__/jest-stare",
    "additionalResultsProcessors": [
      "jest-junit",
      "jest-html-reporter",
      "jest-sonar-reporter"
    ],
    "coverageLink": "../unit/coverage/lcov-report/index.html"
  },
  "jest": {
    "globals": {
      "ts-jest": {
        "diagnostics": false,
        "disableSourceMapSupport": true,
        "tsconfig": "tsconfig-tests.json"
      }
    },
    "watchPathIgnorePatterns": [
      ".*jest-stare.*\\.js"
    ],
    "modulePathIgnorePatterns": [
      "__tests__/__snapshots__/"
    ],
    "setupFilesAfterEnv": [
      "./__tests__/beforeTests.js"
    ],
    "testResultsProcessor": "jest-stare",
    "testRegex": "__tests__.*\\.(spec|test)\\.ts$",
    "moduleFileExtensions": [
      "ts",
      "js"
    ],
    "testEnvironment": "node",
    "transform": {
      ".(ts)": "ts-jest"
    },
    "collectCoverageFrom": [
      "packages/**/*.ts",
      "!**/__tests__/**",
      "!packages/**/doc/I*.ts",
      "!**/main.ts"
    ],
    "collectCoverage": false,
    "coverageReporters": [
      "json",
      "lcov",
      "text",
      "cobertura"
    ],
    "coverageDirectory": "<rootDir>/__tests__/__results__/unit/coverage"
  }
}<|MERGE_RESOLUTION|>--- conflicted
+++ resolved
@@ -139,8 +139,6 @@
     "web-help": "file:web-help",
     "yargs-parser": "^18.1.2"
   },
-<<<<<<< HEAD
-=======
   "overrides": {
     "glob-parent": "~5.1.2",
     "serve": {
@@ -149,7 +147,6 @@
       }
     }
   },
->>>>>>> 8c949e0a
   "engines": {
     "node": ">=14.0.0"
   },
