{
  "name": "@zowe/imperative",
  "version": "5.0.0-next.202105041351",
  "description": "framework for building configurable CLIs",
  "author": "Broadcom",
  "license": "EPL-2.0",
  "homepage": "https://github.com/zowe/imperative#readme",
  "bugs": {
    "url": "https://github.com/zowe/imperative/issues"
  },
  "repository": {
    "type": "git",
    "url": "https://github.com/zowe/imperative.git"
  },
  "keywords": [
    "CLI",
    "framework",
    "zowe"
  ],
  "files": [
    "lib",
    "web-help/dist"
  ],
  "publishConfig": {
    "registry": "https://zowe.jfrog.io/zowe/api/npm/npm-local-release/"
  },
  "main": "lib/index.js",
  "typings": "lib/index.d.ts",
  "scripts": {
    "audit:public": "npm audit --registry https://registry.npmjs.org/",
    "build:packages": "gulp build && npm run build:webHelp && npm run browserify",
    "build": "npm run build:packages",
    "postbuild": "gulp build:install-all-cli-dependencies && gulp build:all-clis && npm run checkTestsCompile",
    "checkTestsCompile": "echo \"Checking that test source compiles\" && tsc --noEmit -p tsconfig-tests.json",
    "test": "npm run test:unit && npm run test:integration",
    "test:unit": "env-cmd ./__tests__/config/unit/.env.js --no-override jest -c ./__tests__/config/unit/jest.config.json",
    "pretest:integration": "gulp test:installSampleClis",
    "test:integration": "env-cmd ./__tests__/config/integration/.env.js --no-override jest -c ./__tests__/config/integration/jest.config.json --runInBand",
    "posttest:integration": "gulp test:uninstallSampleClis",
    "lint": "npm run lint:packages && npm run lint:tests",
    "lint:packages": "tslint --format stylish -c ./tslint-packages.json \"packages/**/*.ts\"",
    "lint:tests": "tslint --format stylish -c ./tslint-tests.json \"**/__tests__/**/*.ts\"",
    "watch": "gulp watch",
    "build:webHelp": "cd web-help && tsc",
    "watch:webHelp": "cd web-help && tsc -w",
    "browserify": "gulp browserify",
    "typedoc": "typedoc --options ./typedoc.json ./packages/",
    "prepare": "husky install"
  },
  "dependencies": {
    "@types/lodash-deep": "2.0.0",
    "@types/yargs": "13.0.4",
    "@zowe/perf-timing": "1.0.7",
    "chalk": "2.4.2",
    "cli-table3": "0.5.1",
    "comment-json": "4.1.0",
    "dataobject-parser": "1.2.1",
    "deepmerge": "4.2.2",
    "find-up": "4.1.0",
    "fs-extra": "8.1.0",
    "glob": "7.1.6",
    "js-yaml": "3.13.1",
    "jsonfile": "4.0.0",
    "jsonschema": "1.1.1",
    "levenshtein": "1.0.5",
<<<<<<< HEAD
    "lodash": "^4.17.21",
=======
    "lodash": "4.17.21",
>>>>>>> ef148ed6
    "lodash-deep": "2.0.0",
    "log4js": "6.3.0",
    "markdown-it": "12.0.4",
    "moment": "2.20.1",
    "mustache": "2.3.0",
    "npm-package-arg": "8.1.1",
    "opener": "1.5.2",
    "pacote": "11.2.7",
    "prettyjson": "1.2.1",
    "progress": "2.0.3",
    "readline-sync": "1.4.10",
    "rimraf": "2.6.3",
    "sanitize-html": "2.3.2",
    "semver": "5.7.0",
    "stack-trace": "0.0.10",
    "wrap-ansi": "3.0.1",
    "yamljs": "0.3.0",
    "yargs": "15.3.1"
  },
  "devDependencies": {
    "@types/bootstrap": "^4.3.1",
    "@types/clipboard": "^2.0.1",
    "@types/fs-extra": "^8.0.1",
    "@types/glob": "^7.1.1",
    "@types/jest": "^24.0.15",
    "@types/jquery": "^3.3.31",
    "@types/js-base64": "^2.3.1",
    "@types/jsonfile": "^4.0.1",
    "@types/jstree": "^3.3.39",
    "@types/lodash": "^4.14.165",
    "@types/mustache": "^0.8.32",
    "@types/node": "^12.12.24",
    "@types/npm-package-arg": "^6.1.0",
    "@types/pacote": "^11.1.0",
    "@types/progress": "^2.0.3",
    "@types/readline-sync": "^1.4.3",
    "@types/stack-trace": "^0.0.29",
    "ansi-colors": "^4.1.1",
    "array-from": "^2.1.1",
    "balloon-css": "^1.0.4",
    "bootstrap": "^4.4.1",
    "browserify": "^16.5.0",
    "browserify-css": "^0.15.0",
    "clear-require": "^2.0.0",
    "clipboard": "^2.0.4",
    "cowsay": "^1.2.1",
    "deep-diff": "^0.3.8",
    "env-cmd": "^8.0.2",
    "fancy-log": "^1.3.3",
    "get-function-arguments": "^1.0.0",
    "github-markdown-css": "^3.0.1",
    "gulp": "^4.0.2",
    "gulp-cli": "^2.0.1",
    "gulp-debug": "^4.0.0",
    "gulp-plumber": "^1.2.1",
    "gulp-replace": "^0.6.1",
    "gulp-typedoc": "^2.2.3",
    "husky": "^6.0.0",
    "jest": "^24.9.0",
    "jest-html-reporter": "^3.3.0",
    "jest-junit": "^6.3.0",
    "jest-sonar-reporter": "^2.0.0",
    "jest-stare": "^2.2.0",
    "jquery": "^3.4.1",
    "jstree": "^3.3.8",
    "keytar": "^7.1.0",
    "madge": "^4.0.1",
    "node-pty": "^0.10.1",
    "scroll-into-view-if-needed": "^2.2.22",
    "shebang-regex": "^2.0.0",
    "split.js": "^1.5.11",
    "stream-to-string": "^1.2.0",
    "ts-jest": "^24.2.0",
    "ts-node": "^7.0.1",
    "tslint": "^6.1.2",
    "typedoc": "^0.15.0",
    "typescript": "^3.8.0",
    "url-search-params-polyfill": "^8.0.0",
    "uuid": "^3.3.2",
    "yargs-parser": "^18.1.2"
  },
  "engines": {
    "node": ">=8.0.0"
  },
  "jest-html-reporter": {
    "pageTitle": "Imperative CLI Tests",
    "outputPath": "__tests__/__results__/unit/results.html"
  },
  "jest-junit": {
    "output": "./__tests__/__results__/junit/junit.xml"
  },
  "jestSonar": {
    "reportPath": "__tests__/__results__/jest-sonar"
  },
  "jest-stare": {
    "resultDir": "__tests__/__results__/jest-stare",
    "additionalResultsProcessors": [
      "jest-junit",
      "jest-html-reporter",
      "jest-sonar-reporter"
    ],
    "coverageLink": "../unit/coverage/lcov-report/index.html"
  },
  "jest": {
    "globals": {
      "ts-jest": {
        "diagnostics": false,
        "disableSourceMapSupport": true
      }
    },
    "watchPathIgnorePatterns": [
      ".*jest-stare.*\\.js"
    ],
    "modulePathIgnorePatterns": [
      "__tests__/__snapshots__/"
    ],
    "setupFilesAfterEnv": [
      "./__tests__/__integration__/imperative/__tests__/beforeTests.js"
    ],
    "testResultsProcessor": "jest-stare",
    "testRegex": "__tests__.*\\.(spec|test)\\.ts$",
    "moduleFileExtensions": [
      "ts",
      "js"
    ],
    "testEnvironment": "node",
    "transform": {
      ".(ts)": "ts-jest"
    },
    "collectCoverageFrom": [
      "packages/**/*.ts",
      "!**/__tests__/**",
      "!packages/**/doc/I*.ts",
      "!**/main.ts"
    ],
    "collectCoverage": false,
    "coverageReporters": [
      "json",
      "lcov",
      "text",
      "cobertura"
    ],
    "coverageDirectory": "<rootDir>/__tests__/__results__/unit/coverage"
  }
}<|MERGE_RESOLUTION|>--- conflicted
+++ resolved
@@ -63,11 +63,7 @@
     "jsonfile": "4.0.0",
     "jsonschema": "1.1.1",
     "levenshtein": "1.0.5",
-<<<<<<< HEAD
     "lodash": "^4.17.21",
-=======
-    "lodash": "4.17.21",
->>>>>>> ef148ed6
     "lodash-deep": "2.0.0",
     "log4js": "6.3.0",
     "markdown-it": "12.0.4",
