--- conflicted
+++ resolved
@@ -1,10 +1,6 @@
 {
   "name": "@brightside/imperative",
-<<<<<<< HEAD
-  "version": "1.1.0-next.201808241438",
-=======
   "version": "1.1.0-next.201809041209",
->>>>>>> 7401de33
   "description": "framework for building configurable CLIs",
   "license": "EPL 2.0",
   "repository": "https://github.com/gizafoundation/imperative",
