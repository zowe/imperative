{
  "name": "@zowe/imperative",
  "version": "5.0.0-next.202108121732",
  "description": "framework for building configurable CLIs",
  "author": "Broadcom",
  "license": "EPL-2.0",
  "homepage": "https://github.com/zowe/imperative#readme",
  "bugs": {
    "url": "https://github.com/zowe/imperative/issues"
  },
  "repository": {
    "type": "git",
    "url": "https://github.com/zowe/imperative.git"
  },
  "keywords": [
    "CLI",
    "framework",
    "zowe"
  ],
  "files": [
    "lib",
    "web-help/dist"
  ],
  "publishConfig": {
    "registry": "https://zowe.jfrog.io/zowe/api/npm/npm-local-release/"
  },
  "main": "lib/index.js",
  "typings": "lib/index.d.ts",
  "scripts": {
    "audit:public": "npm audit --registry https://registry.npmjs.org/",
    "build:packages": "gulp build",
    "build": "npm run build:packages && npm run build:webHelp",
    "postbuild": "gulp build:install-all-cli-dependencies && gulp build:all-clis && npm run checkTestsCompile",
    "checkTestsCompile": "echo \"Checking that test source compiles\" && tsc --noEmit -p tsconfig-tests.json",
    "test": "npm run test:unit && npm run test:integration",
    "test:unit": "env-cmd ./__tests__/config/unit/.env.js --no-override jest -c ./__tests__/config/unit/jest.config.json",
    "pretest:integration": "gulp test:installSampleClis",
    "test:integration": "env-cmd ./__tests__/config/integration/.env.js --no-override jest -c ./__tests__/config/integration/jest.config.json --runInBand",
    "posttest:integration": "gulp test:uninstallSampleClis",
    "lint": "eslint \"packages/**/*.ts\" \"**/__tests__/**/*.ts\"",
    "lint:packages": "eslint \"packages/**/*.ts\" --ignore-pattern \"**/__tests__/**/*.ts\"",
    "lint:tests": "eslint \"**/__tests__/**/*.ts\"",
    "watch": "gulp watch",
    "build:webHelp": "cd web-help && tsc",
    "watch:webHelp": "cd web-help && tsc -w",
    "bundle:webHelp": "gulp bundleWebHelp",
    "typedoc": "typedoc --options ./typedoc.json ./packages/",
    "prepare": "husky install && npm run bundle:webHelp"
  },
  "dependencies": {
    "@types/lodash-deep": "2.0.0",
    "@types/yargs": "13.0.4",
    "@zowe/perf-timing": "1.0.7",
    "chalk": "2.4.2",
    "cli-table3": "0.5.1",
    "comment-json": "4.1.0",
    "dataobject-parser": "1.2.1",
    "deepmerge": "4.2.2",
    "fastest-levenshtein": "1.0.12",
    "find-up": "4.1.0",
    "fs-extra": "8.1.0",
    "glob": "7.1.6",
    "jest-diff": "27.0.6",
    "js-yaml": "3.13.1",
    "jsonfile": "4.0.0",
    "jsonschema": "1.1.1",
    "lodash": "4.17.21",
    "lodash-deep": "2.0.0",
    "log4js": "6.3.0",
    "markdown-it": "12.0.4",
    "moment": "2.20.1",
    "mustache": "2.3.0",
    "npm-package-arg": "8.1.1",
    "open": "8.2.1",
    "opener": "1.5.2",
    "pacote": "11.2.7",
    "prettyjson": "1.2.1",
    "progress": "2.0.3",
    "read": "1.0.7",
    "readline-sync": "1.4.10",
    "rimraf": "2.6.3",
    "sanitize-html": "2.3.2",
    "semver": "5.7.0",
    "stack-trace": "0.0.10",
    "strip-ansi": "5.2.0",
    "wrap-ansi": "3.0.1",
    "yamljs": "0.3.0",
    "yargs": "15.3.1"
  },
  "devDependencies": {
    "@types/fs-extra": "^8.0.1",
    "@types/glob": "^7.1.1",
    "@types/gulp": "^4.0.9",
    "@types/jest": "^24.0.15",
    "@types/jquery": "^3.3.31",
    "@types/js-base64": "^2.3.1",
    "@types/jsonfile": "^4.0.1",
    "@types/jstree": "^3.3.39",
    "@types/lodash": "^4.14.165",
    "@types/mustache": "^0.8.32",
    "@types/node": "^12.12.24",
    "@types/npm-package-arg": "^6.1.0",
    "@types/pacote": "^11.1.0",
    "@types/progress": "^2.0.3",
    "@types/readline-sync": "^1.4.3",
    "@types/stack-trace": "^0.0.29",
<<<<<<< HEAD
    "@typescript-eslint/eslint-plugin": "^4.29.2",
    "@typescript-eslint/parser": "^4.29.2",
=======
    "@typescript-eslint/eslint-plugin": "^4.29.0",
    "@typescript-eslint/parser": "^4.29.0",
>>>>>>> e527067c
    "ansi-colors": "^4.1.1",
    "balloon-css": "^1.0.4",
    "bootstrap": "^4.4.1",
    "clear-require": "^2.0.0",
    "clipboard": "^2.0.4",
    "cowsay": "^1.2.1",
    "deep-diff": "^0.3.8",
    "env-cmd": "^8.0.2",
    "eslint": "^7.32.0",
<<<<<<< HEAD
=======
    "eslint-plugin-jest": "^24.4.0",
    "eslint-plugin-unused-imports": "^1.1.2",
>>>>>>> e527067c
    "fancy-log": "^1.3.3",
    "get-function-arguments": "^1.0.0",
    "github-markdown-css": "^3.0.1",
    "gulp": "^4.0.2",
    "gulp-cli": "^2.0.1",
    "gulp-concat": "^2.6.1",
    "gulp-debug": "^4.0.0",
    "gulp-plumber": "^1.2.1",
    "gulp-postcss": "^9.0.0",
    "gulp-replace": "^0.6.1",
    "gulp-typedoc": "^2.2.3",
    "husky": "^6.0.0",
    "jest": "^24.9.0",
    "jest-html-reporter": "^3.3.0",
    "jest-junit": "^6.3.0",
    "jest-sonar-reporter": "^2.0.0",
    "jest-stare": "^2.2.0",
    "jquery": "^3.4.1",
    "jstree": "^3.3.8",
    "keytar": "^7.1.0",
    "madge": "^4.0.1",
    "postcss": "^8.3.6",
    "postcss-url": "^10.1.3",
    "scroll-into-view-if-needed": "^2.2.22",
    "shebang-regex": "^2.0.0",
    "split.js": "^1.5.11",
    "stream-to-string": "^1.2.0",
    "ts-jest": "^24.2.0",
    "ts-node": "^7.0.1",
    "typedoc": "^0.15.0",
    "typescript": "^3.8.0",
    "url-search-params-polyfill": "^8.0.0",
    "uuid": "^3.3.2",
    "yargs-parser": "^18.1.2"
  },
  "engines": {
    "node": ">=8.0.0"
  },
  "jest-html-reporter": {
    "pageTitle": "Imperative CLI Tests",
    "outputPath": "__tests__/__results__/unit/results.html"
  },
  "jest-junit": {
    "output": "./__tests__/__results__/junit/junit.xml"
  },
  "jestSonar": {
    "reportPath": "__tests__/__results__/jest-sonar"
  },
  "jest-stare": {
    "resultDir": "__tests__/__results__/jest-stare",
    "additionalResultsProcessors": [
      "jest-junit",
      "jest-html-reporter",
      "jest-sonar-reporter"
    ],
    "coverageLink": "../unit/coverage/lcov-report/index.html"
  },
  "jest": {
    "globals": {
      "ts-jest": {
        "diagnostics": false,
        "disableSourceMapSupport": true
      }
    },
    "watchPathIgnorePatterns": [
      ".*jest-stare.*\\.js"
    ],
    "modulePathIgnorePatterns": [
      "__tests__/__snapshots__/"
    ],
    "setupFilesAfterEnv": [
      "./__tests__/__integration__/imperative/__tests__/beforeTests.js"
    ],
    "testResultsProcessor": "jest-stare",
    "testRegex": "__tests__.*\\.(spec|test)\\.ts$",
    "moduleFileExtensions": [
      "ts",
      "js"
    ],
    "testEnvironment": "node",
    "transform": {
      ".(ts)": "ts-jest"
    },
    "collectCoverageFrom": [
      "packages/**/*.ts",
      "!**/__tests__/**",
      "!packages/**/doc/I*.ts",
      "!**/main.ts"
    ],
    "collectCoverage": false,
    "coverageReporters": [
      "json",
      "lcov",
      "text",
      "cobertura"
    ],
    "coverageDirectory": "<rootDir>/__tests__/__results__/unit/coverage"
  }
}<|MERGE_RESOLUTION|>--- conflicted
+++ resolved
@@ -104,13 +104,8 @@
     "@types/progress": "^2.0.3",
     "@types/readline-sync": "^1.4.3",
     "@types/stack-trace": "^0.0.29",
-<<<<<<< HEAD
-    "@typescript-eslint/eslint-plugin": "^4.29.2",
-    "@typescript-eslint/parser": "^4.29.2",
-=======
     "@typescript-eslint/eslint-plugin": "^4.29.0",
     "@typescript-eslint/parser": "^4.29.0",
->>>>>>> e527067c
     "ansi-colors": "^4.1.1",
     "balloon-css": "^1.0.4",
     "bootstrap": "^4.4.1",
@@ -120,11 +115,8 @@
     "deep-diff": "^0.3.8",
     "env-cmd": "^8.0.2",
     "eslint": "^7.32.0",
-<<<<<<< HEAD
-=======
     "eslint-plugin-jest": "^24.4.0",
     "eslint-plugin-unused-imports": "^1.1.2",
->>>>>>> e527067c
     "fancy-log": "^1.3.3",
     "get-function-arguments": "^1.0.0",
     "github-markdown-css": "^3.0.1",
