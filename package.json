{
  "name": "@brightside/imperative",
<<<<<<< HEAD
  "version": "2.0.0-beta.201901312324",
=======
  "version": "2.1.0-alpha.201902072106",
>>>>>>> 42ff4c8a
  "description": "framework for building configurable CLIs",
  "author": "Broadcom",
  "license": "EPL 2.0",
  "repository": {
    "type": "git",
    "url": "https://github.com/zowe/imperative.git"
  },
  "keywords": [
    "CLI",
    "framework",
    "zowe"
  ],
  "pkg": {
    "scripts": [
      "lib/**/*.js",
      "lib/auth/*.js"
    ],
    "assets": [
      "../../npm/node_modules/node-gyp/**/*",
      "../../npm/lib/"
    ]
  },
  "files": [
    "lib"
  ],
  "publishConfig": {
    "registry": "https://gizaartifactory.jfrog.io/gizaartifactory/api/npm/npm-local-release/"
  },
  "main": "lib/index.js",
  "typings": "lib/index.d.ts",
  "scripts": {
    "build:packages": "gulp build",
    "build": "gulp build",
    "postbuild": "gulp build:install-all-cli-dependencies && gulp build:all-clis",
    "pretest": "gulp test:installSampleClis",
    "test": "gulp test:all",
    "posttest": "gulp test:uninstallSampleClis",
    "test:unit": "gulp test:unit",
    "test:integration": "npm run pretest && gulp test:integration && npm run posttest",
    "lint": "npm run lint:packages && npm run lint:tests",
    "lint:packages": "tslint --format stylish -c ./tslint-packages.json \"packages/**/*.ts\"",
    "lint:tests": "tslint --format stylish -c ./tslint-tests.json \"**/__tests__/**/*.ts\"",
    "watch": "gulp watch"
  },
  "dependencies": {
    "@types/yargs": "8.0.2",
    "chalk": "2.1.0",
    "cli-table3": "0.5.1",
    "dataobject-parser": "1.2.1",
    "deepmerge": "3.0.0",
    "find-up": "2.1.0",
    "glob": "7.1.1",
    "js-yaml": "3.9.0",
    "jsonfile": "4.0.0",
    "jsonschema": "1.1.1",
    "levenshtein": "1.0.5",
    "log4js": "3.0.5",
    "mkdirp": "0.5.1",
    "moment": "2.20.1",
    "mustache": "2.3.0",
    "npm": "^6.4.1",
    "prettyjson": "1.2.1",
    "progress": "2.0.0",
    "rimraf": "2.6.1",
    "semver": "5.5.0",
    "stack-trace": "0.0.10",
    "wrap-ansi": "3.0.1",
    "yamljs": "0.3.0",
    "yargs": "8.0.2"
  },
  "devDependencies": {
    "@types/body-parser": "1.16.4",
    "@types/chai": "4.0.1",
    "@types/chai-string": "1.1.30",
    "@types/chalk": "0.4.31",
    "@types/find-up": "2.1.1",
    "@types/glob": "5.0.35",
    "@types/jest": "21.1.10",
    "@types/js-base64": "2.3.1",
    "@types/jsonfile": "4.0.1",
    "@types/keytar": "4.0.1",
    "@types/lodash": "4.14.106",
    "@types/mustache": "0.8.29",
    "@types/node": "8.0.28",
    "@types/progress": "2.0.0",
    "@types/stack-trace": "0.0.28",
    "@types/tmp": "0.0.33",
    "keytar": "^4.1.0",
    "chai": "4.1.2",
    "chai-string": "1.4.0",
    "clear-require": "2.0.0",
    "codepage": "1.12.2",
    "cowsay": "1.2.1",
    "cpx": "1.5.0",
    "deep-diff": "0.3.8",
    "dependency-tree": "6.1.1",
    "fs-extra": "5.0.0",
    "get-function-arguments": "1.0.0",
    "gulp": "4.0.0",
    "gulp-cli": "2.0.1",
    "gulp-debug": "3.1.0",
    "gulp-plumber": "1.1.0",
    "gulp-replace": "0.6.1",
    "gulp-typedoc": "2.2.1",
    "gulp-util": "3.0.8",
    "is-url": "1.2.3",
    "jest": "21.2.1",
    "jest-environment-node": "21.2.1",
    "jest-environment-node-debug": "2.0.0",
    "jest-html-reporter": "2.0.0",
    "jest-junit": "3.6.0",
    "jest-stare": "1.6.0",
    "jest-sonar-reporter": "2.0.0",
    "jsdoc": "3.5.5",
    "madge": "3.0.0",
    "prompt": "1.0.0",
    "shebang-regex": "2.0.0",
    "through2": "2.0.3",
    "ts-jest": "21.2.1",
    "ts-node": "^5.0.0",
    "tslint": "5.10.0",
    "typedoc": "0.12.0",
    "typescript": "3.0.3",
    "uuid": "3.2.1",
    "yargs-parser": "9.0.2"
  },
  "engines": {
    "node": ">=6.0.0"
  },
  "jest": {
    "modulePathIgnorePatterns": [
      "__tests__/__snapshots__/"
    ],
    "transform": {
      ".(ts)": "<rootDir>/node_modules/ts-jest/preprocessor.js"
    },
    "testResultsProcessor": "jest-stare",
    "testRegex": "(test|spec)\\.ts$",
    "moduleFileExtensions": [
      "ts",
      "js"
    ],
    "testPathIgnorePatterns": [
      "<rootDir>/__tests__/__results__"
    ],
    "testEnvironment": "node",
    "collectCoverageFrom": [
      "packages/**/*.ts",
      "!**/__tests__/**",
      "!packages/**/doc/**/I*.ts",
      "!**/index.ts",
      "!__tests__/"
    ],
    "mapCoverage": true,
    "collectCoverage": false,
    "coverageReporters": [
      "json",
      "lcov",
      "text",
      "cobertura"
    ],
    "coverageDirectory": "<rootDir>/__tests__/__results__/unit/coverage"
  },
  "jest-html-reporter": {
    "pageTitle": "Imperative CLI Tests",
    "outputPath": "__tests__/__results__/unit/results.html"
  },
  "jest-junit": {
    "output": "./__tests__/__results__/junit/junit.xml"
  },
  "jestSonar": {
    "reportPath": "__tests__/__results__/jest-sonar"
  },
  "jest-stare": {
    "resultDir": "__tests__/__results__/jest-stare",
    "additionalResultsProcessors": [
      "jest-junit",
      "jest-html-reporter",
      "jest-sonar-reporter"
    ],
    "coverageLink": "../unit/coverage/lcov-report/index.html"
  }
}<|MERGE_RESOLUTION|>--- conflicted
+++ resolved
@@ -1,10 +1,6 @@
 {
   "name": "@brightside/imperative",
-<<<<<<< HEAD
-  "version": "2.0.0-beta.201901312324",
-=======
-  "version": "2.1.0-alpha.201902072106",
->>>>>>> 42ff4c8a
+  "version": "2.1.0-beta.201901312324",
   "description": "framework for building configurable CLIs",
   "author": "Broadcom",
   "license": "EPL 2.0",
