{
  "name": "@zowe/imperative",
<<<<<<< HEAD
  "version": "5.0.0-next.202204131728",
=======
  "version": "4.18.3",
>>>>>>> 73d12cc2
  "description": "framework for building configurable CLIs",
  "author": "Broadcom",
  "license": "EPL-2.0",
  "homepage": "https://github.com/zowe/imperative#readme",
  "bugs": {
    "url": "https://github.com/zowe/imperative/issues"
  },
  "repository": {
    "type": "git",
    "url": "https://github.com/zowe/imperative.git"
  },
  "keywords": [
    "CLI",
    "framework",
    "zowe"
  ],
  "files": [
    "lib",
    "web-help/dist"
  ],
  "publishConfig": {
    "registry": "https://zowe.jfrog.io/zowe/api/npm/npm-local-release/"
  },
  "main": "lib/index.js",
  "typings": "lib/index.d.ts",
  "scripts": {
    "audit:public": "npm audit --registry https://registry.npmjs.org/",
    "build:packages": "gulp build",
    "build": "npm run build:packages && npm run build:webHelp",
    "postbuild": "gulp build:install-all-cli-dependencies && gulp build:all-clis && npm run checkTestsCompile",
    "checkTestsCompile": "echo \"Checking that test source compiles\" && tsc --noEmit -p tsconfig-tests.json",
    "test": "npm run test:unit && npm run test:integration",
    "test:unit": "env-cmd ./__tests__/config/unit/.env.js --no-override jest -c ./__tests__/config/unit/jest.config.json",
    "pretest:integration": "gulp test:installSampleClis",
    "test:integration": "env-cmd ./__tests__/config/integration/.env.js --no-override jest -c ./__tests__/config/integration/jest.config.json --runInBand",
    "posttest:integration": "gulp test:uninstallSampleClis",
    "test:system": "env-cmd ./__tests__/config/system/.env.js --no-override jest -c ./__tests__/config/system/jest.config.json --runInBand",
    "lint": "eslint \"packages/**/*.ts\" \"**/__tests__/**/*.ts\"",
    "lint:packages": "eslint \"packages/**/*.ts\" --ignore-pattern \"**/__tests__/**/*.ts\"",
    "lint:tests": "eslint \"**/__tests__/**/*.ts\"",
    "circularDependencyCheck": "madge -c lib",
    "watch": "gulp watch",
    "build:webHelp": "cd web-help && tsc",
    "watch:webHelp": "cd web-help && tsc -w",
    "bundle:webHelp": "gulp bundleWebHelp",
    "typedoc": "typedoc --options ./typedoc.json ./packages/",
    "prepare": "husky install && npm run bundle:webHelp"
  },
  "dependencies": {
    "@types/lodash-deep": "2.0.0",
    "@types/yargs": "13.0.4",
    "@zowe/perf-timing": "1.0.7",
    "chalk": "2.4.2",
    "cli-table3": "0.6.1",
    "comment-json": "4.1.0",
    "dataobject-parser": "1.2.1",
    "deepmerge": "4.2.2",
    "fast-glob": "3.2.7",
    "fastest-levenshtein": "1.0.12",
    "find-up": "4.1.0",
    "fs-extra": "8.1.0",
    "glob": "7.1.6",
    "jest-diff": "27.0.6",
    "js-yaml": "3.14.1",
    "jsonfile": "4.0.0",
    "jsonschema": "1.1.1",
    "lodash": "4.17.21",
    "lodash-deep": "2.0.0",
    "log4js": "6.4.0",
    "markdown-it": "12.3.2",
    "mustache": "2.3.0",
    "npm-package-arg": "8.1.1",
    "opener": "1.5.2",
    "pacote": "11.1.4",
    "prettyjson": "1.2.2",
    "progress": "2.0.3",
    "read": "1.0.7",
    "readline-sync": "1.4.10",
    "rimraf": "2.6.3",
    "semver": "5.7.0",
    "stack-trace": "0.0.10",
    "strip-ansi": "6.0.1",
    "wrap-ansi": "7.0.0",
    "yamljs": "0.3.0",
    "yargs": "15.3.1"
  },
  "devDependencies": {
    "@types/find-up": "^2.1.1",
    "@types/fs-extra": "^8.0.1",
    "@types/glob": "^7.1.1",
    "@types/gulp": "^4.0.9",
    "@types/jest": "^24.0.15",
    "@types/jquery": "^3.3.31",
    "@types/js-base64": "^2.3.1",
    "@types/jsonfile": "^4.0.1",
    "@types/jstree": "^3.3.39",
    "@types/lodash": "^4.14.165",
    "@types/mustache": "^0.8.32",
    "@types/node": "^12.12.24",
    "@types/npm-package-arg": "^6.1.0",
    "@types/pacote": "^11.1.0",
    "@types/progress": "^2.0.3",
    "@types/readline-sync": "^1.4.3",
    "@types/rimraf": "^3.0.2",
    "@types/stack-trace": "^0.0.29",
    "@typescript-eslint/eslint-plugin": "^4.29.0",
    "@typescript-eslint/parser": "^4.29.0",
    "ansi-colors": "^4.1.1",
    "balloon-css": "^1.0.4",
    "bootstrap": "^4.4.1",
    "clear-require": "^2.0.0",
    "clipboard": "^2.0.4",
    "cowsay": "^1.2.1",
    "deep-diff": "^0.3.8",
    "env-cmd": "^8.0.2",
    "eslint": "^7.32.0",
    "eslint-plugin-jest": "^24.4.0",
    "eslint-plugin-unused-imports": "^1.1.2",
    "fancy-log": "^1.3.3",
    "get-function-arguments": "^1.0.0",
    "github-markdown-css": "^3.0.1",
    "gulp": "^4.0.2",
    "gulp-cli": "^2.3.0",
    "gulp-concat": "^2.6.1",
    "gulp-debug": "^4.0.0",
    "gulp-plumber": "^1.2.1",
    "gulp-postcss": "^9.0.0",
    "gulp-replace": "^0.6.1",
    "gulp-typedoc": "^2.2.3",
    "husky": "^6.0.0",
    "jest": "^24.9.0",
    "jest-html-reporter": "^3.3.0",
    "jest-junit": "^6.3.0",
    "jest-sonar-reporter": "^2.0.0",
    "jest-stare": "^2.2.0",
    "jquery": "^3.4.1",
    "jstree": "^3.3.8",
    "keytar": "^7.1.0",
    "madge": "^4.0.1",
    "postcss": "^8.3.6",
    "postcss-url": "^10.1.3",
    "scroll-into-view-if-needed": "^2.2.22",
    "serve": "^12.0.1",
    "shebang-regex": "^2.0.0",
    "split.js": "^1.5.11",
    "stream-to-string": "^1.2.0",
    "strip-ansi": "^6.0.1",
    "ts-jest": "^24.2.0",
    "ts-node": "^7.0.1",
    "typedoc": "^0.15.0",
    "typescript": "^3.8.0",
    "url-search-params-polyfill": "^8.0.0",
    "uuid": "^3.3.2",
    "yargs-parser": "^18.1.2"
  },
  "engines": {
    "node": ">=8.0.0"
  },
  "jest-html-reporter": {
    "pageTitle": "Imperative CLI Tests",
    "outputPath": "__tests__/__results__/unit/results.html"
  },
  "jest-junit": {
    "output": "./__tests__/__results__/junit/junit.xml"
  },
  "jestSonar": {
    "reportPath": "__tests__/__results__/jest-sonar"
  },
  "jest-stare": {
    "resultDir": "__tests__/__results__/jest-stare",
    "additionalResultsProcessors": [
      "jest-junit",
      "jest-html-reporter",
      "jest-sonar-reporter"
    ],
    "coverageLink": "../unit/coverage/lcov-report/index.html"
  },
  "jest": {
    "globals": {
      "ts-jest": {
        "diagnostics": false,
        "disableSourceMapSupport": true,
        "tsconfig": "tsconfig-tests.json"
      }
    },
    "watchPathIgnorePatterns": [
      ".*jest-stare.*\\.js"
    ],
    "modulePathIgnorePatterns": [
      "__tests__/__snapshots__/"
    ],
    "setupFilesAfterEnv": [
      "./__tests__/__integration__/imperative/__tests__/beforeTests.js"
    ],
    "testResultsProcessor": "jest-stare",
    "testRegex": "__tests__.*\\.(spec|test)\\.ts$",
    "moduleFileExtensions": [
      "ts",
      "js"
    ],
    "testEnvironment": "node",
    "transform": {
      ".(ts)": "ts-jest"
    },
    "collectCoverageFrom": [
      "packages/**/*.ts",
      "!**/__tests__/**",
      "!packages/**/doc/I*.ts",
      "!**/main.ts"
    ],
    "collectCoverage": false,
    "coverageReporters": [
      "json",
      "lcov",
      "text",
      "cobertura"
    ],
    "coverageDirectory": "<rootDir>/__tests__/__results__/unit/coverage"
  }
}<|MERGE_RESOLUTION|>--- conflicted
+++ resolved
@@ -1,10 +1,6 @@
 {
   "name": "@zowe/imperative",
-<<<<<<< HEAD
   "version": "5.0.0-next.202204131728",
-=======
-  "version": "4.18.3",
->>>>>>> 73d12cc2
   "description": "framework for building configurable CLIs",
   "author": "Broadcom",
   "license": "EPL-2.0",
