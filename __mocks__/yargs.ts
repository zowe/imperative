--- conflicted
+++ resolved
@@ -1,5 +1,4 @@
 /*
-<<<<<<< HEAD
 * This program and the accompanying materials are made available under the terms of the *
 * Eclipse Public License v2.0 which accompanies this distribution, and is available at *
 * https://www.eclipse.org/legal/epl-v20.html                                      *
@@ -10,18 +9,6 @@
 *                                                                                 *
 */
 
-=======
-* This program and the accompanying materials are made available under the terms of the *
-* Eclipse Public License v2.0 which accompanies this distribution, and is available at *
-* https://www.eclipse.org/legal/epl-v20.html                                      *
-*                                                                                 *
-* SPDX-License-Identifier: EPL-2.0                                                *
-*                                                                                 *
-* Copyright Contributors to the Zowe Project.                                     *
-*                                                                                 *
-*/
-
->>>>>>> 71fce1a7
 import {relative} from "path";
 
 // Since yargs uses path.relative and somehow mocking fails because of this,
