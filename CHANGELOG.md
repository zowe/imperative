# Change Log

All notable changes to the Imperative package will be documented in this file.

<<<<<<< HEAD
## Recent Changes

- Fix tests for interactive prompting.
- Add the --dd flag to profile creation to allow the profile to be created without the default values specified for that profile.
- Use a token for authentication if a token is present in the underlying REST session object.
- Add a new CredsForSessCfg.addCredsOrPrompt function that places credentials (including a possible token) into a session configuration object.
    - Credentials are obtained from the command line, environment variables, or a profile.
    - If no credentials are available, it will prompt for a user name and password.
    - Any prompt will timeout after 30 seconds so that it will not hang an automated script.
- Add base profiles, a new type of profile which can store values shared between profiles of other types.
    - To use base profiles in an Imperative-based CLI, define a `baseProfile` schema on your Imperative configuration object.
    - If the `baseProfile` schema is defined, base profile support will be added to any command that uses profiles.
=======
## `4.6.4`

- Fix optional secure fields not deleted when overwriting a profile

## `4.6.3`

- Update log4js to improve Webpack compatibility for extenders
>>>>>>> b4d3b4fe

## `4.6.2`

- Fix vulnerabilities by updating yargs

## `4.6.1`

- Update perf-timing version

## `4.6.0`

- Add Bearer token in rest Session

## `4.5.6`

- Fix allowable values not exactly matching input

## `4.5.5`

- Fix absence of default value text when falsy values are used.

## `4.5.4`

- Patched vulnerabilities.

## `4.5.3`

- Fixed alignment of output from `zowe plugins list` command.

## `4.5.2`

- Fix failure to load secure profile fields that are optional when no value is found. Thanks @tjohnsonBCM
- Don't load secure profile fields when deleting profile. Thanks @tjohnsonBCM
- Deprecate the interface `ICliILoadProfile`. Use `ICliLoadProfile` instead.

## `4.5.1`

- Check that password is defined when `AbstractSession` uses auth. Thanks @apsychogirl
- Expose `IRestOptions` type in the API. Thanks @apsychogirl

## `4.5.0`

- Add `request` function to `AbstractRestClient` that returns REST client object in response. Thanks @Alexandru-Dimitru
- Deprecate the method `AbstractRestClient.performRest`. Use `AbstractRestClient.request` instead.

## `4.0.0`

- Support `prompt*` as a value for any CLI option to enable interactive prompting.

## `3.0.0`

- Rename package from "@brightside/imperative" to "@zowe/imperative".
- Change name of config option "credential-manager" to "CredentialManager".<|MERGE_RESOLUTION|>--- conflicted
+++ resolved
@@ -2,7 +2,6 @@
 
 All notable changes to the Imperative package will be documented in this file.
 
-<<<<<<< HEAD
 ## Recent Changes
 
 - Fix tests for interactive prompting.
@@ -15,7 +14,7 @@
 - Add base profiles, a new type of profile which can store values shared between profiles of other types.
     - To use base profiles in an Imperative-based CLI, define a `baseProfile` schema on your Imperative configuration object.
     - If the `baseProfile` schema is defined, base profile support will be added to any command that uses profiles.
-=======
+
 ## `4.6.4`
 
 - Fix optional secure fields not deleted when overwriting a profile
@@ -23,7 +22,6 @@
 ## `4.6.3`
 
 - Update log4js to improve Webpack compatibility for extenders
->>>>>>> b4d3b4fe
 
 ## `4.6.2`
 
