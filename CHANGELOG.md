# Change Log

All notable changes to the Imperative package will be documented in this file.

<<<<<<< HEAD
## Recent Changes

- Enhancement: Added support for profile name aliases in team config so that `--zosmf-profile lpar1` falls back to profile "zosmf_lpar1" if "lpar1" does not exist.
- BugFix: Reworded potentially misleading output of `config convert-profiles` command mentioning obsolete plug-ins.
- BugFix: Made `--dry-run` and `--prompt` options mutually exclusive on `config init` command.
- **Next Breaking**: The team config API method `config.api.profiles.get` now returns `null` if a profile doesn't exist unless `mustExist` is false. [#518](https://github.com/zowe/imperative/issues/518)
=======
## `5.0.0-next.202203311701`

- BugFix: Allowed `ProfileCredentials.isSecured` to be insecure on teamConfig based on existing secure fields. [#762](https://github.com/zowe/imperative/issues/762)
>>>>>>> e804c8bd

## `5.0.0-next.202203231534`

- Enhancement: Added JSON property autocompletion to `secure` array in team config files. [zowe/zowe-cli#1187](https://github.com/zowe/zowe-cli/issues/1187)
- BugFix: Fixed incorrect description for untyped profiles in team config files. [zowe/zowe-cli#1303](https://github.com/zowe/zowe-cli/issues/1303)
- **Next Breaking**: Schema files created or updated with the above changes are not backward compatible with older versions of Imperative.

## `5.0.0-next.202203222132`

- BugFix: Reverted unintentional breaking change that prevented `DefaultCredentialManager` from finding Keytar outside of calling CLI's node_modules folder.

## `5.0.0-next.202203211501`

- Enhancement: Enhanced secure ProfileInfo APIs with user-defined secure properties. [#739](https://github.com/zowe/imperative/issues/739)
- Enhancement: Introduced `updateKnownProperty` which will update a given property in most cases and `resolve(false)` otherwise.
- Enhancement: Introduced `updateProperty` which takes care of special cases where the property is not found.
- Enhancement: Allowed adding and removing properties from the ProfileInfo class.
- Enhancement: Allowed properties to be stored securely from the ProfileInfo class. `v2 profiles only`
- BugFix: Removed user-defined secure properties if `getSecureValues: false`. [#738](https://github.com/zowe/imperative/issues/738)
- BugFix: Removed strict requirement of `IHandlerParameter` from the `ConfigAutoStore` class by implementing helper methods.
- BugFix: Allowed `private loadSchema` function to return the corresponding schema for a user config. [#758](https://github.com/zowe/imperative/issues/758)

## `5.0.0-next.202203181826`

- BugFix: Fixed a bug where the `<APP>_EDITOR` environment variable was not being respected in a graphical environment [zowe/zowe-cli#1335](https://github.com/zowe/zowe-cli/issues/1335)
- BugFix: Fixed AbstractRestClient returning compressed data in `causeErrors` property for streamed responses. [#753](https://github.com/zowe/imperative/issues/753)

## `5.0.0-next.202203091934`

- Enhancement: Added prompt for base profile host property to `zowe config init`. [zowe/zowe-cli#1219](https://github.com/zowe/zowe-cli/issues/1219)
- **Next Breaking**
  - The `getSecureValue` callback property has been renamed to `getValueBack` on the `IConfigBuilderOpts` interface.
  - If your plug-in defines profile properties with `includeInTemplate` and `secure` both true, the `config init` command no longer prompts for their values.

## `5.0.0-next.202203072228`

- BugFix: Removed extra space in help text following option name [#745](https://github.com/zowe/imperative/issues/745).
- BugFix: Fixed Ctrl+C (SIGINT) response to CLI prompts throwing an error rather than exiting silently.

## `5.0.0-next.202202232039`

- Enhancement: Added `stdin` property to `IHandlerParameters` which defaults to `process.stdin` and can be overridden with another readable stream in daemon mode.
  - This may be a breaking change for unit tests that mock the `IHandlerParameters` interface since a required property has been added.
- **Next Breaking**: Replaced `IYargsContext` interface with `IDaemonContext` and renamed `yargsContext` property of `ImperativeConfig.instance` to `daemonContext`. A context object is no longer supplied to `yargs` since it gets parsed as CLI arguments which is undesired behavior.

## `5.0.0-next.202202111730`

- **Next Breaking**: Changed the default behavior of `Config.save` and `ConfigSecure.save` APIs to save only the active config layer. [#732](https://github.com/zowe/imperative/issues/732)

## `5.0.0-next.202202111433`

- Enhancement: Convert previously used profile property names into V2-compliant property names during the `zowe config convert-profiles` command. Conversions are: hostname -> host, username -> user, pass -> password.

## `5.0.0-next.202201311918`

- BugFix: Fixed useful debugging information missing from error message when Keytar module fails to load.

## `5.0.0-next.202201102100`

- BugFix: Fixed ZOWE_CLI_HOME environment variable not respected by team config in daemon mode. [zowe/zowe-cli#1240](https://github.com/zowe/zowe-cli/issues/1240)

## `5.0.0-next.202201071721`

- Enhancement: Replaced hidden `--dcd` option used by CommandProcessor in daemon mode with IDaemonResponse object.
- **Next Breaking**
    - Changed the "args" type on the `Imperative.parse` method to allow a string array.
    - Restructured the IDaemonResponse interface to provide information to CommandProcessor.

## `5.0.0-next.202201061509`

- Enhancement: Added `overwrite` option for `zowe config init` command to overwrite config files instead of merging new changes. [#1036](https://github.com/zowe/zowe-cli/issues/1036)

## `5.0.0-next.202201051456`

- BugFix: Fixed inconsistent error message when invalid CLI command is run in daemon mode. [zowe/zowe-cli#1081](https://github.com/zowe/zowe-cli/issues/1081)

## `5.0.0-next.202112221912`

- Enhancement: Added `delete` option to `config convert-profiles` command.

## `5.0.0-next.202112201553`

- BugFix: Fixed config auto-store may store secure properties in plain text if secure array is outside of subprofile in team config. [#709](https://github.com/zowe/imperative/issues/709)

## `5.0.0-next.202112171553`

- Enhancement: Added `config convert-profiles` command that converts v1 profiles to team config. [zowe/zowe-cli#896](https://github.com/zowe/zowe-cli/issues/896)
- Enhancement: Added `config edit` command that opens config JSON file in default text editor. [zowe/zowe-cli#1072](https://github.com/zowe/zowe-cli/issues/1072)

## `5.0.0-next.202112151934`

- BugFix: Removed `@internal` methods from type declarations so they don't appear in IntelliSense. [#679](https://github.com/zowe/imperative/issues/679)
- BugFix: Made the `ProfileInfo.initSessCfg` method public for easier instantiation of classes that extend AbstractSession.
- Deprecated: All methods in the `IHandlerParameters.profiles` class. Use the `ConfigProfiles` API for team config instead.

## `5.0.0-next.202112132158`

- Enhancement: Added an environment variable to control whether or not sensitive data will be masked in the console output.<br/>
    This behavior excludes any TRACE level logs for both, Imperative.log and AppName.log.<br/>
    This behavior also excludes properties defined as secure by the plugin developers.<br/>
    If the schema definition is not found, we will exclude the following properties: user, password, tokenValue, and keyPassphrase.<br/>
    More information: [zowe/zowe-cli #1106](https://github.com/zowe/zowe-cli/issues/1106)

## `5.0.0-next.202112101814`

- BugFix: Fixed daemon mode not loading secure properties in team config. [zowe/zowe-cli#1232](https://github.com/zowe/zowe-cli/issues/1232)

## `5.0.0-next.202112021611`

- BugFix: Fixed `config import` and `config init` behaving incorrectly when config JSON exists in higher level directory. [zowe/zowe-cli#1218](https://github.com/zowe/zowe-cli/issues/1218)
- BugFix: Fixed `config import` command not failing when positional argument "location" is missing.

## `5.0.0-next.202112012301`

- Enhancement: Changed CLI prompt input to be hidden for properties designated as secure in team config. [zowe/zowe-cli#1106](https://github.com/zowe/zowe-cli/issues/1106)
- BugFix: Improved error message when Keytar module fails to load. [#27](https://github.com/zowe/imperative/issues/27)
- **Next Breaking**
    - Removed the `ConfigProfiles.load` API method. Use the methods `ConfigLayers.find` and `ConfigSecure.securePropsForProfile` instead. [#568](https://github.com/zowe/imperative/issues/568)

## `5.0.0-next.202111301806`

- Enhancement: Added a utility function to get basic system architecture and platform info

## `5.0.0-next.202111292021`

- **Next Breaking**: Use JSON-based communication protocol between imperative daemon server and client.

## `5.0.0-next.202111192150`

- BugFix: Changed credentials to be stored securely by default for v1 profiles to be consistent with the experience for v2 profiles. [zowe/zowe-cli#1128](https://github.com/zowe/zowe-cli/issues/1128)
- **Next Breaking**
    - Removed the `credentialServiceName` property from ImperativeConfig. The default credential manager uses the `name` property instead.

## `5.0.0-next.202111101806`

- Enhancement: Added `dry-run` option for `zowe config init` command to preview changes instead of saving them to disk. [#1037](https://github.com/zowe/zowe-cli/issues/1037)
- Bugfix: Fix crashing issue related to reloading the config when `--dcd` option is specified [#943](https://github.com/zowe/zowe-cli/issues/943) [#1190](https://github.com/zowe/zowe-cli/issues/1190)

## `5.0.0-next.202111032034`

- Enhancement: Added `autoStore` property to config JSON files which defaults to true. When this property is enabled and the CLI prompts you to enter connection info, the values you enter will be saved to disk (or credential vault if they are secure) for future use. [zowe/zowe-cli#923](https://github.com/zowe/zowe-cli/issues/923)
- **Next Breaking**
    - Changed the default behavior of `Config.set` so that it no longer coerces string values to other types unless the `parseString` option is true.

## `5.0.0-next.202110201735`

- **LTS Breaking**
    - Changed the return value of the public `PluginManagementFacility.requirePluginModuleCallback` function
- BugFix: Updated the profiles list as soon as the plugin is installed.

## `5.0.0-next.202110191937`

- **Next Breaking**: Added the new, required, abstract method 'displayAutoInitChanges' to the 'BaseAutoInitHandler' class.

## `5.0.0-next.202110071645`

- Enhancement: Added `config update-schemas [--depth <value>]` command. [zowe/zowe-cli#1059](https://github.com/zowe/zowe-cli/issues/1059)
- Enhancement: Added the ability to update the global schema file when installing a new plugin. [zowe/zowe-cli#1059](https://github.com/zowe/zowe-cli/issues/1059)
- **Next Breaking**
    - Renamed public static function ConfigSchemas.loadProfileSchemas to ConfigSchemas.loadSchema

## `5.0.0-next.202110011948`

- **LTS Breaking**: Changed default log level from DEBUG to WARN for Imperative logger and app logger to reduce the volume of logs written to disk. [#634](https://github.com/zowe/imperative/issues/634)

## `5.0.0-next.202109281439`

- Enhancement: Added `config import` command that imports team config files from a local path or web URL. [#1083](https://github.com/zowe/zowe-cli/issues/1083)
- Enhancement: Added Help Doc examples for the `zowe config` group of commands. [#1061](https://github.com/zowe/zowe-cli/issues/1061)

## `5.0.0-next.202109031503`

- Enhancement: Log in to authentication service to obtain token value instead of prompting for it in `config secure` command.

## `5.0.0-next.202108181618`

- **LTS Breaking**: Make `fail-on-error` option true by default on `zowe plugins validate` command.

## `5.0.0-next.202108121732`

- Enhancement: Flattened the default profiles structure created by the `config init` command.
- **Next Breaking**: Split up authToken property in team config into tokenType and tokenValue properties to be consistent with Zowe v1 profiles.

## `5.0.0-next.202108062025`

- BugFix: Export all Config related interfaces.

## `5.0.0-next.202107122104`

- BugFix: Fixed secure credentials not being stored by the `config auto-init` command.

## `5.0.0-next.202107092101`

- Enhancement: Adds the `config auto-init` base handler and command builder, allowing a CLI to build a configuration auto-initialization command and handler
- Enhancement: Adds the optional `configAutoInitCommandConfig` interface to the IImperativeConfig interface, allowing for an auto-init command to be generated if a CLI supports it
- Enhancement: Better support for comments in JSON
- Bugfix: Revert schema changes related to additionalProperties. Re-enable IntelliSense when editing zowe.config.json files
- **Next Breaking**
    - Changed the schema paths and updated schema version

## `5.0.0-next.202106221817`

- **Next Breaking**
    - Replaced --user with --user-config on all config command groups due to conflict with --user option during config auto-initialization
    - Replaced --global with --global-config on all config command groups for consistency

## `5.0.0-next.202106212048`

- Enhancement: A new interface (IApimlSvcAttrs) was added. A property (apimlConnLookup) of that interface type was added to IImperativeConfig to enable plugins to tie themselves to an APIML service. Zowe-CLI can then ask APIML for the configuration data for the plugin to connect to that service.

## `5.0.0-next.202106041929`

- **LTS Breaking**: Removed the following previously deprecated items:
    - ICliLoadProfile.ICliILoadProfile -- use ICliLoadProfile.ICliLoadProfile
    - IImperativeErrorParms.suppressReport -- has not been used since 10/17/2018
    - IImperativeConfig.pluginBaseCliVersion -- has not been used since version 1.0.1
    - AbstractRestClient.performRest -- use AbstractRestClient.request
    - AbstractSession.HTTP_PROTOCOL -- use SessConstants.HTTP_PROTOCOL
    - AbstractSession.HTTPS_PROTOCOL -- use SessConstants.HTTPS_PROTOCOL
    - AbstractSession.TYPE_NONE -- use SessConstants.AUTH_TYPE_NONE
    - AbstractSession.TYPE_BASIC -- use SessConstants.AUTH_TYPE_BASIC
    - AbstractSession.TYPE_BEARER -- use SessConstants.AUTH_TYPE_BEARER
    - AbstractSession.TYPE_TOKEN -- use SessConstants.AUTH_TYPE_TOKEN

## `5.0.0-next.202104262004`

- Enhancement: Remove message about NPM peer dep warnings that no longer applies to npm@7.
- **LTS Breaking**: Imperative no longer requires plug-ins to include CLI package as a peer dependency. It is recommended that CLI plug-ins remove their peer dependency on @zowe/cli for improved compatibility with npm@7. This is a breaking change for plug-ins, as older versions of Imperative will fail to install a plug-in that lacks the CLI peer dependency.

## `5.0.0-next.202104140156`

- BugFix: Allow SCS to load new securely stored credentials. [#984](https://github.com/zowe/zowe-cli/issues/984)

## `5.0.0-next.202104071400`

- Enhancement: Add the ProfileInfo API to provide the following functionality:
    - Read configuration from disk.
    - Transparently read either a new team configuration or old style profiles.
    - Resolve order of precedence for profile argument values.
    - Provide information to enable callers to prompt for missing profile arguments.
    - Retain the location in which a profile or argument was found.
    - Automatically initialize CredentialManager, including an option to specify a custom keytar module.
    - Provide a means to postpone the loading of secure arguments until specifically requested by the calling app to delay loading sensitive data until it is needed.
    - Provide access to the lower-level Config API to fully manipulate the team configuration file.

## `5.0.0-next.202103111923`

- Enhancement: Allow custom directory to be specified for project config in `Config.load` method. [#544](https://github.com/zowe/imperative/issues/544)
- BugFix: Fixed Config object not exported at top level. [#543](https://github.com/zowe/imperative/issues/543)

## `5.0.0-next.202101292016`

- BugFix: Fixed error when Imperative APIs are called and "config" property of ImperativeConfig is not initialized. [#533](https://github.com/zowe/imperative/issues/533)

## `5.0.0-next.202101281717`

- Enhancement: Added new config API intended to replace the profiles API, and new "config" command group to manage config JSON files. The new API makes it easier for users to create, share, and switch between profile configurations.
- Deprecated: The "profiles" command group for managing global profiles in "{cliHome}/profiles". Use the new "config" command group instead.
- **LTS Breaking**: Removed "config" command group for managing app settings in "{cliHome}/imperative/settings.json". If app settings already exist they are still loaded for backwards compatibility. For storing app settings use the new config API instead.
- Enhancement: Added support for secure credential storage without any plug-ins required. Include the "keytar" package as a dependency in your CLI to make use of it.
- Enhancement: Added `deprecatedReplacement` property to `ICommandDefinition` to deprecate a command.

## `5.0.0-next.202010301408`

- Enhancement: Allow hidden options.

## `5.0.0-next.202010161240`

- Enhancement:  Allow process exit code to be passed to daemon clients.

## `5.0.0-next.202009251501`

- Enhancement: add support for CLIs that want to run as a persistent process (daemon mode).

## `4.18.1`

- BugFix: Fixed AbstractRestClient returning compressed data in `causeErrors` property for streamed responses. [#753](https://github.com/zowe/imperative/issues/753)

## `4.18.0`

- Enhancement: Sorted output of `plugins list` command in alphabetical order to make it easier to read. [#489](https://github.com/zowe/imperative/issues/489)
- Enhancement: Added `--short` option to `plugins list` command to abbreviate its output. [#743](https://github.com/zowe/imperative/issues/743)
- BugFix: Fixed single character options rendered in help with double dash instead of single dash. [#638](https://github.com/zowe/imperative/issues/638)

## `4.17.6`

- BugFix: Fixed an error where, in certain situations, the web help displays data for another command with the same name. [#728](https://github.com/zowe/imperative/issues/728)
- BugFix: Fixed web help wrongly escaping characters inside code blocks. [#730](https://github.com/zowe/imperative/issues/730)

## `4.17.5`

- BugFix: Updated log4js and nanoid for improved security.

## `4.17.4`

- BugFix: Fixed --hw not adding new lines when `\n` is present in the text. [#715](https://github.com/zowe/imperative/issues/715)

## `4.17.3`

- BugFix: Fixed AbstractRestClient silently failing to decompress last chunk of gzip-compressed binary data that is truncated.

## `4.17.2`

- BugFix: Updated prettyjson and cli-table3 in order to lockdown the `colors` package. [#719](https://github.com/zowe/imperative/issues/719)
- BugFix: Updated markdown-it to address a vulnerability. [Snyk Report](https://security.snyk.io/vuln/SNYK-JS-MARKDOWNIT-2331914)

## `4.17.1`

- BugFix: Fixed an issue where plugin install and uninstall did not work with NPM version 8. [#683](https://github.com/zowe/imperative/issues/683)

## `4.17.0`

- Enhancement: Export the Imperative Command Tree on the data object of the `zowe --ac` command when `--rfj` is specified.

## `4.16.2`

- BugFix: Reverts hiding the cert-key-file path so users can see what path was specified and check if the file exists

## `4.16.1`

- BugFix: Updated dependencies to resolve problems with the ansi-regex package

## `4.16.0`

- Enhancement: Implemented the ability to authenticate using client certificates in PEM format.

## `4.15.1`

- Bugfix: Updated js-yaml to resolve a potential security issue

## `4.15.0`

- Enhancement: Improved command suggestions for mistyped commands, add aliases to command suggestions

## `4.14.0`

- Enhancement: The `plugins validate` command returns an error code when plugins have errors if the new `--fail-on-error` option is specified. Also added `--fail-on-warning` option to return with an error code when plugins have warnings. [#463](https://github.com/zowe/imperative/issues/463)
- BugFix: Fixed regression where characters are not correctly escaped in web help causing extra slashes ("\") to appear. [#644](https://github.com/zowe/imperative/issues/644)

## `4.13.4`

- BugFix: Added missing periods at the end of command group descriptions for consistency. [#55](https://github.com/zowe/imperative/issues/55)

## `4.13.3`

- Performance: Improved the way that HTTP response chunks are saved, reducing time complexity from O(n<sup>2</sup>) to O(n). This dramatically improves performance for larger requests. [#618](https://github.com/zowe/imperative/pull/618)

## `4.13.2`

- BugFix: Fixed web help examples description typo at line 440 in `packages/cmd/src/CommandPreparer.ts`. [#612](https://github.com/zowe/imperative/issues/612)
- BugFix: Fixed Markdown special characters not being escaped in web help for descriptions of positional options and examples. [#620](https://github.com/zowe/imperative/issues/620)
- BugFix: Fixed subgroups not being displayed under their own heading in web help. [#323](https://github.com/zowe/imperative/issues/323)

## `4.13.1`

- BugFix: Fixed active command tree item not updating in web help when scrolling. [#425](https://github.com/zowe/imperative/issues/425)
- BugFix: Fixed main page of web help not staying scrolled to top of page when loaded. [#525](https://github.com/zowe/imperative/issues/525)

## `4.13.0`

- Enhancement: Added headers[] option to TextUtils.getTable(). [#369](https://github.com/zowe/imperative/issues/369)
- BugFix: Print a subset of the `stdout` and `stderr` buffers when calling `mProgressApi`'s `endBar()` to prevent duplication of output.
- Bugfix: Replaced `this` with `ImperativeConfig.instance` in `ImperativeConfig.getCallerFile()`. [#5](https://github.com/zowe/imperative/issues/5)

## `4.12.0`

- Enhancement: Added decompression support for REST responses with Content-Encoding `gzip`, `deflate`, or `br`. [#318](https://github.com/zowe/imperative/issues/318)

## `4.11.2`

- BugFix: Added `Protocol` to the Error Details coming from the `AbstractRestClient`. [#539](https://github.com/zowe/imperative/issues/539)

## `4.11.1`

- BugFix: Fixed vulnerabilities by replacing marked with markdown-it and sanitize-html.
- BugFix: Fixed plugin install failing to install package from private registry.

## `4.11.0`

- Enhancement: Fixed plugin install commands which were broken in npm@7. [#457](https://github.com/zowe/imperative/issues/457)
- BugFix: Fixed incorrect formatting of code blocks in web help. [#535](https://github.com/zowe/imperative/issues/535)

## `4.10.2`

- BugFix: Fixed vulnerabilities by updating marked

## `4.10.1`

- BugFix: Fixed an issue when `TypeError` has been raised by `Logger.getCallerFileAndLineTag()` when there was not filename for a stack frame. [#449](https://github.com/zowe/imperative/issues/449)

## `4.10.0`

- Enhancement: Added an `arrayAllowDuplicate` option to the `ICommandOptionDefinition` interface. By default, the option value is set to `true` and duplicate values are allowed in an array. Specify `false` if you want Imperative to throw an error for duplicate array values. [#437](https://github.com/zowe/imperative/issues/437)

## `4.9.0`

- BugFix: Updated `opener` dependency due to command injection vulnerability on Windows - [GHSL-2020-145](https://securitylab.github.com/advisories/GHSL-2020-145-domenic-opener)
- Enhancement: Expose `trim` parameter from `wrap-ansi` within `TextUtils.wordWrap()`

## `4.8.1`

- BugFix: Fixed an issue with `ConnectionPropsForSessCfg` where the user would be prompted for user/password even if a token was present. [#436](https://github.com/zowe/imperative/pull/436)

## `4.8.0`

- Enhancement: Added the SSO Callback function, which allows applications to call their own functions while validating session properties (i.e. host, port, user, password, token, etc...). The callback option is named `getValuesBack`. [#422](https://github.com/zowe/imperative/issues/422)

## `4.7.6`

- Enhancement: Added support for dynamically generated cookie names. Updated `AbstractSession.storeCookie()` to process cookie names that are not fully known at build-time. [#431](https://github.com/zowe/imperative/pull/431)

## `4.7.5`

- BugFix: Added support for creating an array with `allowableValues`. Previously, array type options could fail in the Syntax Validator. [#428](https://github.com/zowe/imperative/issues/428)

## `4.7.4`

- Fix update profile API storing secure fields incorrectly when called without CLI args

## `4.7.3`

- Fix web help failing to load in Internet Explorer 11
- Fix `--help-web` not working on macOS when DISPLAY environment variable is undefined
- Change type of `ISession.tokenType` to "string" (for compatiblity with versions older than 4.7.0).

## `4.7.2`

- Hide sensitive session properties (user, password, and token value) in log file. Since 4.7.0, only password was hidden.

## `4.7.1`

- Don't load token value into Session object if user or password are supplied

## `4.7.0`

- Add the --dd flag to profile creation to allow the profile to be created without the default values specified for that profile.
- Use a token for authentication if a token is present in the underlying REST session object.
- Added a new ConnectionPropsForSessCfg.addPropsOrPrompt function that places credentials (including a possible token) into a session configuration object.
    - Plugins must use this function to create their sessions to gain the features of automatic token-handling and prompting for missing connection options.
    - Connection information is obtained from the command line, environment variables, a service profile, a base profile, or from an option's default value in a service profile's definition, in that order.
    - If key connection information is not supplied to any cor Zowe command, the command will prompt for:
        -  host
        -  port
        -  user
        -  and password
    - Any prompt will timeout after 30 seconds so that it will not hang an automated script.
- Add base profiles, a new type of profile which can store values shared between profiles of other types.
    - The properties that are currently recognized in a base profile are:
        - host
        - port
        - user
        - password
        - rejectUnauthorized
        - tokenType
        - tokenValue
    - To use base profiles in an Imperative-based CLI, define a `baseProfile` schema on your Imperative configuration object.
    - If the `baseProfile` schema is defined, base profile support will be added to any command that uses profiles.
- Due to new options (like tokenValue) help text will change. Plugin developers may have to update any mismatched snapshots in their automated tests.
- Updated the version of TypeScript from 3.7.4 to 3.8.0.
- Updated the version of TSLint from 5.x to 6.1.2.
- Add login and logout commands to get and delete/invalidate tokens
  - Add showToken flag to display token only, and not save it to the user profile
  - Add ability to create a user profile on login if no profile of that type existed previously

## `4.6.4`

- Fix optional secure fields not deleted when overwriting a profile

## `4.6.3`

- Update log4js to improve Webpack compatibility for extenders

## `4.6.2`

- Fix vulnerabilities by updating yargs

## `4.6.1`

- Update perf-timing version

## `4.6.0`

- Add Bearer token in rest Session

## `4.5.6`

- Fix allowable values not exactly matching input

## `4.5.5`

- Fix absence of default value text when falsy values are used.

## `4.5.4`

- Patched vulnerabilities.

## `4.5.3`

- Fixed alignment of output from `zowe plugins list` command.

## `4.5.2`

- Fix failure to load secure profile fields that are optional when no value is found. Thanks @tjohnsonBCM
- Don't load secure profile fields when deleting profile. Thanks @tjohnsonBCM
- Deprecate the interface `ICliILoadProfile`. Use `ICliLoadProfile` instead.

## `4.5.1`

- Check that password is defined when `AbstractSession` uses auth. Thanks @apsychogirl
- Expose `IRestOptions` type in the API. Thanks @apsychogirl

## `4.5.0`

- Add `request` function to `AbstractRestClient` that returns REST client object in response. Thanks @Alexandru-Dimitru
- Deprecate the method `AbstractRestClient.performRest`. Use `AbstractRestClient.request` instead.

## `4.0.0`

- Support `prompt*` as a value for any CLI option to enable interactive prompting.

## `3.0.0`

- Rename package from "@brightside/imperative" to "@zowe/imperative".
- Change name of config option "credential-manager" to "CredentialManager".<|MERGE_RESOLUTION|>--- conflicted
+++ resolved
@@ -2,18 +2,16 @@
 
 All notable changes to the Imperative package will be documented in this file.
 
-<<<<<<< HEAD
 ## Recent Changes
 
 - Enhancement: Added support for profile name aliases in team config so that `--zosmf-profile lpar1` falls back to profile "zosmf_lpar1" if "lpar1" does not exist.
 - BugFix: Reworded potentially misleading output of `config convert-profiles` command mentioning obsolete plug-ins.
 - BugFix: Made `--dry-run` and `--prompt` options mutually exclusive on `config init` command.
 - **Next Breaking**: The team config API method `config.api.profiles.get` now returns `null` if a profile doesn't exist unless `mustExist` is false. [#518](https://github.com/zowe/imperative/issues/518)
-=======
+
 ## `5.0.0-next.202203311701`
 
 - BugFix: Allowed `ProfileCredentials.isSecured` to be insecure on teamConfig based on existing secure fields. [#762](https://github.com/zowe/imperative/issues/762)
->>>>>>> e804c8bd
 
 ## `5.0.0-next.202203231534`
 
