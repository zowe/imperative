# Change Log

All notable changes to the Imperative package will be documented in this file.

<<<<<<< HEAD
## Recent Changes

- BugFix: Fixed `config import` and `config init` behaving incorrectly when config JSON exists in higher level directory. [zowe/zowe-cli#1218](https://github.com/zowe/zowe-cli/issues/1218)
- BugFix: Fixed `config import` command not failing when positional argument "location" is missing.
=======
## `5.0.0-next.202112012301`

- Enhancement: Changed CLI prompt input to be hidden for properties designated as secure in team config. [zowe/zowe-cli#1106](https://github.com/zowe/zowe-cli/issues/1106)
- BugFix: Improved error message when Keytar module fails to load. [#27](https://github.com/zowe/imperative/issues/27)
- **Next Breaking**
    - Removed the `ConfigProfiles.load` API method. Use the methods `ConfigLayers.find` and `ConfigSecure.securePropsForProfile` instead. [#568](https://github.com/zowe/imperative/issues/568)
>>>>>>> 01b2074f

## `5.0.0-next.202111301806`

- Enhancement: Added a utility function to get basic system architecture and platform info

## `5.0.0-next.202111292021`

- **Next Breaking**: Use JSON-based communication protocol between imperative daemon server and client.

## `5.0.0-next.202111192150`

- BugFix: Changed credentials to be stored securely by default for v1 profiles to be consistent with the experience for v2 profiles. [zowe/zowe-cli#1128](https://github.com/zowe/zowe-cli/issues/1128)
- **Next Breaking**
    - Removed the `credentialServiceName` property from ImperativeConfig. The default credential manager uses the `name` property instead.

## `5.0.0-next.202111101806`

- Enhancement: Added `dry-run` option for `zowe config init` command to preview changes instead of saving them to disk. [#1037](https://github.com/zowe/zowe-cli/issues/1037)
- Bugfix: Fix crashing issue related to reloading the config when `--dcd` option is specified [#943](https://github.com/zowe/zowe-cli/issues/943) [#1190](https://github.com/zowe/zowe-cli/issues/1190)

## `5.0.0-next.202111032034`

- Enhancement: Added `autoStore` property to config JSON files which defaults to true. When this property is enabled and the CLI prompts you to enter connection info, the values you enter will be saved to disk (or credential vault if they are secure) for future use. [zowe/zowe-cli#923](https://github.com/zowe/zowe-cli/issues/923)
- **Next Breaking**
    - Changed the default behavior of `Config.set` so that it no longer coerces string values to other types unless the `parseString` option is true.

## `5.0.0-next.202110201735`

- **LTS Breaking**
    - Changed the return value of the public `PluginManagementFacility.requirePluginModuleCallback` function
- BugFix: Updated the profiles list as soon as the plugin is installed.

## `5.0.0-next.202110191937`

- **Breaking**: Added the new, required, abstract method 'displayAutoInitChanges' to the 'BaseAutoInitHandler' class.

## `5.0.0-next.202110071645`

- Enhancement: Added `config update-schemas [--depth <value>]` command. [zowe/zowe-cli#1059](https://github.com/zowe/zowe-cli/issues/1059)
- Enhancement: Added the ability to update the global schema file when installing a new plugin. [zowe/zowe-cli#1059](https://github.com/zowe/zowe-cli/issues/1059)
- **Next Breaking**
    - Renamed public static function ConfigSchemas.loadProfileSchemas to ConfigSchemas.loadSchema

## `5.0.0-next.202110011948`

- Breaking: Changed default log level from DEBUG to WARN for Imperative logger and app logger to reduce the volume of logs written to disk. [#634](https://github.com/zowe/imperative/issues/634)

## `5.0.0-next.202109281439`

- Enhancement: Added `config import` command that imports team config files from a local path or web URL. [#1083](https://github.com/zowe/zowe-cli/issues/1083)
- Enhancement: Added Help Doc examples for the `zowe config` group of commands. [#1061](https://github.com/zowe/zowe-cli/issues/1061)

## `5.0.0-next.202109031503`

- Enhancement: Log in to authentication service to obtain token value instead of prompting for it in `config secure` command.

## `5.0.0-next.202108181618`

- Breaking: Make `fail-on-error` option true by default on `zowe plugins validate` command.

## `5.0.0-next.202108121732`

- Enhancement: Flattened the default profiles structure created by the `config init` command.
- Breaking: Split up authToken property in team config into tokenType and tokenValue properties to be consistent with Zowe v1 profiles.

## `5.0.0-next.202108062025`

- BugFix: Export all Config related interfaces.

## `5.0.0-next.202107122104`

- BugFix: Fixed secure credentials not being stored by the `config auto-init` command.

## `5.0.0-next.202107092101`

- Enhancement: Adds the `config auto-init` base handler and command builder, allowing a CLI to build a configuration auto-initialization command and handler
- Enhancement: Adds the optional `configAutoInitCommandConfig` interface to the IImperativeConfig interface, allowing for an auto-init command to be generated if a CLI supports it
- Enhancement: Better support for comments in JSON
- Bugfix: Revert schema changes related to additionalProperties. Re-enable IntelliSense when editing zowe.config.json files
- **Next Breaking**
    - Changed the schema paths and updated schema version

## `5.0.0-next.202106221817`

- **Next Breaking**
    - Replaced --user with --user-config on all config command groups due to conflict with --user option during config auto-initialization
    - Replaced --global with --global-config on all config command groups for consistency

## `5.0.0-next.202106212048`

- Enhancement: A new interface (IApimlSvcAttrs) was added. A property (apimlConnLookup) of that interface type was added to IImperativeConfig to enable plugins to tie themselves to an APIML service. Zowe-CLI can then ask APIML for the configuration data for the plugin to connect to that service.

## `5.0.0-next.202106041929`

- **Breaking**: Removed the following previously deprecated items:
    - ICliLoadProfile.ICliILoadProfile -- use ICliLoadProfile.ICliLoadProfile
    - IImperativeErrorParms.suppressReport -- has not been used since 10/17/2018
    - IImperativeConfig.pluginBaseCliVersion -- has not been used since version 1.0.1
    - AbstractRestClient.performRest -- use AbstractRestClient.request
    - AbstractSession.HTTP_PROTOCOL -- use SessConstants.HTTP_PROTOCOL
    - AbstractSession.HTTPS_PROTOCOL -- use SessConstants.HTTPS_PROTOCOL
    - AbstractSession.TYPE_NONE -- use SessConstants.AUTH_TYPE_NONE
    - AbstractSession.TYPE_BASIC -- use SessConstants.AUTH_TYPE_BASIC
    - AbstractSession.TYPE_BEARER -- use SessConstants.AUTH_TYPE_BEARER
    - AbstractSession.TYPE_TOKEN -- use SessConstants.AUTH_TYPE_TOKEN

## `5.0.0-next.202104262004`

- Enhancement: Remove message about NPM peer dep warnings that no longer applies to npm@7.
- **Breaking:** Imperative no longer requires plug-ins to include CLI package as a peer dependency. It is recommended that CLI plug-ins remove their peer dependency on @zowe/cli for improved compatibility with npm@7. This is a breaking change for plug-ins, as older versions of Imperative will fail to install a plug-in that lacks the CLI peer dependency.

## `5.0.0-next.202104140156`

- BugFix: Allow SCS to load new securely stored credentials. [#984](https://github.com/zowe/zowe-cli/issues/984)

## `5.0.0-next.202104071400`

- Enhancement: Add the ProfileInfo API to provide the following functionality:
    - Read configuration from disk.
    - Transparently read either a new team configuration or old style profiles.
    - Resolve order of precedence for profile argument values.
    - Provide information to enable callers to prompt for missing profile arguments.
    - Retain the location in which a profile or argument was found.
    - Automatically initialize CredentialManager, including an option to specify a custom keytar module.
    - Provide a means to postpone the loading of secure arguments until specifically requested by the calling app to delay loading sensitive data until it is needed.
    - Provide access to the lower-level Config API to fully manipulate the team configuration file.

## `5.0.0-next.202103111923`

- Enhancement: Allow custom directory to be specified for project config in `Config.load` method. [#544](https://github.com/zowe/imperative/issues/544)
- BugFix: Fixed Config object not exported at top level. [#543](https://github.com/zowe/imperative/issues/543)

## `5.0.0-next.202101292016`

- BugFix: Fixed error when Imperative APIs are called and "config" property of ImperativeConfig is not initialized. [#533](https://github.com/zowe/imperative/issues/533)

## `5.0.0-next.202101281717`

- Enhancement: Added new config API intended to replace the profiles API, and new "config" command group to manage config JSON files. The new API makes it easier for users to create, share, and switch between profile configurations.
- Deprecated: The "profiles" command group for managing global profiles in "{cliHome}/profiles". Use the new "config" command group instead.
- **Breaking**: Removed "config" command group for managing app settings in "{cliHome}/imperative/settings.json". If app settings already exist they are still loaded for backwards compatibility. For storing app settings use the new config API instead.
- Enhancement: Added support for secure credential storage without any plug-ins required. Include the "keytar" package as a dependency in your CLI to make use of it.
- Enhancement: Added `deprecatedReplacement` property to `ICommandDefinition` to deprecate a command.

## `5.0.0-next.202010301408`

- Enhancement: Allow hidden options.

## `5.0.0-next.202010161240`

- Enhancement:  Allow process exit code to be passed to daemon clients.

## `5.0.0-next.202009251501`

- Enhancement: add support for CLIs that want to run as a persistent process (daemon mode).

## `4.17.1`

- BugFix: Fixed an issue where plugin install and uninstall did not work with NPM version 8. [#683](https://github.com/zowe/imperative/issues/683)

## `4.17.0`

- Enhancement: Export the Imperative Command Tree on the data object of the `zowe --ac` command when `--rfj` is specified.

## `4.16.2`

- BugFix: Reverts hiding the cert-key-file path so users can see what path was specified and check if the file exists

## `4.16.1`

- BugFix: Updated dependencies to resolve problems with the ansi-regex package

## `4.16.0`

- Enhancement: Implemented the ability to authenticate using client certificates in PEM format.

## `4.15.1`

- Bugfix: Updated js-yaml to resolve a potential security issue

## `4.15.0`

- Enhancement: Improved command suggestions for mistyped commands, add aliases to command suggestions

## `4.14.0`

- Enhancement: The `plugins validate` command returns an error code when plugins have errors if the new `--fail-on-error` option is specified. Also added `--fail-on-warning` option to return with an error code when plugins have warnings. [#463](https://github.com/zowe/imperative/issues/463)
- BugFix: Fixed regression where characters are not correctly escaped in web help causing extra slashes ("\") to appear. [#644](https://github.com/zowe/imperative/issues/644)

## `4.13.4`

- BugFix: Added missing periods at the end of command group descriptions for consistency. [#55](https://github.com/zowe/imperative/issues/55)

## `4.13.3`

- Performance: Improved the way that HTTP response chunks are saved, reducing time complexity from O(n<sup>2</sup>) to O(n). This dramatically improves performance for larger requests. [#618](https://github.com/zowe/imperative/pull/618)

## `4.13.2`

- BugFix: Fixed web help examples description typo at line 440 in `packages/cmd/src/CommandPreparer.ts`. [#612](https://github.com/zowe/imperative/issues/612)
- BugFix: Fixed Markdown special characters not being escaped in web help for descriptions of positional options and examples. [#620](https://github.com/zowe/imperative/issues/620)
- BugFix: Fixed subgroups not being displayed under their own heading in web help. [#323](https://github.com/zowe/imperative/issues/323)

## `4.13.1`

- BugFix: Fixed active command tree item not updating in web help when scrolling. [#425](https://github.com/zowe/imperative/issues/425)
- BugFix: Fixed main page of web help not staying scrolled to top of page when loaded. [#525](https://github.com/zowe/imperative/issues/525)

## `4.13.0`

- Enhancement: Added headers[] option to TextUtils.getTable(). [#369](https://github.com/zowe/imperative/issues/369)
- BugFix: Print a subset of the `stdout` and `stderr` buffers when calling `mProgressApi`'s `endBar()` to prevent duplication of output.
- Bugfix: Replaced `this` with `ImperativeConfig.instance` in `ImperativeConfig.getCallerFile()`. [#5](https://github.com/zowe/imperative/issues/5)

## `4.12.0`

- Enhancement: Added decompression support for REST responses with Content-Encoding `gzip`, `deflate`, or `br`. [#318](https://github.com/zowe/imperative/issues/318)

## `4.11.2`

- BugFix: Added `Protocol` to the Error Details coming from the `AbstractRestClient`. [#539](https://github.com/zowe/imperative/issues/539)

## `4.11.1`

- BugFix: Fixed vulnerabilities by replacing marked with markdown-it and sanitize-html.
- BugFix: Fixed plugin install failing to install package from private registry.

## `4.11.0`

- Enhancement: Fixed plugin install commands which were broken in npm@7. [#457](https://github.com/zowe/imperative/issues/457)
- BugFix: Fixed incorrect formatting of code blocks in web help. [#535](https://github.com/zowe/imperative/issues/535)

## `4.10.2`

- BugFix: Fixed vulnerabilities by updating marked

## `4.10.1`

- BugFix: Fixed an issue when `TypeError` has been raised by `Logger.getCallerFileAndLineTag()` when there was not filename for a stack frame. [#449](https://github.com/zowe/imperative/issues/449)

## `4.10.0`

- Enhancement: Added an `arrayAllowDuplicate` option to the `ICommandOptionDefinition` interface. By default, the option value is set to `true` and duplicate values are allowed in an array. Specify `false` if you want Imperative to throw an error for duplicate array values. [#437](https://github.com/zowe/imperative/issues/437)

## `4.9.0`

- BugFix: Updated `opener` dependency due to command injection vulnerability on Windows - [GHSL-2020-145](https://securitylab.github.com/advisories/GHSL-2020-145-domenic-opener)
- Enhancement: Expose `trim` parameter from `wrap-ansi` within `TextUtils.wordWrap()`

## `4.8.1`

- BugFix: Fixed an issue with `ConnectionPropsForSessCfg` where the user would be prompted for user/password even if a token was present. [#436](https://github.com/zowe/imperative/pull/436)

## `4.8.0`

- Enhancement: Added the SSO Callback function, which allows applications to call their own functions while validating session properties (i.e. host, port, user, password, token, etc...). The callback option is named `getValuesBack`. [#422](https://github.com/zowe/imperative/issues/422)

## `4.7.6`

- Enhancement: Added support for dynamically generated cookie names. Updated `AbstractSession.storeCookie()` to process cookie names that are not fully known at build-time. [#431](https://github.com/zowe/imperative/pull/431)

## `4.7.5`

- BugFix: Added support for creating an array with `allowableValues`. Previously, array type options could fail in the Syntax Validator. [#428](https://github.com/zowe/imperative/issues/428)

## `4.7.4`

- Fix update profile API storing secure fields incorrectly when called without CLI args

## `4.7.3`

- Fix web help failing to load in Internet Explorer 11
- Fix `--help-web` not working on macOS when DISPLAY environment variable is undefined
- Change type of `ISession.tokenType` to "string" (for compatiblity with versions older than 4.7.0).

## `4.7.2`

- Hide sensitive session properties (user, password, and token value) in log file. Since 4.7.0, only password was hidden.

## `4.7.1`

- Don't load token value into Session object if user or password are supplied

## `4.7.0`

- Add the --dd flag to profile creation to allow the profile to be created without the default values specified for that profile.
- Use a token for authentication if a token is present in the underlying REST session object.
- Added a new ConnectionPropsForSessCfg.addPropsOrPrompt function that places credentials (including a possible token) into a session configuration object.
    - Plugins must use this function to create their sessions to gain the features of automatic token-handling and prompting for missing connection options.
    - Connection information is obtained from the command line, environment variables, a service profile, a base profile, or from an option's default value in a service profile's definition, in that order.
    - If key connection information is not supplied to any cor Zowe command, the command will prompt for:
        -  host
        -  port
        -  user
        -  and password
    - Any prompt will timeout after 30 seconds so that it will not hang an automated script.
- Add base profiles, a new type of profile which can store values shared between profiles of other types.
    - The properties that are currently recognized in a base profile are:
        - host
        - port
        - user
        - password
        - rejectUnauthorized
        - tokenType
        - tokenValue
    - To use base profiles in an Imperative-based CLI, define a `baseProfile` schema on your Imperative configuration object.
    - If the `baseProfile` schema is defined, base profile support will be added to any command that uses profiles.
- Due to new options (like tokenValue) help text will change. Plugin developers may have to update any mismatched snapshots in their automated tests.
- Updated the version of TypeScript from 3.7.4 to 3.8.0.
- Updated the version of TSLint from 5.x to 6.1.2.
- Add login and logout commands to get and delete/invalidate tokens
  - Add showToken flag to display token only, and not save it to the user profile
  - Add ability to create a user profile on login if no profile of that type existed previously

## `4.6.4`

- Fix optional secure fields not deleted when overwriting a profile

## `4.6.3`

- Update log4js to improve Webpack compatibility for extenders

## `4.6.2`

- Fix vulnerabilities by updating yargs

## `4.6.1`

- Update perf-timing version

## `4.6.0`

- Add Bearer token in rest Session

## `4.5.6`

- Fix allowable values not exactly matching input

## `4.5.5`

- Fix absence of default value text when falsy values are used.

## `4.5.4`

- Patched vulnerabilities.

## `4.5.3`

- Fixed alignment of output from `zowe plugins list` command.

## `4.5.2`

- Fix failure to load secure profile fields that are optional when no value is found. Thanks @tjohnsonBCM
- Don't load secure profile fields when deleting profile. Thanks @tjohnsonBCM
- Deprecate the interface `ICliILoadProfile`. Use `ICliLoadProfile` instead.

## `4.5.1`

- Check that password is defined when `AbstractSession` uses auth. Thanks @apsychogirl
- Expose `IRestOptions` type in the API. Thanks @apsychogirl

## `4.5.0`

- Add `request` function to `AbstractRestClient` that returns REST client object in response. Thanks @Alexandru-Dimitru
- Deprecate the method `AbstractRestClient.performRest`. Use `AbstractRestClient.request` instead.

## `4.0.0`

- Support `prompt*` as a value for any CLI option to enable interactive prompting.

## `3.0.0`

- Rename package from "@brightside/imperative" to "@zowe/imperative".
- Change name of config option "credential-manager" to "CredentialManager".<|MERGE_RESOLUTION|>--- conflicted
+++ resolved
@@ -2,19 +2,17 @@
 
 All notable changes to the Imperative package will be documented in this file.
 
-<<<<<<< HEAD
 ## Recent Changes
 
 - BugFix: Fixed `config import` and `config init` behaving incorrectly when config JSON exists in higher level directory. [zowe/zowe-cli#1218](https://github.com/zowe/zowe-cli/issues/1218)
 - BugFix: Fixed `config import` command not failing when positional argument "location" is missing.
-=======
+
 ## `5.0.0-next.202112012301`
 
 - Enhancement: Changed CLI prompt input to be hidden for properties designated as secure in team config. [zowe/zowe-cli#1106](https://github.com/zowe/zowe-cli/issues/1106)
 - BugFix: Improved error message when Keytar module fails to load. [#27](https://github.com/zowe/imperative/issues/27)
 - **Next Breaking**
     - Removed the `ConfigProfiles.load` API method. Use the methods `ConfigLayers.find` and `ConfigSecure.securePropsForProfile` instead. [#568](https://github.com/zowe/imperative/issues/568)
->>>>>>> 01b2074f
 
 ## `5.0.0-next.202111301806`
 
