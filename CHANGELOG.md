# Change Log

All notable changes to the Imperative package will be documented in this file.

## Recent Changes

<<<<<<< HEAD
- Bugfix: Fix crashing issue related to reloading the config when `--dcd` option is specified [#943](https://github.com/zowe/zowe-cli/issues/943) [#1190](https://github.com/zowe/zowe-cli/issues/1190)
=======
- Enhancement: Added `dry-run` option for `zowe config init` command to preview changes instead of saving them to disk. [#1037](https://github.com/zowe/zowe-cli/issues/1037)
>>>>>>> 3a9acedb

## `5.0.0-next.202111032034`

- Enhancement: Added `autoStore` property to config JSON files which defaults to true. When this property is enabled and the CLI prompts you to enter connection info, the values you enter will be saved to disk (or credential vault if they are secure) for future use. [zowe/zowe-cli#923](https://github.com/zowe/zowe-cli/issues/923)
- **Next Breaking**
    - Changed the default behavior of `Config.set` so that it no longer coerces string values to other types unless the `parseString` option is true.

## `5.0.0-next.202110201735`

- **LTS Breaking**
    - Changed the return value of the public `PluginManagementFacility.requirePluginModuleCallback` function
- BugFix: Updated the profiles list as soon as the plugin is installed.

## `5.0.0-next.202110191937`

- **Breaking**: Added the new, required, abstract method 'displayAutoInitChanges' to the 'BaseAutoInitHandler' class.

## `5.0.0-next.202110071645`

- Enhancement: Added `config update-schemas [--depth <value>]` command. [zowe/zowe-cli#1059](https://github.com/zowe/zowe-cli/issues/1059)
- Enhancement: Added the ability to update the global schema file when installing a new plugin. [zowe/zowe-cli#1059](https://github.com/zowe/zowe-cli/issues/1059)
- **Next Breaking**
    - Renamed public static function ConfigSchemas.loadProfileSchemas to ConfigSchemas.loadSchema

## `5.0.0-next.202110011948`

- Breaking: Changed default log level from DEBUG to WARN for Imperative logger and app logger to reduce the volume of logs written to disk. [#634](https://github.com/zowe/imperative/issues/634)

## `5.0.0-next.202109281439`

- Enhancement: Added `config import` command that imports team config files from a local path or web URL. [#1083](https://github.com/zowe/zowe-cli/issues/1083)
- Enhancement: Added Help Doc examples for the `zowe config` group of commands. [#1061](https://github.com/zowe/zowe-cli/issues/1061)

## `5.0.0-next.202109031503`

- Enhancement: Log in to authentication service to obtain token value instead of prompting for it in `config secure` command.

## `5.0.0-next.202108181618`

- Breaking: Make `fail-on-error` option true by default on `zowe plugins validate` command.

## `5.0.0-next.202108121732`

- Enhancement: Flattened the default profiles structure created by the `config init` command.
- Breaking: Split up authToken property in team config into tokenType and tokenValue properties to be consistent with Zowe v1 profiles.

## `5.0.0-next.202108062025`

- BugFix: Export all Config related interfaces.

## `5.0.0-next.202107122104`

- BugFix: Fixed secure credentials not being stored by the `config auto-init` command.

## `5.0.0-next.202107092101`

- Enhancement: Adds the `config auto-init` base handler and command builder, allowing a CLI to build a configuration auto-initialization command and handler
- Enhancement: Adds the optional `configAutoInitCommandConfig` interface to the IImperativeConfig interface, allowing for an auto-init command to be generated if a CLI supports it
- Enhancement: Better support for comments in JSON
- Bugfix: Revert schema changes related to additionalProperties. Re-enable IntelliSense when editing zowe.config.json files
- **Next Breaking**
    - Changed the schema paths and updated schema version

## `5.0.0-next.202106221817`

- **Next Breaking**
    - Replaced --user with --user-config on all config command groups due to conflict with --user option during config auto-initialization
    - Replaced --global with --global-config on all config command groups for consistency

## `5.0.0-next.202106212048`

- Enhancement: A new interface (IApimlSvcAttrs) was added. A property (apimlConnLookup) of that interface type was added to IImperativeConfig to enable plugins to tie themselves to an APIML service. Zowe-CLI can then ask APIML for the configuration data for the plugin to connect to that service.

## `5.0.0-next.202106041929`

- **Breaking**: Removed the following previously deprecated items:
    - ICliLoadProfile.ICliILoadProfile -- use ICliLoadProfile.ICliLoadProfile
    - IImperativeErrorParms.suppressReport -- has not been used since 10/17/2018
    - IImperativeConfig.pluginBaseCliVersion -- has not been used since version 1.0.1
    - AbstractRestClient.performRest -- use AbstractRestClient.request
    - AbstractSession.HTTP_PROTOCOL -- use SessConstants.HTTP_PROTOCOL
    - AbstractSession.HTTPS_PROTOCOL -- use SessConstants.HTTPS_PROTOCOL
    - AbstractSession.TYPE_NONE -- use SessConstants.AUTH_TYPE_NONE
    - AbstractSession.TYPE_BASIC -- use SessConstants.AUTH_TYPE_BASIC
    - AbstractSession.TYPE_BEARER -- use SessConstants.AUTH_TYPE_BEARER
    - AbstractSession.TYPE_TOKEN -- use SessConstants.AUTH_TYPE_TOKEN

## `5.0.0-next.202104262004`

- Enhancement: Remove message about NPM peer dep warnings that no longer applies to npm@7.
- **Breaking:** Imperative no longer requires plug-ins to include CLI package as a peer dependency. It is recommended that CLI plug-ins remove their peer dependency on @zowe/cli for improved compatibility with npm@7. This is a breaking change for plug-ins, as older versions of Imperative will fail to install a plug-in that lacks the CLI peer dependency.

## `5.0.0-next.202104140156`

- BugFix: Allow SCS to load new securely stored credentials. [#984](https://github.com/zowe/zowe-cli/issues/984)

## `5.0.0-next.202104071400`

- Enhancement: Add the ProfileInfo API to provide the following functionality:
    - Read configuration from disk.
    - Transparently read either a new team configuration or old style profiles.
    - Resolve order of precedence for profile argument values.
    - Provide information to enable callers to prompt for missing profile arguments.
    - Retain the location in which a profile or argument was found.
    - Automatically initialize CredentialManager, including an option to specify a custom keytar module.
    - Provide a means to postpone the loading of secure arguments until specifically requested by the calling app to delay loading sensitive data until it is needed.
    - Provide access to the lower-level Config API to fully manipulate the team configuration file.

## `5.0.0-next.202103111923`

- Enhancement: Allow custom directory to be specified for project config in `Config.load` method. [#544](https://github.com/zowe/imperative/issues/544)
- BugFix: Fixed Config object not exported at top level. [#543](https://github.com/zowe/imperative/issues/543)

## `5.0.0-next.202101292016`

- BugFix: Fixed error when Imperative APIs are called and "config" property of ImperativeConfig is not initialized. [#533](https://github.com/zowe/imperative/issues/533)

## `5.0.0-next.202101281717`

- Enhancement: Added new config API intended to replace the profiles API, and new "config" command group to manage config JSON files. The new API makes it easier for users to create, share, and switch between profile configurations.
- Deprecated: The "profiles" command group for managing global profiles in "{cliHome}/profiles". Use the new "config" command group instead.
- **Breaking**: Removed "config" command group for managing app settings in "{cliHome}/imperative/settings.json". If app settings already exist they are still loaded for backwards compatibility. For storing app settings use the new config API instead.
- Enhancement: Added support for secure credential storage without any plug-ins required. Include the "keytar" package as a dependency in your CLI to make use of it.
- Enhancement: Added `deprecatedReplacement` property to `ICommandDefinition` to deprecate a command.

## `5.0.0-next.202010301408`

- Enhancement: Allow hidden options.

## `5.0.0-next.202010161240`

- Enhancement:  Allow process exit code to be passed to daemon clients.

## `5.0.0-next.202009251501`

- Enhancement: add support for CLIs that want to run as a persistent process (daemon mode).

## `4.17.1`

- BugFix: Fixed an issue where plugin install and uninstall did not work with NPM version 8. [#683](https://github.com/zowe/imperative/issues/683)

## `4.17.0`

- Enhancement: Export the Imperative Command Tree on the data object of the `zowe --ac` command when `--rfj` is specified.

## `4.16.2`

- BugFix: Reverts hiding the cert-key-file path so users can see what path was specified and check if the file exists

## `4.16.1`

- BugFix: Updated dependencies to resolve problems with the ansi-regex package

## `4.16.0`

- Enhancement: Implemented the ability to authenticate using client certificates in PEM format.

## `4.15.1`

- Bugfix: Updated js-yaml to resolve a potential security issue

## `4.15.0`

- Enhancement: Improved command suggestions for mistyped commands, add aliases to command suggestions

## `4.14.0`

- Enhancement: The `plugins validate` command returns an error code when plugins have errors if the new `--fail-on-error` option is specified. Also added `--fail-on-warning` option to return with an error code when plugins have warnings. [#463](https://github.com/zowe/imperative/issues/463)
- BugFix: Fixed regression where characters are not correctly escaped in web help causing extra slashes ("\") to appear. [#644](https://github.com/zowe/imperative/issues/644)

## `4.13.4`

- BugFix: Added missing periods at the end of command group descriptions for consistency. [#55](https://github.com/zowe/imperative/issues/55)

## `4.13.3`

- Performance: Improved the way that HTTP response chunks are saved, reducing time complexity from O(n<sup>2</sup>) to O(n). This dramatically improves performance for larger requests. [#618](https://github.com/zowe/imperative/pull/618)

## `4.13.2`

- BugFix: Fixed web help examples description typo at line 440 in `packages/cmd/src/CommandPreparer.ts`. [#612](https://github.com/zowe/imperative/issues/612)
- BugFix: Fixed Markdown special characters not being escaped in web help for descriptions of positional options and examples. [#620](https://github.com/zowe/imperative/issues/620)
- BugFix: Fixed subgroups not being displayed under their own heading in web help. [#323](https://github.com/zowe/imperative/issues/323)

## `4.13.1`

- BugFix: Fixed active command tree item not updating in web help when scrolling. [#425](https://github.com/zowe/imperative/issues/425)
- BugFix: Fixed main page of web help not staying scrolled to top of page when loaded. [#525](https://github.com/zowe/imperative/issues/525)

## `4.13.0`

- Enhancement: Added headers[] option to TextUtils.getTable(). [#369](https://github.com/zowe/imperative/issues/369)
- BugFix: Print a subset of the `stdout` and `stderr` buffers when calling `mProgressApi`'s `endBar()` to prevent duplication of output.
- Bugfix: Replaced `this` with `ImperativeConfig.instance` in `ImperativeConfig.getCallerFile()`. [#5](https://github.com/zowe/imperative/issues/5)

## `4.12.0`

- Enhancement: Added decompression support for REST responses with Content-Encoding `gzip`, `deflate`, or `br`. [#318](https://github.com/zowe/imperative/issues/318)

## `4.11.2`

- BugFix: Added `Protocol` to the Error Details coming from the `AbstractRestClient`. [#539](https://github.com/zowe/imperative/issues/539)

## `4.11.1`

- BugFix: Fixed vulnerabilities by replacing marked with markdown-it and sanitize-html.
- BugFix: Fixed plugin install failing to install package from private registry.

## `4.11.0`

- Enhancement: Fixed plugin install commands which were broken in npm@7. [#457](https://github.com/zowe/imperative/issues/457)
- BugFix: Fixed incorrect formatting of code blocks in web help. [#535](https://github.com/zowe/imperative/issues/535)

## `4.10.2`

- BugFix: Fixed vulnerabilities by updating marked

## `4.10.1`

- BugFix: Fixed an issue when `TypeError` has been raised by `Logger.getCallerFileAndLineTag()` when there was not filename for a stack frame. [#449](https://github.com/zowe/imperative/issues/449)

## `4.10.0`

- Enhancement: Added an `arrayAllowDuplicate` option to the `ICommandOptionDefinition` interface. By default, the option value is set to `true` and duplicate values are allowed in an array. Specify `false` if you want Imperative to throw an error for duplicate array values. [#437](https://github.com/zowe/imperative/issues/437)

## `4.9.0`

- BugFix: Updated `opener` dependency due to command injection vulnerability on Windows - [GHSL-2020-145](https://securitylab.github.com/advisories/GHSL-2020-145-domenic-opener)
- Enhancement: Expose `trim` parameter from `wrap-ansi` within `TextUtils.wordWrap()`

## `4.8.1`

- BugFix: Fixed an issue with `ConnectionPropsForSessCfg` where the user would be prompted for user/password even if a token was present. [#436](https://github.com/zowe/imperative/pull/436)

## `4.8.0`

- Enhancement: Added the SSO Callback function, which allows applications to call their own functions while validating session properties (i.e. host, port, user, password, token, etc...). The callback option is named `getValuesBack`. [#422](https://github.com/zowe/imperative/issues/422)

## `4.7.6`

- Enhancement: Added support for dynamically generated cookie names. Updated `AbstractSession.storeCookie()` to process cookie names that are not fully known at build-time. [#431](https://github.com/zowe/imperative/pull/431)

## `4.7.5`

- BugFix: Added support for creating an array with `allowableValues`. Previously, array type options could fail in the Syntax Validator. [#428](https://github.com/zowe/imperative/issues/428)

## `4.7.4`

- Fix update profile API storing secure fields incorrectly when called without CLI args

## `4.7.3`

- Fix web help failing to load in Internet Explorer 11
- Fix `--help-web` not working on macOS when DISPLAY environment variable is undefined
- Change type of `ISession.tokenType` to "string" (for compatiblity with versions older than 4.7.0).

## `4.7.2`

- Hide sensitive session properties (user, password, and token value) in log file. Since 4.7.0, only password was hidden.

## `4.7.1`

- Don't load token value into Session object if user or password are supplied

## `4.7.0`

- Add the --dd flag to profile creation to allow the profile to be created without the default values specified for that profile.
- Use a token for authentication if a token is present in the underlying REST session object.
- Added a new ConnectionPropsForSessCfg.addPropsOrPrompt function that places credentials (including a possible token) into a session configuration object.
    - Plugins must use this function to create their sessions to gain the features of automatic token-handling and prompting for missing connection options.
    - Connection information is obtained from the command line, environment variables, a service profile, a base profile, or from an option's default value in a service profile's definition, in that order.
    - If key connection information is not supplied to any cor Zowe command, the command will prompt for:
        -  host
        -  port
        -  user
        -  and password
    - Any prompt will timeout after 30 seconds so that it will not hang an automated script.
- Add base profiles, a new type of profile which can store values shared between profiles of other types.
    - The properties that are currently recognized in a base profile are:
        - host
        - port
        - user
        - password
        - rejectUnauthorized
        - tokenType
        - tokenValue
    - To use base profiles in an Imperative-based CLI, define a `baseProfile` schema on your Imperative configuration object.
    - If the `baseProfile` schema is defined, base profile support will be added to any command that uses profiles.
- Due to new options (like tokenValue) help text will change. Plugin developers may have to update any mismatched snapshots in their automated tests.
- Updated the version of TypeScript from 3.7.4 to 3.8.0.
- Updated the version of TSLint from 5.x to 6.1.2.
- Add login and logout commands to get and delete/invalidate tokens
  - Add showToken flag to display token only, and not save it to the user profile
  - Add ability to create a user profile on login if no profile of that type existed previously

## `4.6.4`

- Fix optional secure fields not deleted when overwriting a profile

## `4.6.3`

- Update log4js to improve Webpack compatibility for extenders

## `4.6.2`

- Fix vulnerabilities by updating yargs

## `4.6.1`

- Update perf-timing version

## `4.6.0`

- Add Bearer token in rest Session

## `4.5.6`

- Fix allowable values not exactly matching input

## `4.5.5`

- Fix absence of default value text when falsy values are used.

## `4.5.4`

- Patched vulnerabilities.

## `4.5.3`

- Fixed alignment of output from `zowe plugins list` command.

## `4.5.2`

- Fix failure to load secure profile fields that are optional when no value is found. Thanks @tjohnsonBCM
- Don't load secure profile fields when deleting profile. Thanks @tjohnsonBCM
- Deprecate the interface `ICliILoadProfile`. Use `ICliLoadProfile` instead.

## `4.5.1`

- Check that password is defined when `AbstractSession` uses auth. Thanks @apsychogirl
- Expose `IRestOptions` type in the API. Thanks @apsychogirl

## `4.5.0`

- Add `request` function to `AbstractRestClient` that returns REST client object in response. Thanks @Alexandru-Dimitru
- Deprecate the method `AbstractRestClient.performRest`. Use `AbstractRestClient.request` instead.

## `4.0.0`

- Support `prompt*` as a value for any CLI option to enable interactive prompting.

## `3.0.0`

- Rename package from "@brightside/imperative" to "@zowe/imperative".
- Change name of config option "credential-manager" to "CredentialManager".<|MERGE_RESOLUTION|>--- conflicted
+++ resolved
@@ -4,11 +4,8 @@
 
 ## Recent Changes
 
-<<<<<<< HEAD
+- Enhancement: Added `dry-run` option for `zowe config init` command to preview changes instead of saving them to disk. [#1037](https://github.com/zowe/zowe-cli/issues/1037)
 - Bugfix: Fix crashing issue related to reloading the config when `--dcd` option is specified [#943](https://github.com/zowe/zowe-cli/issues/943) [#1190](https://github.com/zowe/zowe-cli/issues/1190)
-=======
-- Enhancement: Added `dry-run` option for `zowe config init` command to preview changes instead of saving them to disk. [#1037](https://github.com/zowe/zowe-cli/issues/1037)
->>>>>>> 3a9acedb
 
 ## `5.0.0-next.202111032034`
 
