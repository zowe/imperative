# Change Log

All notable changes to the Imperative package will be documented in this file.

<<<<<<< HEAD
## Recent Changes

- Added "overrides" array in team config that makes it possible to override CredentialManager but is empty by default.
=======
## `5.0.0-next.202108062025`

- BugFix: Export all Config related interfaces.

## `5.0.0-next.202107122104`

- BugFix: Fixed secure credentials not being stored by the `config auto-init` command.

## `5.0.0-next.202107092101`

- Enhancement: Adds the `config auto-init` base handler and command builder, allowing a CLI to build a configuration auto-initialization command and handler
- Enhancement: Adds the optional `configAutoInitCommandConfig` interface to the IImperativeConfig interface, allowing for an auto-init command to be generated if a CLI supports it
- Enhancement: Better support for comments in JSON
- Bugfix: Revert schema changes related to additionalProperties. Re-enable IntelliSense when editing zowe.config.json files
- **Next Breaking**
    - Changed the schema paths and updated schema version

## `5.0.0-next.202106221817`

- **Next Breaking**
    - Replaced --user with --user-config on all config command groups due to conflict with --user option during config auto-initialization
    - Replaced --global with --global-config on all config command groups for consistency

## `5.0.0-next.202106212048`

- Enhancement: A new interface (IApimlSvcAttrs) was added. A property (apimlConnLookup) of that interface type was added to IImerpativeConfig to enable plugins to tie themselves to an APIML service. Zowe-CLI can then ask APIML for the configuration data for the plugin to connect to that service.
>>>>>>> 218c54a5

## `5.0.0-next.202106041929`

- **Breaking**: Removed the following previously deprecated items:
    - ICliLoadProfile.ICliILoadProfile -- use ICliLoadProfile.ICliLoadProfile
    - IImperativeErrorParms.suppressReport -- has not been used since 10/17/2018
    - IImperativeConfig.pluginBaseCliVersion -- has not been used since version 1.0.1
    - AbstractRestClient.performRest -- use AbstractRestClient.request
    - AbstractSession.HTTP_PROTOCOL -- use SessConstants.HTTP_PROTOCOL
    - AbstractSession.HTTPS_PROTOCOL -- use SessConstants.HTTPS_PROTOCOL
    - AbstractSession.TYPE_NONE -- use SessConstants.AUTH_TYPE_NONE
    - AbstractSession.TYPE_BASIC -- use SessConstants.AUTH_TYPE_BASIC
    - AbstractSession.TYPE_BEARER -- use SessConstants.AUTH_TYPE_BEARER
    - AbstractSession.TYPE_TOKEN -- use SessConstants.AUTH_TYPE_TOKEN

## `5.0.0-next.202104262004`

- Enhancement: Remove message about NPM peer dep warnings that no longer applies to npm@7.
- **Breaking:** Imperative no longer requires plug-ins to include CLI package as a peer dependency. It is recommended that CLI plug-ins remove their peer dependency on @zowe/cli for improved compatibility with npm@7. This is a breaking change for plug-ins, as older versions of Imperative will fail to install a plug-in that lacks the CLI peer dependency.

## `5.0.0-next.202104140156`

- BugFix: Allow SCS to load new securely stored credentials. [#984](https://github.com/zowe/zowe-cli/issues/984)

## `5.0.0-next.202104071400`

- Enhancement: Add the ProfileInfo API to provide the following functionality:
    - Read configuration from disk.
    - Transparently read either a new team configuration or old style profiles.
    - Resolve order of precedence for profile argument values.
    - Provide information to enable callers to prompt for missing profile arguments.
    - Retain the location in which a profile or argument was found.
    - Automatically initialize CredentialManager, including an option to specify a custom keytar module.
    - Provide a means to postpone the loading of secure arguments until specifically requested by the calling app to delay loading sensitive data until it is needed.
    - Provide access to the lower-level Config API to fully manipulate the team configuration file.

## `5.0.0-next.202103111923`

- Enhancement: Allow custom directory to be specified for project config in `Config.load` method. [#544](https://github.com/zowe/imperative/issues/544)
- BugFix: Fixed Config object not exported at top level. [#543](https://github.com/zowe/imperative/issues/543)

## `5.0.0-next.202101292016`

- BugFix: Fixed error when Imperative APIs are called and "config" property of ImperativeConfig is not initialized. [#533](https://github.com/zowe/imperative/issues/533)

## `5.0.0-next.202101281717`

- Enhancement: Added new config API intended to replace the profiles API, and new "config" command group to manage config JSON files. The new API makes it easier for users to create, share, and switch between profile configurations.
- Deprecated: The "profiles" command group for managing global profiles in "{cliHome}/profiles". Use the new "config" command group instead.
- **Breaking**: Removed "config" command group for managing app settings in "{cliHome}/imperative/settings.json". If app settings already exist they are still loaded for backwards compatibility. For storing app settings use the new config API instead.
- Enhancement: Added support for secure credential storage without any plug-ins required. Include the "keytar" package as a dependency in your CLI to make use of it.
- Enhancement: Added `deprecatedReplacement` property to `ICommandDefinition` to deprecate a command.

## `5.0.0-next.202010301408`

- Enhancement: Allow hidden options.

## `5.0.0-next.202010161240`

- Enhancement:  Allow process exit code to be passed to daemon clients.

## `5.0.0-next.202009251501`

- Enhancement: add support for CLIs that want to run as a persistent process (daemon mode).

## `4.13.2`

- BugFix: Fixed web help examples description typo at line 440 in `packages/cmd/src/CommandPreparer.ts`. [#612](https://github.com/zowe/imperative/issues/612)
- BugFix: Fixed Markdown special characters not being escaped in web help for descriptions of positional options and examples. [#620](https://github.com/zowe/imperative/issues/620)
- BugFix: Fixed subgroups not being displayed under their own heading in web help. [#323](https://github.com/zowe/imperative/issues/323)

## `4.13.1`

- BugFix: Fixed active command tree item not updating in web help when scrolling. [#425](https://github.com/zowe/imperative/issues/425)
- BugFix: Fixed main page of web help not staying scrolled to top of page when loaded. [#525](https://github.com/zowe/imperative/issues/525)

## `4.13.0`

- Enhancement: Added headers[] option to TextUtils.getTable(). [#369](https://github.com/zowe/imperative/issues/369)
- BugFix: Print a subset of the `stdout` and `stderr` buffers when calling `mProgressApi`'s `endBar()` to prevent duplication of output.
- Bugfix: Replaced `this` with `ImperativeConfig.instance` in `ImperativeConfig.getCallerFile()`. [#5](https://github.com/zowe/imperative/issues/5)

## `4.12.0`

- Enhancement: Added decompression support for REST responses with Content-Encoding `gzip`, `deflate`, or `br`. [#318](https://github.com/zowe/imperative/issues/318)

## `4.11.2`

- BugFix: Added `Protocol` to the Error Details coming from the `AbstractRestClient`. [#539](https://github.com/zowe/imperative/issues/539)

## `4.11.1`

- BugFix: Fixed vulnerabilities by replacing marked with markdown-it and sanitize-html.
- BugFix: Fixed plugin install failing to install package from private registry.

## `4.11.0`

- Enhancement: Fixed plugin install commands which were broken in npm@7. [#457](https://github.com/zowe/imperative/issues/457)
- BugFix: Fixed incorrect formatting of code blocks in web help. [#535](https://github.com/zowe/imperative/issues/535)

## `4.10.2`

- BugFix: Fixed vulnerabilities by updating marked

## `4.10.1`

- BugFix: Fixed an issue when `TypeError` has been raised by `Logger.getCallerFileAndLineTag()` when there was not filename for a stack frame. [#449](https://github.com/zowe/imperative/issues/449)

## `4.10.0`

- Enhancement: Added an `arrayAllowDuplicate` option to the `ICommandOptionDefinition` interface. By default, the option value is set to `true` and duplicate values are allowed in an array. Specify `false` if you want Imperative to throw an error for duplicate array values. [#437](https://github.com/zowe/imperative/issues/437)

## `4.9.0`

- BugFix: Updated `opener` dependency due to command injection vulnerability on Windows - [GHSL-2020-145](https://securitylab.github.com/advisories/GHSL-2020-145-domenic-opener)
- Enhancement: Expose `trim` parameter from `wrap-ansi` within `TextUtils.wordWrap()`

## `4.8.1`

- BugFix: Fixed an issue with `ConnectionPropsForSessCfg` where the user would be prompted for user/password even if a token was present. [#436](https://github.com/zowe/imperative/pull/436)

## `4.8.0`

- Enhancement: Added the SSO Callback function, which allows applications to call their own functions while validating session properties (i.e. host, port, user, password, token, etc...). The callback option is named `getValuesBack`. [#422](https://github.com/zowe/imperative/issues/422)

## `4.7.6`

- Enhancement: Added support for dynamically generated cookie names. Updated `AbstractSession.storeCookie()` to process cookie names that are not fully known at build-time. [#431](https://github.com/zowe/imperative/pull/431)

## `4.7.5`

- BugFix: Added support for creating an array with `allowableValues`. Previously, array type options could fail in the Syntax Validator. [#428](https://github.com/zowe/imperative/issues/428)

## `4.7.4`

- Fix update profile API storing secure fields incorrectly when called without CLI args

## `4.7.3`

- Fix web help failing to load in Internet Explorer 11
- Fix `--help-web` not working on macOS when DISPLAY environment variable is undefined
- Change type of `ISession.tokenType` to "string" (for compatiblity with versions older than 4.7.0).

## `4.7.2`

- Hide sensitive session properties (user, password, and token value) in log file. Since 4.7.0, only password was hidden.

## `4.7.1`

- Don't load token value into Session object if user or password are supplied

## `4.7.0`

- Add the --dd flag to profile creation to allow the profile to be created without the default values specified for that profile.
- Use a token for authentication if a token is present in the underlying REST session object.
- Added a new ConnectionPropsForSessCfg.addPropsOrPrompt function that places credentials (including a possible token) into a session configuration object.
    - Plugins must use this function to create their sessions to gain the features of automatic token-handling and prompting for missing connection options.
    - Connection information is obtained from the command line, environment variables, a service profile, a base profile, or from an option's default value in a service profile's definition, in that order.
    - If key connection information is not supplied to any cor Zowe command, the command will prompt for:
        -  host
        -  port
        -  user
        -  and password
    - Any prompt will timeout after 30 seconds so that it will not hang an automated script.
- Add base profiles, a new type of profile which can store values shared between profiles of other types.
    - The properties that are currently recognized in a base profile are:
        - host
        - port
        - user
        - password
        - rejectUnauthorized
        - tokenType
        - tokenValue
    - To use base profiles in an Imperative-based CLI, define a `baseProfile` schema on your Imperative configuration object.
    - If the `baseProfile` schema is defined, base profile support will be added to any command that uses profiles.
- Due to new options (like tokenValue) help text will change. Plugin developers may have to update any mismatched snapshots in their automated tests.
- Updated the version of TypeScript from 3.7.4 to 3.8.0.
- Updated the version of TSLint from 5.x to 6.1.2.
- Add login and logout commands to get and delete/invalidate tokens
  - Add showToken flag to display token only, and not save it to the user profile
  - Add ability to create a user profile on login if no profile of that type existed previously

## `4.6.4`

- Fix optional secure fields not deleted when overwriting a profile

## `4.6.3`

- Update log4js to improve Webpack compatibility for extenders

## `4.6.2`

- Fix vulnerabilities by updating yargs

## `4.6.1`

- Update perf-timing version

## `4.6.0`

- Add Bearer token in rest Session

## `4.5.6`

- Fix allowable values not exactly matching input

## `4.5.5`

- Fix absence of default value text when falsy values are used.

## `4.5.4`

- Patched vulnerabilities.

## `4.5.3`

- Fixed alignment of output from `zowe plugins list` command.

## `4.5.2`

- Fix failure to load secure profile fields that are optional when no value is found. Thanks @tjohnsonBCM
- Don't load secure profile fields when deleting profile. Thanks @tjohnsonBCM
- Deprecate the interface `ICliILoadProfile`. Use `ICliLoadProfile` instead.

## `4.5.1`

- Check that password is defined when `AbstractSession` uses auth. Thanks @apsychogirl
- Expose `IRestOptions` type in the API. Thanks @apsychogirl

## `4.5.0`

- Add `request` function to `AbstractRestClient` that returns REST client object in response. Thanks @Alexandru-Dimitru
- Deprecate the method `AbstractRestClient.performRest`. Use `AbstractRestClient.request` instead.

## `4.0.0`

- Support `prompt*` as a value for any CLI option to enable interactive prompting.

## `3.0.0`

- Rename package from "@brightside/imperative" to "@zowe/imperative".
- Change name of config option "credential-manager" to "CredentialManager".<|MERGE_RESOLUTION|>--- conflicted
+++ resolved
@@ -2,11 +2,10 @@
 
 All notable changes to the Imperative package will be documented in this file.
 
-<<<<<<< HEAD
 ## Recent Changes
 
 - Added "overrides" array in team config that makes it possible to override CredentialManager but is empty by default.
-=======
+
 ## `5.0.0-next.202108062025`
 
 - BugFix: Export all Config related interfaces.
@@ -33,7 +32,6 @@
 ## `5.0.0-next.202106212048`
 
 - Enhancement: A new interface (IApimlSvcAttrs) was added. A property (apimlConnLookup) of that interface type was added to IImerpativeConfig to enable plugins to tie themselves to an APIML service. Zowe-CLI can then ask APIML for the configuration data for the plugin to connect to that service.
->>>>>>> 218c54a5
 
 ## `5.0.0-next.202106041929`
 
