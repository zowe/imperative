--- conflicted
+++ resolved
@@ -4,12 +4,9 @@
 
 ## Recent Changes
 
-<<<<<<< HEAD
+- BugFix: Fixed web help examples description typo at line 440 in `packages/cmd/src/CommandPreparer.ts`. [#612](https://github.com/zowe/imperative/issues/612)
 - BugFix: Fixed Markdown special characters not being escaped in web help for descriptions of positional options and examples. [#620](https://github.com/zowe/imperative/issues/620)
 - BugFix: Fixed subgroups not being displayed under their own heading in web help. [#323](https://github.com/zowe/imperative/issues/323)
-=======
-- Fix web help examples description typo at line 440 in `packages/cmd/src/CommandPreparer.ts`. [#612](https://github.com/zowe/imperative/issues/612)
->>>>>>> 18e40733
 
 ## `4.13.1`
 
