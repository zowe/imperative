# Change Log

All notable changes to the Imperative package will be documented in this file.

<<<<<<< HEAD
## Recent Changes

- BugFix: Reduced load time by searching for command definitions with `fast-glob` instead of `glob`.
=======
## `5.13.1`

- BugFix: Remove validation of the deprecated pluginHealthCheck property. [#980](https://github.com/zowe/imperative/issues/980)
>>>>>>> 11222e6f

## `5.13.0`

- Enhancement: Alters TextUtils behavior slightly to enable daemon color support without TTY

## `5.12.0`

- Enhancement: Added `--prune` option to `zowe config secure` command to delete unused properties. [#547](https://github.com/zowe/imperative/issues/547)

## `5.11.1`

- BugFix: Fixed the `login` and `logout` handlers, fixing the `li` and `lo` aliases.

## `5.11.0`

- Enhancement: Added `credMgrOverride` property to `IProfOpts` interface that can be used to override credential manager in the ProfileInfo API. [zowe-cli#1632](https://github.com/zowe/zowe-cli/issues/1632)
- Deprecated: The `requireKeytar` property on the `IProfOpts` interface. Use the `credMgrOverride` property instead and pass the callback that requires Keytar to `ProfileCredentials.defaultCredMgrWithKeytar`.

## `5.10.0`

- Enhancement: Added AbstractPluginLifeCycle to enable plugins to write their own postInstall and preUninstall functions, which will be automatically called by the 'zowe plugins" install and uninstall commands.

- Enhancement: Added pluginLifeCycle property to IImperativeConfig to enable a plugin to specify the path name to its own module which implements the AbstractPluginLifeCycle class.

- Enhancement: Added a list of known credential manager overrides to imperative. When a credential manager cannot be loaded, a list of valid credential managers will be displayed in an error message.

- Enhancement: Added a CredentialManagerOverride class containing utility functions to replace the default CLI credential manager or restore the default CLI credential manager. Plugins which implement a credential manager override can call these utilities from their AbstractPluginLifeCycle functions.

- Enhancement: Added documentation [Overriding_the_default_credential_manager](https://github.com/zowe/imperative/blob/master/doc/Plugin%20Architecture/Overriding_the_default_credential_manager.md) describing the techniques for overriding the default CLI credential manager with a plugin.

## `5.9.3`

- BugFix: Fixed broken plugin install command for Windows when file has a space in the name

## `5.9.2`

- BugFix: Fixed plugin install error not displayed correctly. [#954](https://github.com/zowe/imperative/issues/954)

## `5.9.1`

- BugFix: Fixed environment file not applying to daemon client environment variables

## `5.9.0`

- Enhancement: Adds `~/.<cli_name>.env.json` file to provide environment variables to the Imperative framework during Imperative initialization
  - Allows sites without environment variable access to specify process specific environment variables
  - Changes require daemon reload to take effect
  - SDK method is available as part of `EnvFileUtils` export

## `5.8.3`

- BugFix: Fixed `--help-examples` option failing on command groups. [zowe-cli#1617](https://github.com/zowe/zowe-cli/issues/1617)

## `5.8.2`

- BugFix: Fixed npm not found on `zowe plugins install` when using daemon mode in Windows. [zowe-cli#1615](https://github.com/zowe/zowe-cli/issues/1615)

## `5.8.1`

- BugFix: Fixed web help not showing top-level options like `--version` for the "zowe" command. [#927](https://github.com/zowe/imperative/issues/927)
- BugFix: Removed `--help-examples` option from CLI help for commands since it only applies to groups. [#928](https://github.com/zowe/imperative/issues/928)

## `5.8.0`

- Enhancement: Add `ProfileInfo.removeKnownProperty`, a convenience method for removing properties in addition to `ProfileInfo.updateKnownProperty`. [#917](https://github.com/zowe/imperative/issues/917)
- Enhancement: Allow type `IProfArgValue` to be of type `undefined` to support removing properties more easily. [#917](https://github.com/zowe/imperative/issues/917)

## `5.7.7`

- BugFix: Fixed `IO.writeFileAsync` method throwing uncatchable errors. [#896](https://github.com/zowe/imperative/issues/896)

## `5.7.6`

- BugFix: Fixed a logic error where chained command handlers would cause plugin validation to fail [#320](https://github.com/zowe/imperative/issues/320)

## `5.7.5`

- BugFix: Fixed ProfileInfo API failing to load schema for v1 profile when schema exists but no profiles of that type exist. [#645](https://github.com/zowe/imperative/issues/645)
- BugFix: Updated return type of `ProfileInfo.getDefaultProfile` method to indicate that it returns null when no profile exists for the specified type.

## `5.7.4`

- BugFix: Exported the IAuthHandlerApi from imperative package [#839](https://github.com/zowe/imperative/issues/839)

## `5.7.3`

- BugFix: Exported `AppSettings` for cli and other apps to use [#840](https://github.com/zowe/imperative/issues/840)

## `5.7.2`

- BugFix: Added validation for null/undefined command definitions [#868](https://github.com/zowe/imperative/issues/868)

## `5.7.1`

- BugFix: Updated plugins `--login` command option to behave as expected when running in an NPM 9 environment
- BugFix: Cleaned up uses of execSync in Imperative where it makes sense to do so.

## `5.7.0`

- Enhancement: Add `zowe config report-env` command to show a diagnostic report of the CLI's working environment.

## `5.6.0`

- Extend zowe plugins verbs to show information for a plugin's first steps [#1325](https://github.com/zowe/zowe-cli/issues/1325)

## `5.5.4`

- BugFix: Updated `glob` and `js-yaml` dependencies for technical currency.

## `5.5.3`

- BugFix: Updated `diff2html` and `npm-package-arg` dependencies for technical currency.
- BugFix: Fixed inconsistent behavior of Config API introduced in the last version. It now skips loading project config layers when project directory is `false` instead of an empty string.

## `5.5.2`

- BugFix: Updated `Config.search` API to skip loading project config layers when project directory is an empty string. [#883](https://github.com/zowe/imperative/issues/883)

## `5.5.1`

- BugFix: Prevented base profile secure-property lookup on the global layer when there is not default base profile. [#881](https://github.com/zowe/imperative/issues/881)

## `5.5.0`

- Enhancement: Added ZOWE_CLI_PLUGINS_DIR environment variable to override location where plugins are installed. [zowe/zowe-cli#1483](https://github.com/zowe/zowe-cli/issues/1483)
- BugFix: Fixed exception when non-string passed to ImperativeExpect.toBeDefinedAndNonBlank(). [#856](https://github.com/zowe/imperative/issues/856)

## `5.4.3`

- BugFix: Removed periods in command example descriptions so descriptions look syntactically correct. [#795](https://github.com/zowe/imperative/issues/795)
- BugFix: Improved performance of ProfileInfo API to load large team config files. [zowe/vscode-extension-for-zowe#1911](https://github.com/zowe/vscode-extension-for-zowe/issues/1911)
- BugFix: Fixed dot-separated words incorrectly rendered as links in the web help. [#869](https://github.com/zowe/imperative/issues/869)

## `5.4.2`

- BugFix: Web-diff template directory included in files section of package.json file.

## `5.4.1`

- BugFix: Changed the default log level of `Console` class from "debug" to "warn". In Zowe v2 the `Logger` class was changed to have a default log level of "warn" but we missed updating the `Console` class to make it behave consistently. If you want a different log level, you can change it after initializing the console like this: `console.level = "info";` [zowe/zowe-cli#511](https://github.com/zowe/zowe-cli/issues/511)

## `5.4.0`

- Enhancement: Added Diff utility features for getting differences between two files and open diffs in browser. Also added web diff generator for creating web diff dir at the cli home.

## `5.3.8`

- BugFix: Introduced examples for setting default profiles in `zowe config set` Examples section. [#1428](https://github.com/zowe/zowe-cli/issues/1428)

## `5.3.7`

- BugFix: Fixed error when installing plug-ins that do not define profiles. [#859](https://github.com/zowe/imperative/issues/859)

## `5.3.6`

- BugFix: Removed some extraneous dependencies. [#477](https://github.com/zowe/imperative/issues/477)

## `5.3.5`

- BugFix: Fixed `DefaultHelpGenerator` unable to find module "ansi-colors" when Imperative is imported.

## `5.3.4`

- BugFix: Added ANSI escape codes trimming for the Web Help. [#704](https://github.com/zowe/imperative/issues/704)
- BugFix: Fixed `AbstractRestClient` not converting LF line endings to CRLF for every line when downloading large files on Windows. [zowe/zowe-cli#1458](https://github.com/zowe/zowe-cli/issues/1458)
- BugFix: Fixed `zowe --version --rfj` including a trailing newline in the version field. [#842](https://github.com/zowe/imperative/issues/842)
- BugFix: Fixed `--response-format-json` option not supported by some commands in daemon mode. [#843](https://github.com/zowe/imperative/issues/843)

## `5.3.3`

- Expose the isSecured functionality from the ProfilesCredentials [#549](https://github.com/zowe/imperative/issues/549)
- Allow the ConfigAutoStore to store plain-text properties that are defined as secure in the schema (e.g. user, password) [zowe/vscode-extension-for-zowe#1804](https://github.com/zowe/vscode-extension-for-zowe/issues/1804)

## `5.3.2`

- BugFix: Fixed `ProfileInfo.readProfilesFromDisk` failing when team config files and old-school profile directory do not exist.
- BugFix: Fixed `ProfileInfo.updateProperty` not updating properties that are newly present after reloading team config.
- BugFix: Fixed ProfileInfo API not detecting secure credential manager after profiles have been reloaded.
- **Note:** If you are developing an SDK that uses the ProfileInfo API, use the method `ProfileInfo.getTeamConfig` instead of `ImperativeConfig.instance.config` which may contain outdated config or be undefined.

## `5.3.1`

- BugFix: Fixed `config init` saving empty string values to config file when prompt was skipped.
- BugFix: Fixed `ConfigLayers.read` skipping load of secure property values.
- BugFix: Improved performance of `ConfigLayers.activate` by skipping config reload if the active layer directory has not changed.
- BugFix: Removed `async` keyword from `ConfigLayers.read` and `ConfigLayers.write` methods since they do not contain asynchronous code.

## `5.3.0`

- Enhancement: Added environmental variable support to the ProfileInfo APIs by defaulting `homeDir` to `cliHome`. [zowe/vscode-extension-for-zowe#1777](https://github.com/zowe/vscode-extension-for-zowe/issues/1777)
- BugFix: Updated `cli-table3` dependency for performance improvements.
- BugFix: Fixed `config init` not replacing empty values with prompted for values in team config. [#821](https://github.com/zowe/imperative/issues/821)

## `5.2.2`

- BugFix: Fixed `config secure` not respecting the `rejectUnauthorized` property in team config. [#813](https://github.com/zowe/imperative/issues/813)
- BugFix: Fixed `config import` not respecting the `rejectUnauthorized` property in team config. [#816](https://github.com/zowe/imperative/issues/816)

## `5.2.1`

- BugFix: Fixed issue where `config auto-init` may fail to create project config when global config already exists. [#810](https://github.com/zowe/imperative/issues/810)

## `5.2.0`

- Enhancement: Adds the ability for CLIs and Plug-ins to override some of the prompting logic if an alternate property is set.
- BugFix: Fixed `osLoc` information returning project level paths instead of the global layer. [#805](https://github.com/zowe/imperative/pull/805)
- BugFix: Fixed `autoStore` not being checked by `updateKnownProperty`. [#806](https://github.com/zowe/imperative/pull/806)
- BugFix: Fixed `plugins uninstall` command failing when there is a space in the install path.

## `5.1.0`

- Enhancement: Introduced flag `--show-inputs-only` to show the inputs of the command
that would be used if a command were executed.
- Enhancement: Added dark theme to web help that is automatically used when system-wide dark mode is enabled.
- BugFix: Fixed ProfileInfo API `argTeamConfigLoc` not recognizing secure fields in multi-layer operations. [#800](https://github.com/zowe/imperative/pull/800)
- BugFix: Fixed ProfileInfo API `updateKnownProperty` possibly storing information in the wrong location due to optional osLoc information. [#800](https://github.com/zowe/imperative/pull/800)

## `5.0.2`

- BugFix: Fixed a bug where, upon trying to create a V1 profile containing no secure properties, if the credential manager cannot access the credential vault, an error would be thrown.

## `5.0.1`

- BugFix: Fixed ProfileInfo API targeting default base profile instead of the operating layer's base profile. [#791](https://github.com/zowe/imperative/issues/791)

## `5.0.0`

- Major: Introduced Team Profiles, Daemon mode, and more. See the prerelease items below for more details.

## `5.0.0-next.202204142147`

- BugFix: Fixed missing `osLoc` information from `ProfileInfo.getAllProfiles()`. [#771](https://github.com/zowe/imperative/issues/771)
- BugFix: Fixed updateKnownProperty saving to the active layer instead of the layer of the desired profile.
- Enhancement: Added the ability to exclude the home directory from `ProfileInfo.getAllProfiles()`. [#787](https://github.com/zowe/imperative/issues/771)

## `5.0.0-next.202204131728`

- BugFix: Fixed `autoStore` property not being merged properly between team config layers.

## `5.0.0-next.202204111131`

- BugFix: Updated `moment` dependency.

## `5.0.0-next.202204081605`

- BugFix: Fixed `config set` command not respecting the property type defined in the schema. [#772](https://github.com/zowe/imperative/issues/772)

## `5.0.0-next.202204051515`

- Enhancement: Added support for profile name aliases in team config so that `--zosmf-profile lpar1` falls back to profile "zosmf_lpar1" if "lpar1" does not exist.
- BugFix: Reworded potentially misleading output of `config convert-profiles` command mentioning obsolete plug-ins.
- BugFix: Made `--dry-run` and `--prompt` options mutually exclusive on `config init` command.
- **Next Breaking**: The team config API method `config.api.profiles.get` now returns `null` if a profile doesn't exist unless `mustExist` is false. [#518](https://github.com/zowe/imperative/issues/518)
- BugFix: Added the ability to read option values from aliases. Enhanced backward compatibility with V1 profiles. [#770](https://github.com/zowe/imperative/issues/770)

## `5.0.0-next.202203311701`

- BugFix: Allowed `ProfileCredentials.isSecured` to be insecure on teamConfig based on existing secure fields. [#762](https://github.com/zowe/imperative/issues/762)

## `5.0.0-next.202203231534`

- Enhancement: Added JSON property autocompletion to `secure` array in team config files. [zowe/zowe-cli#1187](https://github.com/zowe/zowe-cli/issues/1187)
- BugFix: Fixed incorrect description for untyped profiles in team config files. [zowe/zowe-cli#1303](https://github.com/zowe/zowe-cli/issues/1303)
- **Next Breaking**: Schema files created or updated with the above changes are not backward compatible with older versions of Imperative.

## `5.0.0-next.202203222132`

- BugFix: Reverted unintentional breaking change that prevented `DefaultCredentialManager` from finding Keytar outside of calling CLI's node_modules folder.

## `5.0.0-next.202203211501`

- Enhancement: Enhanced secure ProfileInfo APIs with user-defined secure properties. [#739](https://github.com/zowe/imperative/issues/739)
- Enhancement: Introduced `updateKnownProperty` which will update a given property in most cases and `resolve(false)` otherwise.
- Enhancement: Introduced `updateProperty` which takes care of special cases where the property is not found.
- Enhancement: Allowed adding and removing properties from the ProfileInfo class.
- Enhancement: Allowed properties to be stored securely from the ProfileInfo class. `v2 profiles only`
- BugFix: Removed user-defined secure properties if `getSecureValues: false`. [#738](https://github.com/zowe/imperative/issues/738)
- BugFix: Removed strict requirement of `IHandlerParameter` from the `ConfigAutoStore` class by implementing helper methods.
- BugFix: Allowed `private loadSchema` function to return the corresponding schema for a user config. [#758](https://github.com/zowe/imperative/issues/758)

## `5.0.0-next.202203181826`

- BugFix: Fixed a bug where the `<APP>_EDITOR` environment variable was not being respected in a graphical environment [zowe/zowe-cli#1335](https://github.com/zowe/zowe-cli/issues/1335)
- BugFix: Fixed AbstractRestClient returning compressed data in `causeErrors` property for streamed responses. [#753](https://github.com/zowe/imperative/issues/753)

## `5.0.0-next.202203091934`

- Enhancement: Added prompt for base profile host property to `zowe config init`. [zowe/zowe-cli#1219](https://github.com/zowe/zowe-cli/issues/1219)
- **Next Breaking**
  - The `getSecureValue` callback property has been renamed to `getValueBack` on the `IConfigBuilderOpts` interface.
  - If your plug-in defines profile properties with `includeInTemplate` and `secure` both true, the `config init` command no longer prompts for their values.

## `5.0.0-next.202203072228`

- BugFix: Removed extra space in help text following option name [#745](https://github.com/zowe/imperative/issues/745).
- BugFix: Fixed Ctrl+C (SIGINT) response to CLI prompts throwing an error rather than exiting silently.

## `5.0.0-next.202202232039`

- Enhancement: Added `stdin` property to `IHandlerParameters` which defaults to `process.stdin` and can be overridden with another readable stream in daemon mode.
  - This may be a breaking change for unit tests that mock the `IHandlerParameters` interface since a required property has been added.
- **Next Breaking**: Replaced `IYargsContext` interface with `IDaemonContext` and renamed `yargsContext` property of `ImperativeConfig.instance` to `daemonContext`. A context object is no longer supplied to `yargs` since it gets parsed as CLI arguments which is undesired behavior.

## `5.0.0-next.202202111730`

- **Next Breaking**: Changed the default behavior of `Config.save` and `ConfigSecure.save` APIs to save only the active config layer. [#732](https://github.com/zowe/imperative/issues/732)

## `5.0.0-next.202202111433`

- Enhancement: Convert previously used profile property names into V2-compliant property names during the `zowe config convert-profiles` command. Conversions are: hostname -> host, username -> user, pass -> password.

## `5.0.0-next.202201311918`

- BugFix: Fixed useful debugging information missing from error message when Keytar module fails to load.

## `5.0.0-next.202201102100`

- BugFix: Fixed ZOWE_CLI_HOME environment variable not respected by team config in daemon mode. [zowe/zowe-cli#1240](https://github.com/zowe/zowe-cli/issues/1240)

## `5.0.0-next.202201071721`

- Enhancement: Replaced hidden `--dcd` option used by CommandProcessor in daemon mode with IDaemonResponse object.
- **Next Breaking**
    - Changed the "args" type on the `Imperative.parse` method to allow a string array.
    - Restructured the IDaemonResponse interface to provide information to CommandProcessor.

## `5.0.0-next.202201061509`

- Enhancement: Added `overwrite` option for `zowe config init` command to overwrite config files instead of merging new changes. [#1036](https://github.com/zowe/zowe-cli/issues/1036)

## `5.0.0-next.202201051456`

- BugFix: Fixed inconsistent error message when invalid CLI command is run in daemon mode. [zowe/zowe-cli#1081](https://github.com/zowe/zowe-cli/issues/1081)

## `5.0.0-next.202112221912`

- Enhancement: Added `delete` option to `config convert-profiles` command.

## `5.0.0-next.202112201553`

- BugFix: Fixed config auto-store may store secure properties in plain text if secure array is outside of subprofile in team config. [#709](https://github.com/zowe/imperative/issues/709)

## `5.0.0-next.202112171553`

- Enhancement: Added `config convert-profiles` command that converts v1 profiles to team config. [zowe/zowe-cli#896](https://github.com/zowe/zowe-cli/issues/896)
- Enhancement: Added `config edit` command that opens config JSON file in default text editor. [zowe/zowe-cli#1072](https://github.com/zowe/zowe-cli/issues/1072)

## `5.0.0-next.202112151934`

- BugFix: Removed `@internal` methods from type declarations so they don't appear in IntelliSense. [#679](https://github.com/zowe/imperative/issues/679)
- BugFix: Made the `ProfileInfo.initSessCfg` method public for easier instantiation of classes that extend AbstractSession.
- Deprecated: All methods in the `IHandlerParameters.profiles` class. Use the `ConfigProfiles` API for team config instead.

## `5.0.0-next.202112132158`

- Enhancement: Added an environment variable to control whether or not sensitive data will be masked in the console output.<br/>
    This behavior excludes any TRACE level logs for both, Imperative.log and AppName.log.<br/>
    This behavior also excludes properties defined as secure by the plugin developers.<br/>
    If the schema definition is not found, we will exclude the following properties: user, password, tokenValue, and keyPassphrase.<br/>
    More information: [zowe/zowe-cli #1106](https://github.com/zowe/zowe-cli/issues/1106)

## `5.0.0-next.202112101814`

- BugFix: Fixed daemon mode not loading secure properties in team config. [zowe/zowe-cli#1232](https://github.com/zowe/zowe-cli/issues/1232)

## `5.0.0-next.202112021611`

- BugFix: Fixed `config import` and `config init` behaving incorrectly when config JSON exists in higher level directory. [zowe/zowe-cli#1218](https://github.com/zowe/zowe-cli/issues/1218)
- BugFix: Fixed `config import` command not failing when positional argument "location" is missing.

## `5.0.0-next.202112012301`

- Enhancement: Changed CLI prompt input to be hidden for properties designated as secure in team config. [zowe/zowe-cli#1106](https://github.com/zowe/zowe-cli/issues/1106)
- BugFix: Improved error message when Keytar module fails to load. [#27](https://github.com/zowe/imperative/issues/27)
- **Next Breaking**
    - Removed the `ConfigProfiles.load` API method. Use the methods `ConfigLayers.find` and `ConfigSecure.securePropsForProfile` instead. [#568](https://github.com/zowe/imperative/issues/568)

## `5.0.0-next.202111301806`

- Enhancement: Added a utility function to get basic system architecture and platform info

## `5.0.0-next.202111292021`

- **Next Breaking**: Use JSON-based communication protocol between imperative daemon server and client.

## `5.0.0-next.202111192150`

- BugFix: Changed credentials to be stored securely by default for v1 profiles to be consistent with the experience for v2 profiles. [zowe/zowe-cli#1128](https://github.com/zowe/zowe-cli/issues/1128)
- **Next Breaking**
    - Removed the `credentialServiceName` property from ImperativeConfig. The default credential manager uses the `name` property instead.

## `5.0.0-next.202111101806`

- Enhancement: Added `dry-run` option for `zowe config init` command to preview changes instead of saving them to disk. [#1037](https://github.com/zowe/zowe-cli/issues/1037)
- Bugfix: Fix crashing issue related to reloading the config when `--dcd` option is specified [#943](https://github.com/zowe/zowe-cli/issues/943) [#1190](https://github.com/zowe/zowe-cli/issues/1190)

## `5.0.0-next.202111032034`

- Enhancement: Added `autoStore` property to config JSON files which defaults to true. When this property is enabled and the CLI prompts you to enter connection info, the values you enter will be saved to disk (or credential vault if they are secure) for future use. [zowe/zowe-cli#923](https://github.com/zowe/zowe-cli/issues/923)
- **Next Breaking**
    - Changed the default behavior of `Config.set` so that it no longer coerces string values to other types unless the `parseString` option is true.

## `5.0.0-next.202110201735`

- **LTS Breaking**
    - Changed the return value of the public `PluginManagementFacility.requirePluginModuleCallback` function
- BugFix: Updated the profiles list as soon as the plugin is installed.

## `5.0.0-next.202110191937`

- **Next Breaking**: Added the new, required, abstract method 'displayAutoInitChanges' to the 'BaseAutoInitHandler' class.

## `5.0.0-next.202110071645`

- Enhancement: Added `config update-schemas [--depth <value>]` command. [zowe/zowe-cli#1059](https://github.com/zowe/zowe-cli/issues/1059)
- Enhancement: Added the ability to update the global schema file when installing a new plugin. [zowe/zowe-cli#1059](https://github.com/zowe/zowe-cli/issues/1059)
- **Next Breaking**
    - Renamed public static function ConfigSchemas.loadProfileSchemas to ConfigSchemas.loadSchema

## `5.0.0-next.202110011948`

- **LTS Breaking**: Changed default log level from DEBUG to WARN for Imperative logger and app logger to reduce the volume of logs written to disk. [#634](https://github.com/zowe/imperative/issues/634)

## `5.0.0-next.202109281439`

- Enhancement: Added `config import` command that imports team config files from a local path or web URL. [#1083](https://github.com/zowe/zowe-cli/issues/1083)
- Enhancement: Added Help Doc examples for the `zowe config` group of commands. [#1061](https://github.com/zowe/zowe-cli/issues/1061)

## `5.0.0-next.202109031503`

- Enhancement: Log in to authentication service to obtain token value instead of prompting for it in `config secure` command.

## `5.0.0-next.202108181618`

- **LTS Breaking**: Make `fail-on-error` option true by default on `zowe plugins validate` command.

## `5.0.0-next.202108121732`

- Enhancement: Flattened the default profiles structure created by the `config init` command.
- **Next Breaking**: Split up authToken property in team config into tokenType and tokenValue properties to be consistent with Zowe v1 profiles.

## `5.0.0-next.202108062025`

- BugFix: Export all Config related interfaces.

## `5.0.0-next.202107122104`

- BugFix: Fixed secure credentials not being stored by the `config auto-init` command.

## `5.0.0-next.202107092101`

- Enhancement: Adds the `config auto-init` base handler and command builder, allowing a CLI to build a configuration auto-initialization command and handler
- Enhancement: Adds the optional `configAutoInitCommandConfig` interface to the IImperativeConfig interface, allowing for an auto-init command to be generated if a CLI supports it
- Enhancement: Better support for comments in JSON
- Bugfix: Revert schema changes related to additionalProperties. Re-enable IntelliSense when editing zowe.config.json files
- **Next Breaking**
    - Changed the schema paths and updated schema version

## `5.0.0-next.202106221817`

- **Next Breaking**
    - Replaced --user with --user-config on all config command groups due to conflict with --user option during config auto-initialization
    - Replaced --global with --global-config on all config command groups for consistency

## `5.0.0-next.202106212048`

- Enhancement: A new interface (IApimlSvcAttrs) was added. A property (apimlConnLookup) of that interface type was added to IImperativeConfig to enable plugins to tie themselves to an APIML service. Zowe-CLI can then ask APIML for the configuration data for the plugin to connect to that service.

## `5.0.0-next.202106041929`

- **LTS Breaking**: Removed the following previously deprecated items:
    - ICliLoadProfile.ICliILoadProfile -- use ICliLoadProfile.ICliLoadProfile
    - IImperativeErrorParms.suppressReport -- has not been used since 10/17/2018
    - IImperativeConfig.pluginBaseCliVersion -- has not been used since version 1.0.1
    - AbstractRestClient.performRest -- use AbstractRestClient.request
    - AbstractSession.HTTP_PROTOCOL -- use SessConstants.HTTP_PROTOCOL
    - AbstractSession.HTTPS_PROTOCOL -- use SessConstants.HTTPS_PROTOCOL
    - AbstractSession.TYPE_NONE -- use SessConstants.AUTH_TYPE_NONE
    - AbstractSession.TYPE_BASIC -- use SessConstants.AUTH_TYPE_BASIC
    - AbstractSession.TYPE_BEARER -- use SessConstants.AUTH_TYPE_BEARER
    - AbstractSession.TYPE_TOKEN -- use SessConstants.AUTH_TYPE_TOKEN

## `5.0.0-next.202104262004`

- Enhancement: Remove message about NPM peer dep warnings that no longer applies to npm@7.
- **LTS Breaking**: Imperative no longer requires plug-ins to include CLI package as a peer dependency. It is recommended that CLI plug-ins remove their peer dependency on @zowe/cli for improved compatibility with npm@7. This is a breaking change for plug-ins, as older versions of Imperative will fail to install a plug-in that lacks the CLI peer dependency.

## `5.0.0-next.202104140156`

- BugFix: Allow SCS to load new securely stored credentials. [#984](https://github.com/zowe/zowe-cli/issues/984)

## `5.0.0-next.202104071400`

- Enhancement: Add the ProfileInfo API to provide the following functionality:
    - Read configuration from disk.
    - Transparently read either a new team configuration or old style profiles.
    - Resolve order of precedence for profile argument values.
    - Provide information to enable callers to prompt for missing profile arguments.
    - Retain the location in which a profile or argument was found.
    - Automatically initialize CredentialManager, including an option to specify a custom keytar module.
    - Provide a means to postpone the loading of secure arguments until specifically requested by the calling app to delay loading sensitive data until it is needed.
    - Provide access to the lower-level Config API to fully manipulate the team configuration file.

## `5.0.0-next.202103111923`

- Enhancement: Allow custom directory to be specified for project config in `Config.load` method. [#544](https://github.com/zowe/imperative/issues/544)
- BugFix: Fixed Config object not exported at top level. [#543](https://github.com/zowe/imperative/issues/543)

## `5.0.0-next.202101292016`

- BugFix: Fixed error when Imperative APIs are called and "config" property of ImperativeConfig is not initialized. [#533](https://github.com/zowe/imperative/issues/533)

## `5.0.0-next.202101281717`

- Enhancement: Added new config API intended to replace the profiles API, and new "config" command group to manage config JSON files. The new API makes it easier for users to create, share, and switch between profile configurations.
- Deprecated: The "profiles" command group for managing global profiles in "{cliHome}/profiles". Use the new "config" command group instead.
- **LTS Breaking**: Removed "config" command group for managing app settings in "{cliHome}/imperative/settings.json". If app settings already exist they are still loaded for backwards compatibility. For storing app settings use the new config API instead.
- Enhancement: Added support for secure credential storage without any plug-ins required. Include the "keytar" package as a dependency in your CLI to make use of it.
- Enhancement: Added `deprecatedReplacement` property to `ICommandDefinition` to deprecate a command.

## `5.0.0-next.202010301408`

- Enhancement: Allow hidden options.

## `5.0.0-next.202010161240`

- Enhancement:  Allow process exit code to be passed to daemon clients.

## `5.0.0-next.202009251501`

- Enhancement: add support for CLIs that want to run as a persistent process (daemon mode).

## `4.18.3`

- BugFix: Removed `moment` dependency.

## `4.18.2`

- BugFix: Updated `moment` dependency.

## `4.18.1`

- BugFix: Fixed AbstractRestClient returning compressed data in `causeErrors` property for streamed responses. [#753](https://github.com/zowe/imperative/issues/753)

## `4.18.0`

- Enhancement: Sorted output of `plugins list` command in alphabetical order to make it easier to read. [#489](https://github.com/zowe/imperative/issues/489)
- Enhancement: Added `--short` option to `plugins list` command to abbreviate its output. [#743](https://github.com/zowe/imperative/issues/743)
- BugFix: Fixed single character options rendered in help with double dash instead of single dash. [#638](https://github.com/zowe/imperative/issues/638)

## `4.17.6`

- BugFix: Fixed an error where, in certain situations, the web help displays data for another command with the same name. [#728](https://github.com/zowe/imperative/issues/728)
- BugFix: Fixed web help wrongly escaping characters inside code blocks. [#730](https://github.com/zowe/imperative/issues/730)

## `4.17.5`

- BugFix: Updated log4js and nanoid for improved security.

## `4.17.4`

- BugFix: Fixed --hw not adding new lines when `\n` is present in the text. [#715](https://github.com/zowe/imperative/issues/715)

## `4.17.3`

- BugFix: Fixed AbstractRestClient silently failing to decompress last chunk of gzip-compressed binary data that is truncated.

## `4.17.2`

- BugFix: Updated prettyjson and cli-table3 in order to lockdown the `colors` package. [#719](https://github.com/zowe/imperative/issues/719)
- BugFix: Updated markdown-it to address a vulnerability. [Snyk Report](https://security.snyk.io/vuln/SNYK-JS-MARKDOWNIT-2331914)

## `4.17.1`

- BugFix: Fixed an issue where plugin install and uninstall did not work with NPM version 8. [#683](https://github.com/zowe/imperative/issues/683)

## `4.17.0`

- Enhancement: Export the Imperative Command Tree on the data object of the `zowe --ac` command when `--rfj` is specified.

## `4.16.2`

- BugFix: Reverts hiding the cert-key-file path so users can see what path was specified and check if the file exists

## `4.16.1`

- BugFix: Updated dependencies to resolve problems with the ansi-regex package

## `4.16.0`

- Enhancement: Implemented the ability to authenticate using client certificates in PEM format.

## `4.15.1`

- Bugfix: Updated js-yaml to resolve a potential security issue

## `4.15.0`

- Enhancement: Improved command suggestions for mistyped commands, add aliases to command suggestions

## `4.14.0`

- Enhancement: The `plugins validate` command returns an error code when plugins have errors if the new `--fail-on-error` option is specified. Also added `--fail-on-warning` option to return with an error code when plugins have warnings. [#463](https://github.com/zowe/imperative/issues/463)
- BugFix: Fixed regression where characters are not correctly escaped in web help causing extra slashes ("\") to appear. [#644](https://github.com/zowe/imperative/issues/644)

## `4.13.4`

- BugFix: Added missing periods at the end of command group descriptions for consistency. [#55](https://github.com/zowe/imperative/issues/55)

## `4.13.3`

- Performance: Improved the way that HTTP response chunks are saved, reducing time complexity from O(n<sup>2</sup>) to O(n). This dramatically improves performance for larger requests. [#618](https://github.com/zowe/imperative/pull/618)

## `4.13.2`

- BugFix: Fixed web help examples description typo at line 440 in `packages/cmd/src/CommandPreparer.ts`. [#612](https://github.com/zowe/imperative/issues/612)
- BugFix: Fixed Markdown special characters not being escaped in web help for descriptions of positional options and examples. [#620](https://github.com/zowe/imperative/issues/620)
- BugFix: Fixed subgroups not being displayed under their own heading in web help. [#323](https://github.com/zowe/imperative/issues/323)

## `4.13.1`

- BugFix: Fixed active command tree item not updating in web help when scrolling. [#425](https://github.com/zowe/imperative/issues/425)
- BugFix: Fixed main page of web help not staying scrolled to top of page when loaded. [#525](https://github.com/zowe/imperative/issues/525)

## `4.13.0`

- Enhancement: Added headers[] option to TextUtils.getTable(). [#369](https://github.com/zowe/imperative/issues/369)
- BugFix: Print a subset of the `stdout` and `stderr` buffers when calling `mProgressApi`'s `endBar()` to prevent duplication of output.
- Bugfix: Replaced `this` with `ImperativeConfig.instance` in `ImperativeConfig.getCallerFile()`. [#5](https://github.com/zowe/imperative/issues/5)

## `4.12.0`

- Enhancement: Added decompression support for REST responses with Content-Encoding `gzip`, `deflate`, or `br`. [#318](https://github.com/zowe/imperative/issues/318)

## `4.11.2`

- BugFix: Added `Protocol` to the Error Details coming from the `AbstractRestClient`. [#539](https://github.com/zowe/imperative/issues/539)

## `4.11.1`

- BugFix: Fixed vulnerabilities by replacing marked with markdown-it and sanitize-html.
- BugFix: Fixed plugin install failing to install package from private registry.

## `4.11.0`

- Enhancement: Fixed plugin install commands which were broken in npm@7. [#457](https://github.com/zowe/imperative/issues/457)
- BugFix: Fixed incorrect formatting of code blocks in web help. [#535](https://github.com/zowe/imperative/issues/535)

## `4.10.2`

- BugFix: Fixed vulnerabilities by updating marked

## `4.10.1`

- BugFix: Fixed an issue when `TypeError` has been raised by `Logger.getCallerFileAndLineTag()` when there was not filename for a stack frame. [#449](https://github.com/zowe/imperative/issues/449)

## `4.10.0`

- Enhancement: Added an `arrayAllowDuplicate` option to the `ICommandOptionDefinition` interface. By default, the option value is set to `true` and duplicate values are allowed in an array. Specify `false` if you want Imperative to throw an error for duplicate array values. [#437](https://github.com/zowe/imperative/issues/437)

## `4.9.0`

- BugFix: Updated `opener` dependency due to command injection vulnerability on Windows - [GHSL-2020-145](https://securitylab.github.com/advisories/GHSL-2020-145-domenic-opener)
- Enhancement: Expose `trim` parameter from `wrap-ansi` within `TextUtils.wordWrap()`

## `4.8.1`

- BugFix: Fixed an issue with `ConnectionPropsForSessCfg` where the user would be prompted for user/password even if a token was present. [#436](https://github.com/zowe/imperative/pull/436)

## `4.8.0`

- Enhancement: Added the SSO Callback function, which allows applications to call their own functions while validating session properties (i.e. host, port, user, password, token, etc...). The callback option is named `getValuesBack`. [#422](https://github.com/zowe/imperative/issues/422)

## `4.7.6`

- Enhancement: Added support for dynamically generated cookie names. Updated `AbstractSession.storeCookie()` to process cookie names that are not fully known at build-time. [#431](https://github.com/zowe/imperative/pull/431)

## `4.7.5`

- BugFix: Added support for creating an array with `allowableValues`. Previously, array type options could fail in the Syntax Validator. [#428](https://github.com/zowe/imperative/issues/428)

## `4.7.4`

- Fix update profile API storing secure fields incorrectly when called without CLI args

## `4.7.3`

- Fix web help failing to load in Internet Explorer 11
- Fix `--help-web` not working on macOS when DISPLAY environment variable is undefined
- Change type of `ISession.tokenType` to "string" (for compatiblity with versions older than 4.7.0).

## `4.7.2`

- Hide sensitive session properties (user, password, and token value) in log file. Since 4.7.0, only password was hidden.

## `4.7.1`

- Don't load token value into Session object if user or password are supplied

## `4.7.0`

- Add the --dd flag to profile creation to allow the profile to be created without the default values specified for that profile.
- Use a token for authentication if a token is present in the underlying REST session object.
- Added a new ConnectionPropsForSessCfg.addPropsOrPrompt function that places credentials (including a possible token) into a session configuration object.
    - Plugins must use this function to create their sessions to gain the features of automatic token-handling and prompting for missing connection options.
    - Connection information is obtained from the command line, environment variables, a service profile, a base profile, or from an option's default value in a service profile's definition, in that order.
    - If key connection information is not supplied to any cor Zowe command, the command will prompt for:
        -  host
        -  port
        -  user
        -  and password
    - Any prompt will timeout after 30 seconds so that it will not hang an automated script.
- Add base profiles, a new type of profile which can store values shared between profiles of other types.
    - The properties that are currently recognized in a base profile are:
        - host
        - port
        - user
        - password
        - rejectUnauthorized
        - tokenType
        - tokenValue
    - To use base profiles in an Imperative-based CLI, define a `baseProfile` schema on your Imperative configuration object.
    - If the `baseProfile` schema is defined, base profile support will be added to any command that uses profiles.
- Due to new options (like tokenValue) help text will change. Plugin developers may have to update any mismatched snapshots in their automated tests.
- Updated the version of TypeScript from 3.7.4 to 3.8.0.
- Updated the version of TSLint from 5.x to 6.1.2.
- Add login and logout commands to get and delete/invalidate tokens
  - Add showToken flag to display token only, and not save it to the user profile
  - Add ability to create a user profile on login if no profile of that type existed previously

## `4.6.4`

- Fix optional secure fields not deleted when overwriting a profile

## `4.6.3`

- Update log4js to improve Webpack compatibility for extenders

## `4.6.2`

- Fix vulnerabilities by updating yargs

## `4.6.1`

- Update perf-timing version

## `4.6.0`

- Add Bearer token in rest Session

## `4.5.6`

- Fix allowable values not exactly matching input

## `4.5.5`

- Fix absence of default value text when falsy values are used.

## `4.5.4`

- Patched vulnerabilities.

## `4.5.3`

- Fixed alignment of output from `zowe plugins list` command.

## `4.5.2`

- Fix failure to load secure profile fields that are optional when no value is found. Thanks @tjohnsonBCM
- Don't load secure profile fields when deleting profile. Thanks @tjohnsonBCM
- Deprecate the interface `ICliILoadProfile`. Use `ICliLoadProfile` instead.

## `4.5.1`

- Check that password is defined when `AbstractSession` uses auth. Thanks @apsychogirl
- Expose `IRestOptions` type in the API. Thanks @apsychogirl

## `4.5.0`

- Add `request` function to `AbstractRestClient` that returns REST client object in response. Thanks @Alexandru-Dimitru
- Deprecate the method `AbstractRestClient.performRest`. Use `AbstractRestClient.request` instead.

## `4.0.0`

- Support `prompt*` as a value for any CLI option to enable interactive prompting.

## `3.0.0`

- Rename package from "@brightside/imperative" to "@zowe/imperative".
- Change name of config option "credential-manager" to "CredentialManager".<|MERGE_RESOLUTION|>--- conflicted
+++ resolved
@@ -2,15 +2,13 @@
 
 All notable changes to the Imperative package will be documented in this file.
 
-<<<<<<< HEAD
 ## Recent Changes
 
 - BugFix: Reduced load time by searching for command definitions with `fast-glob` instead of `glob`.
-=======
+
 ## `5.13.1`
 
-- BugFix: Remove validation of the deprecated pluginHealthCheck property. [#980](https://github.com/zowe/imperative/issues/980)
->>>>>>> 11222e6f
+- BugFix: Removed validation of the deprecated pluginHealthCheck property. [#980](https://github.com/zowe/imperative/issues/980)
 
 ## `5.13.0`
 
