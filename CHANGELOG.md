--- conflicted
+++ resolved
@@ -2,15 +2,13 @@
 
 All notable changes to the Imperative package will be documented in this file.
 
-<<<<<<< HEAD
 ## Recent Changes
 
 - Extend zowe plugins verbs to show information for a plugin's first steps [#1325](https://github.com/zowe/zowe-cli/issues/1325)
-=======
+
 ## `5.5.4`
 
 - BugFix: Updated `glob` and `js-yaml` dependencies for technical currency.
->>>>>>> 5c1a8219
 
 ## `5.5.3`
 
