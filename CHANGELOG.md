--- conflicted
+++ resolved
@@ -2,13 +2,12 @@
 
 All notable changes to the Imperative package will be documented in this file.
 
+## Recent Changes
+- Fix vulnerabilities by updating marked
+
 ## `4.10.1`
 
-<<<<<<< HEAD
-- Fix vulnerabilities by updating marked
-=======
 - BugFix: Fixed an issue when `TypeError` has been raised by `Logger.getCallerFileAndLineTag()` when there was not filename for a stack frame. [#449](https://github.com/zowe/imperative/issues/449)
->>>>>>> 75cd6eb4
 
 ## `4.10.0`
 
