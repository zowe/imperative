--- conflicted
+++ resolved
@@ -2,15 +2,13 @@
 
 All notable changes to the Imperative package will be documented in this file.
 
-<<<<<<< HEAD
 ## Recent Changes
 
 - Enhancement: Added `config convert-profiles` command that converts v1 profiles to team config. [zowe/zowe-cli#896](https://github.com/zowe/zowe-cli/issues/896)
-=======
+
 ## `5.0.0-next.202112101814`
 
 - BugFix: Fixed daemon mode not loading secure properties in team config. [zowe/zowe-cli#1232](https://github.com/zowe/zowe-cli/issues/1232)
->>>>>>> 881bbac8
 
 ## `5.0.0-next.202112021611`
 
