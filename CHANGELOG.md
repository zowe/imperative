# Change Log

All notable changes to the Imperative package will be documented in this file.

<<<<<<< HEAD
## Recent Changes

- Enhancement: Added AbstractPluginLifeCycle to enable plugins to write their own postInstall and preUninstall functions, which will be automatically called by the 'zowe plugins" install and uninstall commands.

- Enhancement: Added pluginLifeCycle property to IImperativeConfig to enable a plugin to specify the path name to its own module which implements the AbstractPluginLifeCycle class.

- Enhancement: Added a list of known credential manager overrides to imperative. When a credential manager cannot be loaded, a list of valid credential managers will be displayed in an error message.

- Enhancement: Added a CredentialManagerOverride class containing utility functions to replace the default CLI credential manager or restore the default CLI credential manager. Plugins which implement a credential manager override can call these utilities from their AbstractPluginLifeCycle functions.
=======
## `5.9.3`

- BugFix: Fix broken plugin install command for Windows when file has a space in the name
>>>>>>> e3c10eb8

## `5.9.2`

- BugFix: Fixed plugin install error not displayed correctly. [#954](https://github.com/zowe/imperative/issues/954)

## `5.9.1`

- BugFix: Fixed environment file not applying to daemon client environment variables

## `5.9.0`

- Enhancement: Adds `~/.<cli_name>.env.json` file to provide environment variables to the Imperative framework during Imperative initialization
  - Allows sites without environment variable access to specify process specific environment variables
  - Changes require daemon reload to take effect
  - SDK method is available as part of `EnvFileUtils` export

## `5.8.3`

- BugFix: Fixed `--help-examples` option failing on command groups. [zowe-cli#1617](https://github.com/zowe/zowe-cli/issues/1617)

## `5.8.2`

- BugFix: Fixed npm not found on `zowe plugins install` when using daemon mode in Windows. [zowe-cli#1615](https://github.com/zowe/zowe-cli/issues/1615)

## `5.8.1`

- BugFix: Fixed web help not showing top-level options like `--version` for the "zowe" command. [#927](https://github.com/zowe/imperative/issues/927)
- BugFix: Removed `--help-examples` option from CLI help for commands since it only applies to groups. [#928](https://github.com/zowe/imperative/issues/928)

## `5.8.0`

- Enhancement: Add `ProfileInfo.removeKnownProperty`, a convenience method for removing properties in addition to `ProfileInfo.updateKnownProperty`. [#917](https://github.com/zowe/imperative/issues/917)
- Enhancement: Allow type `IProfArgValue` to be of type `undefined` to support removing properties more easily. [#917](https://github.com/zowe/imperative/issues/917)

## `5.7.7`

- BugFix: Fixed `IO.writeFileAsync` method throwing uncatchable errors. [#896](https://github.com/zowe/imperative/issues/896)

## `5.7.6`

- BugFix: Fixed a logic error where chained command handlers would cause plugin validation to fail [#320](https://github.com/zowe/imperative/issues/320)

## `5.7.5`

- BugFix: Fixed ProfileInfo API failing to load schema for v1 profile when schema exists but no profiles of that type exist. [#645](https://github.com/zowe/imperative/issues/645)
- BugFix: Updated return type of `ProfileInfo.getDefaultProfile` method to indicate that it returns null when no profile exists for the specified type.

## `5.7.4`

- BugFix: Exported the IAuthHandlerApi from imperative package [#839](https://github.com/zowe/imperative/issues/839)

## `5.7.3`

- BugFix: Exported `AppSettings` for cli and other apps to use [#840](https://github.com/zowe/imperative/issues/840)

## `5.7.2`

- BugFix: Added validation for null/undefined command definitions [#868](https://github.com/zowe/imperative/issues/868)

## `5.7.1`

- BugFix: Updated plugins `--login` command option to behave as expected when running in an NPM 9 environment
- BugFix: Cleaned up uses of execSync in Imperative where it makes sense to do so.

## `5.7.0`

- Enhancement: Add `zowe config report-env` command to show a diagnostic report of the CLI's working environment.

## `5.6.0`

- Extend zowe plugins verbs to show information for a plugin's first steps [#1325](https://github.com/zowe/zowe-cli/issues/1325)

## `5.5.4`

- BugFix: Updated `glob` and `js-yaml` dependencies for technical currency.

## `5.5.3`

- BugFix: Updated `diff2html` and `npm-package-arg` dependencies for technical currency.
- BugFix: Fixed inconsistent behavior of Config API introduced in the last version. It now skips loading project config layers when project directory is `false` instead of an empty string.

## `5.5.2`

- BugFix: Updated `Config.search` API to skip loading project config layers when project directory is an empty string. [#883](https://github.com/zowe/imperative/issues/883)

## `5.5.1`

- BugFix: Prevented base profile secure-property lookup on the global layer when there is not default base profile. [#881](https://github.com/zowe/imperative/issues/881)

## `5.5.0`

- Enhancement: Added ZOWE_CLI_PLUGINS_DIR environment variable to override location where plugins are installed. [zowe/zowe-cli#1483](https://github.com/zowe/zowe-cli/issues/1483)
- BugFix: Fixed exception when non-string passed to ImperativeExpect.toBeDefinedAndNonBlank(). [#856](https://github.com/zowe/imperative/issues/856)

## `5.4.3`

- BugFix: Removed periods in command example descriptions so descriptions look syntactically correct. [#795](https://github.com/zowe/imperative/issues/795)
- BugFix: Improved performance of ProfileInfo API to load large team config files. [zowe/vscode-extension-for-zowe#1911](https://github.com/zowe/vscode-extension-for-zowe/issues/1911)
- BugFix: Fixed dot-separated words incorrectly rendered as links in the web help. [#869](https://github.com/zowe/imperative/issues/869)

## `5.4.2`

- BugFix: Web-diff template directory included in files section of package.json file.

## `5.4.1`

- BugFix: Changed the default log level of `Console` class from "debug" to "warn". In Zowe v2 the `Logger` class was changed to have a default log level of "warn" but we missed updating the `Console` class to make it behave consistently. If you want a different log level, you can change it after initializing the console like this: `console.level = "info";` [zowe/zowe-cli#511](https://github.com/zowe/zowe-cli/issues/511)

## `5.4.0`

- Enhancement: Added Diff utility features for getting differences between two files and open diffs in browser. Also added web diff generator for creating web diff dir at the cli home.

## `5.3.8`

- BugFix: Introduced examples for setting default profiles in `zowe config set` Examples section. [#1428](https://github.com/zowe/zowe-cli/issues/1428)

## `5.3.7`

- BugFix: Fixed error when installing plug-ins that do not define profiles. [#859](https://github.com/zowe/imperative/issues/859)

## `5.3.6`

- BugFix: Removed some extraneous dependencies. [#477](https://github.com/zowe/imperative/issues/477)

## `5.3.5`

- BugFix: Fixed `DefaultHelpGenerator` unable to find module "ansi-colors" when Imperative is imported.

## `5.3.4`

- BugFix: Added ANSI escape codes trimming for the Web Help. [#704](https://github.com/zowe/imperative/issues/704)
- BugFix: Fixed `AbstractRestClient` not converting LF line endings to CRLF for every line when downloading large files on Windows. [zowe/zowe-cli#1458](https://github.com/zowe/zowe-cli/issues/1458)
- BugFix: Fixed `zowe --version --rfj` including a trailing newline in the version field. [#842](https://github.com/zowe/imperative/issues/842)
- BugFix: Fixed `--response-format-json` option not supported by some commands in daemon mode. [#843](https://github.com/zowe/imperative/issues/843)

## `5.3.3`

- Expose the isSecured functionality from the ProfilesCredentials [#549](https://github.com/zowe/imperative/issues/549)
- Allow the ConfigAutoStore to store plain-text properties that are defined as secure in the schema (e.g. user, password) [zowe/vscode-extension-for-zowe#1804](https://github.com/zowe/vscode-extension-for-zowe/issues/1804)

## `5.3.2`

- BugFix: Fixed `ProfileInfo.readProfilesFromDisk` failing when team config files and old-school profile directory do not exist.
- BugFix: Fixed `ProfileInfo.updateProperty` not updating properties that are newly present after reloading team config.
- BugFix: Fixed ProfileInfo API not detecting secure credential manager after profiles have been reloaded.
- **Note:** If you are developing an SDK that uses the ProfileInfo API, use the method `ProfileInfo.getTeamConfig` instead of `ImperativeConfig.instance.config` which may contain outdated config or be undefined.

## `5.3.1`

- BugFix: Fixed `config init` saving empty string values to config file when prompt was skipped.
- BugFix: Fixed `ConfigLayers.read` skipping load of secure property values.
- BugFix: Improved performance of `ConfigLayers.activate` by skipping config reload if the active layer directory has not changed.
- BugFix: Removed `async` keyword from `ConfigLayers.read` and `ConfigLayers.write` methods since they do not contain asynchronous code.

## `5.3.0`

- Enhancement: Added environmental variable support to the ProfileInfo APIs by defaulting `homeDir` to `cliHome`. [zowe/vscode-extension-for-zowe#1777](https://github.com/zowe/vscode-extension-for-zowe/issues/1777)
- BugFix: Updated `cli-table3` dependency for performance improvements.
- BugFix: Fixed `config init` not replacing empty values with prompted for values in team config. [#821](https://github.com/zowe/imperative/issues/821)

## `5.2.2`

- BugFix: Fixed `config secure` not respecting the `rejectUnauthorized` property in team config. [#813](https://github.com/zowe/imperative/issues/813)
- BugFix: Fixed `config import` not respecting the `rejectUnauthorized` property in team config. [#816](https://github.com/zowe/imperative/issues/816)

## `5.2.1`

- BugFix: Fixed issue where `config auto-init` may fail to create project config when global config already exists. [#810](https://github.com/zowe/imperative/issues/810)

## `5.2.0`

- Enhancement: Adds the ability for CLIs and Plug-ins to override some of the prompting logic if an alternate property is set.
- BugFix: Fixed `osLoc` information returning project level paths instead of the global layer. [#805](https://github.com/zowe/imperative/pull/805)
- BugFix: Fixed `autoStore` not being checked by `updateKnownProperty`. [#806](https://github.com/zowe/imperative/pull/806)
- BugFix: Fixed `plugins uninstall` command failing when there is a space in the install path.

## `5.1.0`

- Enhancement: Introduced flag `--show-inputs-only` to show the inputs of the command
that would be used if a command were executed.
- Enhancement: Added dark theme to web help that is automatically used when system-wide dark mode is enabled.
- BugFix: Fixed ProfileInfo API `argTeamConfigLoc` not recognizing secure fields in multi-layer operations. [#800](https://github.com/zowe/imperative/pull/800)
- BugFix: Fixed ProfileInfo API `updateKnownProperty` possibly storing information in the wrong location due to optional osLoc information. [#800](https://github.com/zowe/imperative/pull/800)

## `5.0.2`

- BugFix: Fixed a bug where, upon trying to create a V1 profile containing no secure properties, if the credential manager cannot access the credential vault, an error would be thrown.

## `5.0.1`

- BugFix: Fixed ProfileInfo API targeting default base profile instead of the operating layer's base profile. [#791](https://github.com/zowe/imperative/issues/791)

## `5.0.0`

- Major: Introduced Team Profiles, Daemon mode, and more. See the prerelease items below for more details.

## `5.0.0-next.202204142147`

- BugFix: Fixed missing `osLoc` information from `ProfileInfo.getAllProfiles()`. [#771](https://github.com/zowe/imperative/issues/771)
- BugFix: Fixed updateKnownProperty saving to the active layer instead of the layer of the desired profile.
- Enhancement: Added the ability to exclude the home directory from `ProfileInfo.getAllProfiles()`. [#787](https://github.com/zowe/imperative/issues/771)

## `5.0.0-next.202204131728`

- BugFix: Fixed `autoStore` property not being merged properly between team config layers.

## `5.0.0-next.202204111131`

- BugFix: Updated `moment` dependency.

## `5.0.0-next.202204081605`

- BugFix: Fixed `config set` command not respecting the property type defined in the schema. [#772](https://github.com/zowe/imperative/issues/772)

## `5.0.0-next.202204051515`

- Enhancement: Added support for profile name aliases in team config so that `--zosmf-profile lpar1` falls back to profile "zosmf_lpar1" if "lpar1" does not exist.
- BugFix: Reworded potentially misleading output of `config convert-profiles` command mentioning obsolete plug-ins.
- BugFix: Made `--dry-run` and `--prompt` options mutually exclusive on `config init` command.
- **Next Breaking**: The team config API method `config.api.profiles.get` now returns `null` if a profile doesn't exist unless `mustExist` is false. [#518](https://github.com/zowe/imperative/issues/518)
- BugFix: Added the ability to read option values from aliases. Enhanced backward compatibility with V1 profiles. [#770](https://github.com/zowe/imperative/issues/770)

## `5.0.0-next.202203311701`

- BugFix: Allowed `ProfileCredentials.isSecured` to be insecure on teamConfig based on existing secure fields. [#762](https://github.com/zowe/imperative/issues/762)

## `5.0.0-next.202203231534`

- Enhancement: Added JSON property autocompletion to `secure` array in team config files. [zowe/zowe-cli#1187](https://github.com/zowe/zowe-cli/issues/1187)
- BugFix: Fixed incorrect description for untyped profiles in team config files. [zowe/zowe-cli#1303](https://github.com/zowe/zowe-cli/issues/1303)
- **Next Breaking**: Schema files created or updated with the above changes are not backward compatible with older versions of Imperative.

## `5.0.0-next.202203222132`

- BugFix: Reverted unintentional breaking change that prevented `DefaultCredentialManager` from finding Keytar outside of calling CLI's node_modules folder.

## `5.0.0-next.202203211501`

- Enhancement: Enhanced secure ProfileInfo APIs with user-defined secure properties. [#739](https://github.com/zowe/imperative/issues/739)
- Enhancement: Introduced `updateKnownProperty` which will update a given property in most cases and `resolve(false)` otherwise.
- Enhancement: Introduced `updateProperty` which takes care of special cases where the property is not found.
- Enhancement: Allowed adding and removing properties from the ProfileInfo class.
- Enhancement: Allowed properties to be stored securely from the ProfileInfo class. `v2 profiles only`
- BugFix: Removed user-defined secure properties if `getSecureValues: false`. [#738](https://github.com/zowe/imperative/issues/738)
- BugFix: Removed strict requirement of `IHandlerParameter` from the `ConfigAutoStore` class by implementing helper methods.
- BugFix: Allowed `private loadSchema` function to return the corresponding schema for a user config. [#758](https://github.com/zowe/imperative/issues/758)

## `5.0.0-next.202203181826`

- BugFix: Fixed a bug where the `<APP>_EDITOR` environment variable was not being respected in a graphical environment [zowe/zowe-cli#1335](https://github.com/zowe/zowe-cli/issues/1335)
- BugFix: Fixed AbstractRestClient returning compressed data in `causeErrors` property for streamed responses. [#753](https://github.com/zowe/imperative/issues/753)

## `5.0.0-next.202203091934`

- Enhancement: Added prompt for base profile host property to `zowe config init`. [zowe/zowe-cli#1219](https://github.com/zowe/zowe-cli/issues/1219)
- **Next Breaking**
  - The `getSecureValue` callback property has been renamed to `getValueBack` on the `IConfigBuilderOpts` interface.
  - If your plug-in defines profile properties with `includeInTemplate` and `secure` both true, the `config init` command no longer prompts for their values.

## `5.0.0-next.202203072228`

- BugFix: Removed extra space in help text following option name [#745](https://github.com/zowe/imperative/issues/745).
- BugFix: Fixed Ctrl+C (SIGINT) response to CLI prompts throwing an error rather than exiting silently.

## `5.0.0-next.202202232039`

- Enhancement: Added `stdin` property to `IHandlerParameters` which defaults to `process.stdin` and can be overridden with another readable stream in daemon mode.
  - This may be a breaking change for unit tests that mock the `IHandlerParameters` interface since a required property has been added.
- **Next Breaking**: Replaced `IYargsContext` interface with `IDaemonContext` and renamed `yargsContext` property of `ImperativeConfig.instance` to `daemonContext`. A context object is no longer supplied to `yargs` since it gets parsed as CLI arguments which is undesired behavior.

## `5.0.0-next.202202111730`

- **Next Breaking**: Changed the default behavior of `Config.save` and `ConfigSecure.save` APIs to save only the active config layer. [#732](https://github.com/zowe/imperative/issues/732)

## `5.0.0-next.202202111433`

- Enhancement: Convert previously used profile property names into V2-compliant property names during the `zowe config convert-profiles` command. Conversions are: hostname -> host, username -> user, pass -> password.

## `5.0.0-next.202201311918`

- BugFix: Fixed useful debugging information missing from error message when Keytar module fails to load.

## `5.0.0-next.202201102100`

- BugFix: Fixed ZOWE_CLI_HOME environment variable not respected by team config in daemon mode. [zowe/zowe-cli#1240](https://github.com/zowe/zowe-cli/issues/1240)

## `5.0.0-next.202201071721`

- Enhancement: Replaced hidden `--dcd` option used by CommandProcessor in daemon mode with IDaemonResponse object.
- **Next Breaking**
    - Changed the "args" type on the `Imperative.parse` method to allow a string array.
    - Restructured the IDaemonResponse interface to provide information to CommandProcessor.

## `5.0.0-next.202201061509`

- Enhancement: Added `overwrite` option for `zowe config init` command to overwrite config files instead of merging new changes. [#1036](https://github.com/zowe/zowe-cli/issues/1036)

## `5.0.0-next.202201051456`

- BugFix: Fixed inconsistent error message when invalid CLI command is run in daemon mode. [zowe/zowe-cli#1081](https://github.com/zowe/zowe-cli/issues/1081)

## `5.0.0-next.202112221912`

- Enhancement: Added `delete` option to `config convert-profiles` command.

## `5.0.0-next.202112201553`

- BugFix: Fixed config auto-store may store secure properties in plain text if secure array is outside of subprofile in team config. [#709](https://github.com/zowe/imperative/issues/709)

## `5.0.0-next.202112171553`

- Enhancement: Added `config convert-profiles` command that converts v1 profiles to team config. [zowe/zowe-cli#896](https://github.com/zowe/zowe-cli/issues/896)
- Enhancement: Added `config edit` command that opens config JSON file in default text editor. [zowe/zowe-cli#1072](https://github.com/zowe/zowe-cli/issues/1072)

## `5.0.0-next.202112151934`

- BugFix: Removed `@internal` methods from type declarations so they don't appear in IntelliSense. [#679](https://github.com/zowe/imperative/issues/679)
- BugFix: Made the `ProfileInfo.initSessCfg` method public for easier instantiation of classes that extend AbstractSession.
- Deprecated: All methods in the `IHandlerParameters.profiles` class. Use the `ConfigProfiles` API for team config instead.

## `5.0.0-next.202112132158`

- Enhancement: Added an environment variable to control whether or not sensitive data will be masked in the console output.<br/>
    This behavior excludes any TRACE level logs for both, Imperative.log and AppName.log.<br/>
    This behavior also excludes properties defined as secure by the plugin developers.<br/>
    If the schema definition is not found, we will exclude the following properties: user, password, tokenValue, and keyPassphrase.<br/>
    More information: [zowe/zowe-cli #1106](https://github.com/zowe/zowe-cli/issues/1106)

## `5.0.0-next.202112101814`

- BugFix: Fixed daemon mode not loading secure properties in team config. [zowe/zowe-cli#1232](https://github.com/zowe/zowe-cli/issues/1232)

## `5.0.0-next.202112021611`

- BugFix: Fixed `config import` and `config init` behaving incorrectly when config JSON exists in higher level directory. [zowe/zowe-cli#1218](https://github.com/zowe/zowe-cli/issues/1218)
- BugFix: Fixed `config import` command not failing when positional argument "location" is missing.

## `5.0.0-next.202112012301`

- Enhancement: Changed CLI prompt input to be hidden for properties designated as secure in team config. [zowe/zowe-cli#1106](https://github.com/zowe/zowe-cli/issues/1106)
- BugFix: Improved error message when Keytar module fails to load. [#27](https://github.com/zowe/imperative/issues/27)
- **Next Breaking**
    - Removed the `ConfigProfiles.load` API method. Use the methods `ConfigLayers.find` and `ConfigSecure.securePropsForProfile` instead. [#568](https://github.com/zowe/imperative/issues/568)

## `5.0.0-next.202111301806`

- Enhancement: Added a utility function to get basic system architecture and platform info

## `5.0.0-next.202111292021`

- **Next Breaking**: Use JSON-based communication protocol between imperative daemon server and client.

## `5.0.0-next.202111192150`

- BugFix: Changed credentials to be stored securely by default for v1 profiles to be consistent with the experience for v2 profiles. [zowe/zowe-cli#1128](https://github.com/zowe/zowe-cli/issues/1128)
- **Next Breaking**
    - Removed the `credentialServiceName` property from ImperativeConfig. The default credential manager uses the `name` property instead.

## `5.0.0-next.202111101806`

- Enhancement: Added `dry-run` option for `zowe config init` command to preview changes instead of saving them to disk. [#1037](https://github.com/zowe/zowe-cli/issues/1037)
- Bugfix: Fix crashing issue related to reloading the config when `--dcd` option is specified [#943](https://github.com/zowe/zowe-cli/issues/943) [#1190](https://github.com/zowe/zowe-cli/issues/1190)

## `5.0.0-next.202111032034`

- Enhancement: Added `autoStore` property to config JSON files which defaults to true. When this property is enabled and the CLI prompts you to enter connection info, the values you enter will be saved to disk (or credential vault if they are secure) for future use. [zowe/zowe-cli#923](https://github.com/zowe/zowe-cli/issues/923)
- **Next Breaking**
    - Changed the default behavior of `Config.set` so that it no longer coerces string values to other types unless the `parseString` option is true.

## `5.0.0-next.202110201735`

- **LTS Breaking**
    - Changed the return value of the public `PluginManagementFacility.requirePluginModuleCallback` function
- BugFix: Updated the profiles list as soon as the plugin is installed.

## `5.0.0-next.202110191937`

- **Next Breaking**: Added the new, required, abstract method 'displayAutoInitChanges' to the 'BaseAutoInitHandler' class.

## `5.0.0-next.202110071645`

- Enhancement: Added `config update-schemas [--depth <value>]` command. [zowe/zowe-cli#1059](https://github.com/zowe/zowe-cli/issues/1059)
- Enhancement: Added the ability to update the global schema file when installing a new plugin. [zowe/zowe-cli#1059](https://github.com/zowe/zowe-cli/issues/1059)
- **Next Breaking**
    - Renamed public static function ConfigSchemas.loadProfileSchemas to ConfigSchemas.loadSchema

## `5.0.0-next.202110011948`

- **LTS Breaking**: Changed default log level from DEBUG to WARN for Imperative logger and app logger to reduce the volume of logs written to disk. [#634](https://github.com/zowe/imperative/issues/634)

## `5.0.0-next.202109281439`

- Enhancement: Added `config import` command that imports team config files from a local path or web URL. [#1083](https://github.com/zowe/zowe-cli/issues/1083)
- Enhancement: Added Help Doc examples for the `zowe config` group of commands. [#1061](https://github.com/zowe/zowe-cli/issues/1061)

## `5.0.0-next.202109031503`

- Enhancement: Log in to authentication service to obtain token value instead of prompting for it in `config secure` command.

## `5.0.0-next.202108181618`

- **LTS Breaking**: Make `fail-on-error` option true by default on `zowe plugins validate` command.

## `5.0.0-next.202108121732`

- Enhancement: Flattened the default profiles structure created by the `config init` command.
- **Next Breaking**: Split up authToken property in team config into tokenType and tokenValue properties to be consistent with Zowe v1 profiles.

## `5.0.0-next.202108062025`

- BugFix: Export all Config related interfaces.

## `5.0.0-next.202107122104`

- BugFix: Fixed secure credentials not being stored by the `config auto-init` command.

## `5.0.0-next.202107092101`

- Enhancement: Adds the `config auto-init` base handler and command builder, allowing a CLI to build a configuration auto-initialization command and handler
- Enhancement: Adds the optional `configAutoInitCommandConfig` interface to the IImperativeConfig interface, allowing for an auto-init command to be generated if a CLI supports it
- Enhancement: Better support for comments in JSON
- Bugfix: Revert schema changes related to additionalProperties. Re-enable IntelliSense when editing zowe.config.json files
- **Next Breaking**
    - Changed the schema paths and updated schema version

## `5.0.0-next.202106221817`

- **Next Breaking**
    - Replaced --user with --user-config on all config command groups due to conflict with --user option during config auto-initialization
    - Replaced --global with --global-config on all config command groups for consistency

## `5.0.0-next.202106212048`

- Enhancement: A new interface (IApimlSvcAttrs) was added. A property (apimlConnLookup) of that interface type was added to IImperativeConfig to enable plugins to tie themselves to an APIML service. Zowe-CLI can then ask APIML for the configuration data for the plugin to connect to that service.

## `5.0.0-next.202106041929`

- **LTS Breaking**: Removed the following previously deprecated items:
    - ICliLoadProfile.ICliILoadProfile -- use ICliLoadProfile.ICliLoadProfile
    - IImperativeErrorParms.suppressReport -- has not been used since 10/17/2018
    - IImperativeConfig.pluginBaseCliVersion -- has not been used since version 1.0.1
    - AbstractRestClient.performRest -- use AbstractRestClient.request
    - AbstractSession.HTTP_PROTOCOL -- use SessConstants.HTTP_PROTOCOL
    - AbstractSession.HTTPS_PROTOCOL -- use SessConstants.HTTPS_PROTOCOL
    - AbstractSession.TYPE_NONE -- use SessConstants.AUTH_TYPE_NONE
    - AbstractSession.TYPE_BASIC -- use SessConstants.AUTH_TYPE_BASIC
    - AbstractSession.TYPE_BEARER -- use SessConstants.AUTH_TYPE_BEARER
    - AbstractSession.TYPE_TOKEN -- use SessConstants.AUTH_TYPE_TOKEN

## `5.0.0-next.202104262004`

- Enhancement: Remove message about NPM peer dep warnings that no longer applies to npm@7.
- **LTS Breaking**: Imperative no longer requires plug-ins to include CLI package as a peer dependency. It is recommended that CLI plug-ins remove their peer dependency on @zowe/cli for improved compatibility with npm@7. This is a breaking change for plug-ins, as older versions of Imperative will fail to install a plug-in that lacks the CLI peer dependency.

## `5.0.0-next.202104140156`

- BugFix: Allow SCS to load new securely stored credentials. [#984](https://github.com/zowe/zowe-cli/issues/984)

## `5.0.0-next.202104071400`

- Enhancement: Add the ProfileInfo API to provide the following functionality:
    - Read configuration from disk.
    - Transparently read either a new team configuration or old style profiles.
    - Resolve order of precedence for profile argument values.
    - Provide information to enable callers to prompt for missing profile arguments.
    - Retain the location in which a profile or argument was found.
    - Automatically initialize CredentialManager, including an option to specify a custom keytar module.
    - Provide a means to postpone the loading of secure arguments until specifically requested by the calling app to delay loading sensitive data until it is needed.
    - Provide access to the lower-level Config API to fully manipulate the team configuration file.

## `5.0.0-next.202103111923`

- Enhancement: Allow custom directory to be specified for project config in `Config.load` method. [#544](https://github.com/zowe/imperative/issues/544)
- BugFix: Fixed Config object not exported at top level. [#543](https://github.com/zowe/imperative/issues/543)

## `5.0.0-next.202101292016`

- BugFix: Fixed error when Imperative APIs are called and "config" property of ImperativeConfig is not initialized. [#533](https://github.com/zowe/imperative/issues/533)

## `5.0.0-next.202101281717`

- Enhancement: Added new config API intended to replace the profiles API, and new "config" command group to manage config JSON files. The new API makes it easier for users to create, share, and switch between profile configurations.
- Deprecated: The "profiles" command group for managing global profiles in "{cliHome}/profiles". Use the new "config" command group instead.
- **LTS Breaking**: Removed "config" command group for managing app settings in "{cliHome}/imperative/settings.json". If app settings already exist they are still loaded for backwards compatibility. For storing app settings use the new config API instead.
- Enhancement: Added support for secure credential storage without any plug-ins required. Include the "keytar" package as a dependency in your CLI to make use of it.
- Enhancement: Added `deprecatedReplacement` property to `ICommandDefinition` to deprecate a command.

## `5.0.0-next.202010301408`

- Enhancement: Allow hidden options.

## `5.0.0-next.202010161240`

- Enhancement:  Allow process exit code to be passed to daemon clients.

## `5.0.0-next.202009251501`

- Enhancement: add support for CLIs that want to run as a persistent process (daemon mode).

## `4.18.3`

- BugFix: Removed `moment` dependency.

## `4.18.2`

- BugFix: Updated `moment` dependency.

## `4.18.1`

- BugFix: Fixed AbstractRestClient returning compressed data in `causeErrors` property for streamed responses. [#753](https://github.com/zowe/imperative/issues/753)

## `4.18.0`

- Enhancement: Sorted output of `plugins list` command in alphabetical order to make it easier to read. [#489](https://github.com/zowe/imperative/issues/489)
- Enhancement: Added `--short` option to `plugins list` command to abbreviate its output. [#743](https://github.com/zowe/imperative/issues/743)
- BugFix: Fixed single character options rendered in help with double dash instead of single dash. [#638](https://github.com/zowe/imperative/issues/638)

## `4.17.6`

- BugFix: Fixed an error where, in certain situations, the web help displays data for another command with the same name. [#728](https://github.com/zowe/imperative/issues/728)
- BugFix: Fixed web help wrongly escaping characters inside code blocks. [#730](https://github.com/zowe/imperative/issues/730)

## `4.17.5`

- BugFix: Updated log4js and nanoid for improved security.

## `4.17.4`

- BugFix: Fixed --hw not adding new lines when `\n` is present in the text. [#715](https://github.com/zowe/imperative/issues/715)

## `4.17.3`

- BugFix: Fixed AbstractRestClient silently failing to decompress last chunk of gzip-compressed binary data that is truncated.

## `4.17.2`

- BugFix: Updated prettyjson and cli-table3 in order to lockdown the `colors` package. [#719](https://github.com/zowe/imperative/issues/719)
- BugFix: Updated markdown-it to address a vulnerability. [Snyk Report](https://security.snyk.io/vuln/SNYK-JS-MARKDOWNIT-2331914)

## `4.17.1`

- BugFix: Fixed an issue where plugin install and uninstall did not work with NPM version 8. [#683](https://github.com/zowe/imperative/issues/683)

## `4.17.0`

- Enhancement: Export the Imperative Command Tree on the data object of the `zowe --ac` command when `--rfj` is specified.

## `4.16.2`

- BugFix: Reverts hiding the cert-key-file path so users can see what path was specified and check if the file exists

## `4.16.1`

- BugFix: Updated dependencies to resolve problems with the ansi-regex package

## `4.16.0`

- Enhancement: Implemented the ability to authenticate using client certificates in PEM format.

## `4.15.1`

- Bugfix: Updated js-yaml to resolve a potential security issue

## `4.15.0`

- Enhancement: Improved command suggestions for mistyped commands, add aliases to command suggestions

## `4.14.0`

- Enhancement: The `plugins validate` command returns an error code when plugins have errors if the new `--fail-on-error` option is specified. Also added `--fail-on-warning` option to return with an error code when plugins have warnings. [#463](https://github.com/zowe/imperative/issues/463)
- BugFix: Fixed regression where characters are not correctly escaped in web help causing extra slashes ("\") to appear. [#644](https://github.com/zowe/imperative/issues/644)

## `4.13.4`

- BugFix: Added missing periods at the end of command group descriptions for consistency. [#55](https://github.com/zowe/imperative/issues/55)

## `4.13.3`

- Performance: Improved the way that HTTP response chunks are saved, reducing time complexity from O(n<sup>2</sup>) to O(n). This dramatically improves performance for larger requests. [#618](https://github.com/zowe/imperative/pull/618)

## `4.13.2`

- BugFix: Fixed web help examples description typo at line 440 in `packages/cmd/src/CommandPreparer.ts`. [#612](https://github.com/zowe/imperative/issues/612)
- BugFix: Fixed Markdown special characters not being escaped in web help for descriptions of positional options and examples. [#620](https://github.com/zowe/imperative/issues/620)
- BugFix: Fixed subgroups not being displayed under their own heading in web help. [#323](https://github.com/zowe/imperative/issues/323)

## `4.13.1`

- BugFix: Fixed active command tree item not updating in web help when scrolling. [#425](https://github.com/zowe/imperative/issues/425)
- BugFix: Fixed main page of web help not staying scrolled to top of page when loaded. [#525](https://github.com/zowe/imperative/issues/525)

## `4.13.0`

- Enhancement: Added headers[] option to TextUtils.getTable(). [#369](https://github.com/zowe/imperative/issues/369)
- BugFix: Print a subset of the `stdout` and `stderr` buffers when calling `mProgressApi`'s `endBar()` to prevent duplication of output.
- Bugfix: Replaced `this` with `ImperativeConfig.instance` in `ImperativeConfig.getCallerFile()`. [#5](https://github.com/zowe/imperative/issues/5)

## `4.12.0`

- Enhancement: Added decompression support for REST responses with Content-Encoding `gzip`, `deflate`, or `br`. [#318](https://github.com/zowe/imperative/issues/318)

## `4.11.2`

- BugFix: Added `Protocol` to the Error Details coming from the `AbstractRestClient`. [#539](https://github.com/zowe/imperative/issues/539)

## `4.11.1`

- BugFix: Fixed vulnerabilities by replacing marked with markdown-it and sanitize-html.
- BugFix: Fixed plugin install failing to install package from private registry.

## `4.11.0`

- Enhancement: Fixed plugin install commands which were broken in npm@7. [#457](https://github.com/zowe/imperative/issues/457)
- BugFix: Fixed incorrect formatting of code blocks in web help. [#535](https://github.com/zowe/imperative/issues/535)

## `4.10.2`

- BugFix: Fixed vulnerabilities by updating marked

## `4.10.1`

- BugFix: Fixed an issue when `TypeError` has been raised by `Logger.getCallerFileAndLineTag()` when there was not filename for a stack frame. [#449](https://github.com/zowe/imperative/issues/449)

## `4.10.0`

- Enhancement: Added an `arrayAllowDuplicate` option to the `ICommandOptionDefinition` interface. By default, the option value is set to `true` and duplicate values are allowed in an array. Specify `false` if you want Imperative to throw an error for duplicate array values. [#437](https://github.com/zowe/imperative/issues/437)

## `4.9.0`

- BugFix: Updated `opener` dependency due to command injection vulnerability on Windows - [GHSL-2020-145](https://securitylab.github.com/advisories/GHSL-2020-145-domenic-opener)
- Enhancement: Expose `trim` parameter from `wrap-ansi` within `TextUtils.wordWrap()`

## `4.8.1`

- BugFix: Fixed an issue with `ConnectionPropsForSessCfg` where the user would be prompted for user/password even if a token was present. [#436](https://github.com/zowe/imperative/pull/436)

## `4.8.0`

- Enhancement: Added the SSO Callback function, which allows applications to call their own functions while validating session properties (i.e. host, port, user, password, token, etc...). The callback option is named `getValuesBack`. [#422](https://github.com/zowe/imperative/issues/422)

## `4.7.6`

- Enhancement: Added support for dynamically generated cookie names. Updated `AbstractSession.storeCookie()` to process cookie names that are not fully known at build-time. [#431](https://github.com/zowe/imperative/pull/431)

## `4.7.5`

- BugFix: Added support for creating an array with `allowableValues`. Previously, array type options could fail in the Syntax Validator. [#428](https://github.com/zowe/imperative/issues/428)

## `4.7.4`

- Fix update profile API storing secure fields incorrectly when called without CLI args

## `4.7.3`

- Fix web help failing to load in Internet Explorer 11
- Fix `--help-web` not working on macOS when DISPLAY environment variable is undefined
- Change type of `ISession.tokenType` to "string" (for compatiblity with versions older than 4.7.0).

## `4.7.2`

- Hide sensitive session properties (user, password, and token value) in log file. Since 4.7.0, only password was hidden.

## `4.7.1`

- Don't load token value into Session object if user or password are supplied

## `4.7.0`

- Add the --dd flag to profile creation to allow the profile to be created without the default values specified for that profile.
- Use a token for authentication if a token is present in the underlying REST session object.
- Added a new ConnectionPropsForSessCfg.addPropsOrPrompt function that places credentials (including a possible token) into a session configuration object.
    - Plugins must use this function to create their sessions to gain the features of automatic token-handling and prompting for missing connection options.
    - Connection information is obtained from the command line, environment variables, a service profile, a base profile, or from an option's default value in a service profile's definition, in that order.
    - If key connection information is not supplied to any cor Zowe command, the command will prompt for:
        -  host
        -  port
        -  user
        -  and password
    - Any prompt will timeout after 30 seconds so that it will not hang an automated script.
- Add base profiles, a new type of profile which can store values shared between profiles of other types.
    - The properties that are currently recognized in a base profile are:
        - host
        - port
        - user
        - password
        - rejectUnauthorized
        - tokenType
        - tokenValue
    - To use base profiles in an Imperative-based CLI, define a `baseProfile` schema on your Imperative configuration object.
    - If the `baseProfile` schema is defined, base profile support will be added to any command that uses profiles.
- Due to new options (like tokenValue) help text will change. Plugin developers may have to update any mismatched snapshots in their automated tests.
- Updated the version of TypeScript from 3.7.4 to 3.8.0.
- Updated the version of TSLint from 5.x to 6.1.2.
- Add login and logout commands to get and delete/invalidate tokens
  - Add showToken flag to display token only, and not save it to the user profile
  - Add ability to create a user profile on login if no profile of that type existed previously

## `4.6.4`

- Fix optional secure fields not deleted when overwriting a profile

## `4.6.3`

- Update log4js to improve Webpack compatibility for extenders

## `4.6.2`

- Fix vulnerabilities by updating yargs

## `4.6.1`

- Update perf-timing version

## `4.6.0`

- Add Bearer token in rest Session

## `4.5.6`

- Fix allowable values not exactly matching input

## `4.5.5`

- Fix absence of default value text when falsy values are used.

## `4.5.4`

- Patched vulnerabilities.

## `4.5.3`

- Fixed alignment of output from `zowe plugins list` command.

## `4.5.2`

- Fix failure to load secure profile fields that are optional when no value is found. Thanks @tjohnsonBCM
- Don't load secure profile fields when deleting profile. Thanks @tjohnsonBCM
- Deprecate the interface `ICliILoadProfile`. Use `ICliLoadProfile` instead.

## `4.5.1`

- Check that password is defined when `AbstractSession` uses auth. Thanks @apsychogirl
- Expose `IRestOptions` type in the API. Thanks @apsychogirl

## `4.5.0`

- Add `request` function to `AbstractRestClient` that returns REST client object in response. Thanks @Alexandru-Dimitru
- Deprecate the method `AbstractRestClient.performRest`. Use `AbstractRestClient.request` instead.

## `4.0.0`

- Support `prompt*` as a value for any CLI option to enable interactive prompting.

## `3.0.0`

- Rename package from "@brightside/imperative" to "@zowe/imperative".
- Change name of config option "credential-manager" to "CredentialManager".<|MERGE_RESOLUTION|>--- conflicted
+++ resolved
@@ -2,7 +2,6 @@
 
 All notable changes to the Imperative package will be documented in this file.
 
-<<<<<<< HEAD
 ## Recent Changes
 
 - Enhancement: Added AbstractPluginLifeCycle to enable plugins to write their own postInstall and preUninstall functions, which will be automatically called by the 'zowe plugins" install and uninstall commands.
@@ -12,11 +11,10 @@
 - Enhancement: Added a list of known credential manager overrides to imperative. When a credential manager cannot be loaded, a list of valid credential managers will be displayed in an error message.
 
 - Enhancement: Added a CredentialManagerOverride class containing utility functions to replace the default CLI credential manager or restore the default CLI credential manager. Plugins which implement a credential manager override can call these utilities from their AbstractPluginLifeCycle functions.
-=======
+
 ## `5.9.3`
 
 - BugFix: Fix broken plugin install command for Windows when file has a space in the name
->>>>>>> e3c10eb8
 
 ## `5.9.2`
 
