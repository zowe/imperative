# Change Log

All notable changes to the Imperative package will be documented in this file.

<<<<<<< HEAD
## Recent Changes

- Added "overrides" array in team config that makes it possible to override CredentialManager but is omitted by default.
=======
## `5.0.0-next.202108121732`

- Enhancement: Flattened the default profiles structure created by the `config init` command.
- Breaking: Split up authToken property in team config into tokenType and tokenValue properties to be consistent with Zowe v1 profiles.
>>>>>>> bc37a43b

## `5.0.0-next.202108062025`

- BugFix: Export all Config related interfaces.

## `5.0.0-next.202107122104`

- BugFix: Fixed secure credentials not being stored by the `config auto-init` command.

## `5.0.0-next.202107092101`

- Enhancement: Adds the `config auto-init` base handler and command builder, allowing a CLI to build a configuration auto-initialization command and handler
- Enhancement: Adds the optional `configAutoInitCommandConfig` interface to the IImperativeConfig interface, allowing for an auto-init command to be generated if a CLI supports it
- Enhancement: Better support for comments in JSON
- Bugfix: Revert schema changes related to additionalProperties. Re-enable IntelliSense when editing zowe.config.json files
- **Next Breaking**
    - Changed the schema paths and updated schema version

## `5.0.0-next.202106221817`

- **Next Breaking**
    - Replaced --user with --user-config on all config command groups due to conflict with --user option during config auto-initialization
    - Replaced --global with --global-config on all config command groups for consistency

## `5.0.0-next.202106212048`

- Enhancement: A new interface (IApimlSvcAttrs) was added. A property (apimlConnLookup) of that interface type was added to IImerpativeConfig to enable plugins to tie themselves to an APIML service. Zowe-CLI can then ask APIML for the configuration data for the plugin to connect to that service.

## `5.0.0-next.202106041929`

- **Breaking**: Removed the following previously deprecated items:
    - ICliLoadProfile.ICliILoadProfile -- use ICliLoadProfile.ICliLoadProfile
    - IImperativeErrorParms.suppressReport -- has not been used since 10/17/2018
    - IImperativeConfig.pluginBaseCliVersion -- has not been used since version 1.0.1
    - AbstractRestClient.performRest -- use AbstractRestClient.request
    - AbstractSession.HTTP_PROTOCOL -- use SessConstants.HTTP_PROTOCOL
    - AbstractSession.HTTPS_PROTOCOL -- use SessConstants.HTTPS_PROTOCOL
    - AbstractSession.TYPE_NONE -- use SessConstants.AUTH_TYPE_NONE
    - AbstractSession.TYPE_BASIC -- use SessConstants.AUTH_TYPE_BASIC
    - AbstractSession.TYPE_BEARER -- use SessConstants.AUTH_TYPE_BEARER
    - AbstractSession.TYPE_TOKEN -- use SessConstants.AUTH_TYPE_TOKEN

## `5.0.0-next.202104262004`

- Enhancement: Remove message about NPM peer dep warnings that no longer applies to npm@7.
- **Breaking:** Imperative no longer requires plug-ins to include CLI package as a peer dependency. It is recommended that CLI plug-ins remove their peer dependency on @zowe/cli for improved compatibility with npm@7. This is a breaking change for plug-ins, as older versions of Imperative will fail to install a plug-in that lacks the CLI peer dependency.

## `5.0.0-next.202104140156`

- BugFix: Allow SCS to load new securely stored credentials. [#984](https://github.com/zowe/zowe-cli/issues/984)

## `5.0.0-next.202104071400`

- Enhancement: Add the ProfileInfo API to provide the following functionality:
    - Read configuration from disk.
    - Transparently read either a new team configuration or old style profiles.
    - Resolve order of precedence for profile argument values.
    - Provide information to enable callers to prompt for missing profile arguments.
    - Retain the location in which a profile or argument was found.
    - Automatically initialize CredentialManager, including an option to specify a custom keytar module.
    - Provide a means to postpone the loading of secure arguments until specifically requested by the calling app to delay loading sensitive data until it is needed.
    - Provide access to the lower-level Config API to fully manipulate the team configuration file.

## `5.0.0-next.202103111923`

- Enhancement: Allow custom directory to be specified for project config in `Config.load` method. [#544](https://github.com/zowe/imperative/issues/544)
- BugFix: Fixed Config object not exported at top level. [#543](https://github.com/zowe/imperative/issues/543)

## `5.0.0-next.202101292016`

- BugFix: Fixed error when Imperative APIs are called and "config" property of ImperativeConfig is not initialized. [#533](https://github.com/zowe/imperative/issues/533)

## `5.0.0-next.202101281717`

- Enhancement: Added new config API intended to replace the profiles API, and new "config" command group to manage config JSON files. The new API makes it easier for users to create, share, and switch between profile configurations.
- Deprecated: The "profiles" command group for managing global profiles in "{cliHome}/profiles". Use the new "config" command group instead.
- **Breaking**: Removed "config" command group for managing app settings in "{cliHome}/imperative/settings.json". If app settings already exist they are still loaded for backwards compatibility. For storing app settings use the new config API instead.
- Enhancement: Added support for secure credential storage without any plug-ins required. Include the "keytar" package as a dependency in your CLI to make use of it.
- Enhancement: Added `deprecatedReplacement` property to `ICommandDefinition` to deprecate a command.

## `5.0.0-next.202010301408`

- Enhancement: Allow hidden options.

## `5.0.0-next.202010161240`

- Enhancement:  Allow process exit code to be passed to daemon clients.

## `5.0.0-next.202009251501`

- Enhancement: add support for CLIs that want to run as a persistent process (daemon mode).

## `4.13.2`

- BugFix: Fixed web help examples description typo at line 440 in `packages/cmd/src/CommandPreparer.ts`. [#612](https://github.com/zowe/imperative/issues/612)
- BugFix: Fixed Markdown special characters not being escaped in web help for descriptions of positional options and examples. [#620](https://github.com/zowe/imperative/issues/620)
- BugFix: Fixed subgroups not being displayed under their own heading in web help. [#323](https://github.com/zowe/imperative/issues/323)

## `4.13.1`

- BugFix: Fixed active command tree item not updating in web help when scrolling. [#425](https://github.com/zowe/imperative/issues/425)
- BugFix: Fixed main page of web help not staying scrolled to top of page when loaded. [#525](https://github.com/zowe/imperative/issues/525)

## `4.13.0`

- Enhancement: Added headers[] option to TextUtils.getTable(). [#369](https://github.com/zowe/imperative/issues/369)
- BugFix: Print a subset of the `stdout` and `stderr` buffers when calling `mProgressApi`'s `endBar()` to prevent duplication of output.
- Bugfix: Replaced `this` with `ImperativeConfig.instance` in `ImperativeConfig.getCallerFile()`. [#5](https://github.com/zowe/imperative/issues/5)

## `4.12.0`

- Enhancement: Added decompression support for REST responses with Content-Encoding `gzip`, `deflate`, or `br`. [#318](https://github.com/zowe/imperative/issues/318)

## `4.11.2`

- BugFix: Added `Protocol` to the Error Details coming from the `AbstractRestClient`. [#539](https://github.com/zowe/imperative/issues/539)

## `4.11.1`

- BugFix: Fixed vulnerabilities by replacing marked with markdown-it and sanitize-html.
- BugFix: Fixed plugin install failing to install package from private registry.

## `4.11.0`

- Enhancement: Fixed plugin install commands which were broken in npm@7. [#457](https://github.com/zowe/imperative/issues/457)
- BugFix: Fixed incorrect formatting of code blocks in web help. [#535](https://github.com/zowe/imperative/issues/535)

## `4.10.2`

- BugFix: Fixed vulnerabilities by updating marked

## `4.10.1`

- BugFix: Fixed an issue when `TypeError` has been raised by `Logger.getCallerFileAndLineTag()` when there was not filename for a stack frame. [#449](https://github.com/zowe/imperative/issues/449)

## `4.10.0`

- Enhancement: Added an `arrayAllowDuplicate` option to the `ICommandOptionDefinition` interface. By default, the option value is set to `true` and duplicate values are allowed in an array. Specify `false` if you want Imperative to throw an error for duplicate array values. [#437](https://github.com/zowe/imperative/issues/437)

## `4.9.0`

- BugFix: Updated `opener` dependency due to command injection vulnerability on Windows - [GHSL-2020-145](https://securitylab.github.com/advisories/GHSL-2020-145-domenic-opener)
- Enhancement: Expose `trim` parameter from `wrap-ansi` within `TextUtils.wordWrap()`

## `4.8.1`

- BugFix: Fixed an issue with `ConnectionPropsForSessCfg` where the user would be prompted for user/password even if a token was present. [#436](https://github.com/zowe/imperative/pull/436)

## `4.8.0`

- Enhancement: Added the SSO Callback function, which allows applications to call their own functions while validating session properties (i.e. host, port, user, password, token, etc...). The callback option is named `getValuesBack`. [#422](https://github.com/zowe/imperative/issues/422)

## `4.7.6`

- Enhancement: Added support for dynamically generated cookie names. Updated `AbstractSession.storeCookie()` to process cookie names that are not fully known at build-time. [#431](https://github.com/zowe/imperative/pull/431)

## `4.7.5`

- BugFix: Added support for creating an array with `allowableValues`. Previously, array type options could fail in the Syntax Validator. [#428](https://github.com/zowe/imperative/issues/428)

## `4.7.4`

- Fix update profile API storing secure fields incorrectly when called without CLI args

## `4.7.3`

- Fix web help failing to load in Internet Explorer 11
- Fix `--help-web` not working on macOS when DISPLAY environment variable is undefined
- Change type of `ISession.tokenType` to "string" (for compatiblity with versions older than 4.7.0).

## `4.7.2`

- Hide sensitive session properties (user, password, and token value) in log file. Since 4.7.0, only password was hidden.

## `4.7.1`

- Don't load token value into Session object if user or password are supplied

## `4.7.0`

- Add the --dd flag to profile creation to allow the profile to be created without the default values specified for that profile.
- Use a token for authentication if a token is present in the underlying REST session object.
- Added a new ConnectionPropsForSessCfg.addPropsOrPrompt function that places credentials (including a possible token) into a session configuration object.
    - Plugins must use this function to create their sessions to gain the features of automatic token-handling and prompting for missing connection options.
    - Connection information is obtained from the command line, environment variables, a service profile, a base profile, or from an option's default value in a service profile's definition, in that order.
    - If key connection information is not supplied to any cor Zowe command, the command will prompt for:
        -  host
        -  port
        -  user
        -  and password
    - Any prompt will timeout after 30 seconds so that it will not hang an automated script.
- Add base profiles, a new type of profile which can store values shared between profiles of other types.
    - The properties that are currently recognized in a base profile are:
        - host
        - port
        - user
        - password
        - rejectUnauthorized
        - tokenType
        - tokenValue
    - To use base profiles in an Imperative-based CLI, define a `baseProfile` schema on your Imperative configuration object.
    - If the `baseProfile` schema is defined, base profile support will be added to any command that uses profiles.
- Due to new options (like tokenValue) help text will change. Plugin developers may have to update any mismatched snapshots in their automated tests.
- Updated the version of TypeScript from 3.7.4 to 3.8.0.
- Updated the version of TSLint from 5.x to 6.1.2.
- Add login and logout commands to get and delete/invalidate tokens
  - Add showToken flag to display token only, and not save it to the user profile
  - Add ability to create a user profile on login if no profile of that type existed previously

## `4.6.4`

- Fix optional secure fields not deleted when overwriting a profile

## `4.6.3`

- Update log4js to improve Webpack compatibility for extenders

## `4.6.2`

- Fix vulnerabilities by updating yargs

## `4.6.1`

- Update perf-timing version

## `4.6.0`

- Add Bearer token in rest Session

## `4.5.6`

- Fix allowable values not exactly matching input

## `4.5.5`

- Fix absence of default value text when falsy values are used.

## `4.5.4`

- Patched vulnerabilities.

## `4.5.3`

- Fixed alignment of output from `zowe plugins list` command.

## `4.5.2`

- Fix failure to load secure profile fields that are optional when no value is found. Thanks @tjohnsonBCM
- Don't load secure profile fields when deleting profile. Thanks @tjohnsonBCM
- Deprecate the interface `ICliILoadProfile`. Use `ICliLoadProfile` instead.

## `4.5.1`

- Check that password is defined when `AbstractSession` uses auth. Thanks @apsychogirl
- Expose `IRestOptions` type in the API. Thanks @apsychogirl

## `4.5.0`

- Add `request` function to `AbstractRestClient` that returns REST client object in response. Thanks @Alexandru-Dimitru
- Deprecate the method `AbstractRestClient.performRest`. Use `AbstractRestClient.request` instead.

## `4.0.0`

- Support `prompt*` as a value for any CLI option to enable interactive prompting.

## `3.0.0`

- Rename package from "@brightside/imperative" to "@zowe/imperative".
- Change name of config option "credential-manager" to "CredentialManager".<|MERGE_RESOLUTION|>--- conflicted
+++ resolved
@@ -2,16 +2,14 @@
 
 All notable changes to the Imperative package will be documented in this file.
 
-<<<<<<< HEAD
 ## Recent Changes
 
 - Added "overrides" array in team config that makes it possible to override CredentialManager but is omitted by default.
-=======
+
 ## `5.0.0-next.202108121732`
 
 - Enhancement: Flattened the default profiles structure created by the `config init` command.
 - Breaking: Split up authToken property in team config into tokenType and tokenValue properties to be consistent with Zowe v1 profiles.
->>>>>>> bc37a43b
 
 ## `5.0.0-next.202108062025`
 
