# Change Log

All notable changes to the Imperative package will be documented in this file.

<<<<<<< HEAD
## Recent Changes
- Enhancement: Added `offSchema` property for ProfileInfo to indicate if argument is a known schema argument [#899](https://github.com/zowe/imperative/issues/899)
=======
## `5.16.0`

- Enhancement: Handled unique cookie identifier in the form of dynamic token types. [#966](https://github.com/zowe/imperative/pull/996)
- Enhancement: Added a new utility method to `ImperativeExpect` to match regular expressions. [#966](https://github.com/zowe/imperative/pull/996)
- Enhancement: Added support for multiple login operations in a single `config secure` command execution. [#966](https://github.com/zowe/imperative/pull/996)
- BugFix: Allowed for multiple `auth logout` operations. [#966](https://github.com/zowe/imperative/pull/996)
- BugFix: Prevented `auto-init` from sending two `login` requests to the server. [#966](https://github.com/zowe/imperative/pull/996)
>>>>>>> f1b3ca6e

## `5.15.1`

- BugFix: Enabled NextVerFeatures.useV3ErrFormat() to form the right environment variable name even if Imperative.init() has not been called.

## `5.15.0`

- Enhancement: Enabled users to display errors in a more user-friendly format with the ZOWE_V3_ERR_FORMAT environment variable. [zowe-cli#935](https://github.com/zowe/zowe-cli/issues/935)

## `5.14.2`

- BugFix: Handle logic for if a null command handler is provided


## `5.14.1`

- BugFix: Fixed a logic error in the `config list` command that caused unwanted behavior when a positional and `--locations` were both passed in.

## `5.14.0`

- Enhancement: Added the function IO.giveAccessOnlyToOwner to restrict access to only the currently running user ID.
- Enhancement: Enable command arguments to change `{$Prefix}_EDITOR`. Updating IDiffOptions
to include names for the files that are to be compared. Updating IO.getDefaultTextEditor() for different os versions. Updating return value types for `CliUtils.readPrompt`. Changes made to support recent zowe cli work:
[zowe-cli#1672](https://github.com/zowe/zowe-cli/pull/1672)

## `5.13.2`

- BugFix: Reduced load time by searching for command definitions with `fast-glob` instead of `glob`.

## `5.13.1`

- BugFix: Removed validation of the deprecated pluginHealthCheck property. [#980](https://github.com/zowe/imperative/issues/980)

## `5.13.0`

- Enhancement: Alters TextUtils behavior slightly to enable daemon color support without TTY

## `5.12.0`

- Enhancement: Added `--prune` option to `zowe config secure` command to delete unused properties. [#547](https://github.com/zowe/imperative/issues/547)

## `5.11.1`

- BugFix: Fixed the `login` and `logout` handlers, fixing the `li` and `lo` aliases.

## `5.11.0`

- Enhancement: Added `credMgrOverride` property to `IProfOpts` interface that can be used to override credential manager in the ProfileInfo API. [zowe-cli#1632](https://github.com/zowe/zowe-cli/issues/1632)
- Deprecated: The `requireKeytar` property on the `IProfOpts` interface. Use the `credMgrOverride` property instead and pass the callback that requires Keytar to `ProfileCredentials.defaultCredMgrWithKeytar`.

## `5.10.0`

- Enhancement: Added AbstractPluginLifeCycle to enable plugins to write their own postInstall and preUninstall functions, which will be automatically called by the 'zowe plugins" install and uninstall commands.

- Enhancement: Added pluginLifeCycle property to IImperativeConfig to enable a plugin to specify the path name to its own module which implements the AbstractPluginLifeCycle class.

- Enhancement: Added a list of known credential manager overrides to imperative. When a credential manager cannot be loaded, a list of valid credential managers will be displayed in an error message.

- Enhancement: Added a CredentialManagerOverride class containing utility functions to replace the default CLI credential manager or restore the default CLI credential manager. Plugins which implement a credential manager override can call these utilities from their AbstractPluginLifeCycle functions.

- Enhancement: Added documentation [Overriding_the_default_credential_manager](https://github.com/zowe/imperative/blob/master/doc/Plugin%20Architecture/Overriding_the_default_credential_manager.md) describing the techniques for overriding the default CLI credential manager with a plugin.

## `5.9.3`

- BugFix: Fixed broken plugin install command for Windows when file has a space in the name

## `5.9.2`

- BugFix: Fixed plugin install error not displayed correctly. [#954](https://github.com/zowe/imperative/issues/954)

## `5.9.1`

- BugFix: Fixed environment file not applying to daemon client environment variables

## `5.9.0`

- Enhancement: Adds `~/.<cli_name>.env.json` file to provide environment variables to the Imperative framework during Imperative initialization
  - Allows sites without environment variable access to specify process specific environment variables
  - Changes require daemon reload to take effect
  - SDK method is available as part of `EnvFileUtils` export

## `5.8.3`

- BugFix: Fixed `--help-examples` option failing on command groups. [zowe-cli#1617](https://github.com/zowe/zowe-cli/issues/1617)

## `5.8.2`

- BugFix: Fixed npm not found on `zowe plugins install` when using daemon mode in Windows. [zowe-cli#1615](https://github.com/zowe/zowe-cli/issues/1615)

## `5.8.1`

- BugFix: Fixed web help not showing top-level options like `--version` for the "zowe" command. [#927](https://github.com/zowe/imperative/issues/927)
- BugFix: Removed `--help-examples` option from CLI help for commands since it only applies to groups. [#928](https://github.com/zowe/imperative/issues/928)

## `5.8.0`

- Enhancement: Add `ProfileInfo.removeKnownProperty`, a convenience method for removing properties in addition to `ProfileInfo.updateKnownProperty`. [#917](https://github.com/zowe/imperative/issues/917)
- Enhancement: Allow type `IProfArgValue` to be of type `undefined` to support removing properties more easily. [#917](https://github.com/zowe/imperative/issues/917)

## `5.7.7`

- BugFix: Fixed `IO.writeFileAsync` method throwing uncatchable errors. [#896](https://github.com/zowe/imperative/issues/896)

## `5.7.6`

- BugFix: Fixed a logic error where chained command handlers would cause plugin validation to fail [#320](https://github.com/zowe/imperative/issues/320)

## `5.7.5`

- BugFix: Fixed ProfileInfo API failing to load schema for v1 profile when schema exists but no profiles of that type exist. [#645](https://github.com/zowe/imperative/issues/645)
- BugFix: Updated return type of `ProfileInfo.getDefaultProfile` method to indicate that it returns null when no profile exists for the specified type.

## `5.7.4`

- BugFix: Exported the IAuthHandlerApi from imperative package [#839](https://github.com/zowe/imperative/issues/839)

## `5.7.3`

- BugFix: Exported `AppSettings` for cli and other apps to use [#840](https://github.com/zowe/imperative/issues/840)

## `5.7.2`

- BugFix: Added validation for null/undefined command definitions [#868](https://github.com/zowe/imperative/issues/868)

## `5.7.1`

- BugFix: Updated plugins `--login` command option to behave as expected when running in an NPM 9 environment
- BugFix: Cleaned up uses of execSync in Imperative where it makes sense to do so.

## `5.7.0`

- Enhancement: Add `zowe config report-env` command to show a diagnostic report of the CLI's working environment.

## `5.6.0`

- Extend zowe plugins verbs to show information for a plugin's first steps [#1325](https://github.com/zowe/zowe-cli/issues/1325)

## `5.5.4`

- BugFix: Updated `glob` and `js-yaml` dependencies for technical currency.

## `5.5.3`

- BugFix: Updated `diff2html` and `npm-package-arg` dependencies for technical currency.
- BugFix: Fixed inconsistent behavior of Config API introduced in the last version. It now skips loading project config layers when project directory is `false` instead of an empty string.

## `5.5.2`

- BugFix: Updated `Config.search` API to skip loading project config layers when project directory is an empty string. [#883](https://github.com/zowe/imperative/issues/883)

## `5.5.1`

- BugFix: Prevented base profile secure-property lookup on the global layer when there is not default base profile. [#881](https://github.com/zowe/imperative/issues/881)

## `5.5.0`

- Enhancement: Added ZOWE_CLI_PLUGINS_DIR environment variable to override location where plugins are installed. [zowe/zowe-cli#1483](https://github.com/zowe/zowe-cli/issues/1483)
- BugFix: Fixed exception when non-string passed to ImperativeExpect.toBeDefinedAndNonBlank(). [#856](https://github.com/zowe/imperative/issues/856)

## `5.4.3`

- BugFix: Removed periods in command example descriptions so descriptions look syntactically correct. [#795](https://github.com/zowe/imperative/issues/795)
- BugFix: Improved performance of ProfileInfo API to load large team config files. [zowe/vscode-extension-for-zowe#1911](https://github.com/zowe/vscode-extension-for-zowe/issues/1911)
- BugFix: Fixed dot-separated words incorrectly rendered as links in the web help. [#869](https://github.com/zowe/imperative/issues/869)

## `5.4.2`

- BugFix: Web-diff template directory included in files section of package.json file.

## `5.4.1`

- BugFix: Changed the default log level of `Console` class from "debug" to "warn". In Zowe v2 the `Logger` class was changed to have a default log level of "warn" but we missed updating the `Console` class to make it behave consistently. If you want a different log level, you can change it after initializing the console like this: `console.level = "info";` [zowe/zowe-cli#511](https://github.com/zowe/zowe-cli/issues/511)

## `5.4.0`

- Enhancement: Added Diff utility features for getting differences between two files and open diffs in browser. Also added web diff generator for creating web diff dir at the cli home.

## `5.3.8`

- BugFix: Introduced examples for setting default profiles in `zowe config set` Examples section. [#1428](https://github.com/zowe/zowe-cli/issues/1428)

## `5.3.7`

- BugFix: Fixed error when installing plug-ins that do not define profiles. [#859](https://github.com/zowe/imperative/issues/859)

## `5.3.6`

- BugFix: Removed some extraneous dependencies. [#477](https://github.com/zowe/imperative/issues/477)

## `5.3.5`

- BugFix: Fixed `DefaultHelpGenerator` unable to find module "ansi-colors" when Imperative is imported.

## `5.3.4`

- BugFix: Added ANSI escape codes trimming for the Web Help. [#704](https://github.com/zowe/imperative/issues/704)
- BugFix: Fixed `AbstractRestClient` not converting LF line endings to CRLF for every line when downloading large files on Windows. [zowe/zowe-cli#1458](https://github.com/zowe/zowe-cli/issues/1458)
- BugFix: Fixed `zowe --version --rfj` including a trailing newline in the version field. [#842](https://github.com/zowe/imperative/issues/842)
- BugFix: Fixed `--response-format-json` option not supported by some commands in daemon mode. [#843](https://github.com/zowe/imperative/issues/843)

## `5.3.3`

- Expose the isSecured functionality from the ProfilesCredentials [#549](https://github.com/zowe/imperative/issues/549)
- Allow the ConfigAutoStore to store plain-text properties that are defined as secure in the schema (e.g. user, password) [zowe/vscode-extension-for-zowe#1804](https://github.com/zowe/vscode-extension-for-zowe/issues/1804)

## `5.3.2`

- BugFix: Fixed `ProfileInfo.readProfilesFromDisk` failing when team config files and old-school profile directory do not exist.
- BugFix: Fixed `ProfileInfo.updateProperty` not updating properties that are newly present after reloading team config.
- BugFix: Fixed ProfileInfo API not detecting secure credential manager after profiles have been reloaded.
- **Note:** If you are developing an SDK that uses the ProfileInfo API, use the method `ProfileInfo.getTeamConfig` instead of `ImperativeConfig.instance.config` which may contain outdated config or be undefined.

## `5.3.1`

- BugFix: Fixed `config init` saving empty string values to config file when prompt was skipped.
- BugFix: Fixed `ConfigLayers.read` skipping load of secure property values.
- BugFix: Improved performance of `ConfigLayers.activate` by skipping config reload if the active layer directory has not changed.
- BugFix: Removed `async` keyword from `ConfigLayers.read` and `ConfigLayers.write` methods since they do not contain asynchronous code.

## `5.3.0`

- Enhancement: Added environmental variable support to the ProfileInfo APIs by defaulting `homeDir` to `cliHome`. [zowe/vscode-extension-for-zowe#1777](https://github.com/zowe/vscode-extension-for-zowe/issues/1777)
- BugFix: Updated `cli-table3` dependency for performance improvements.
- BugFix: Fixed `config init` not replacing empty values with prompted for values in team config. [#821](https://github.com/zowe/imperative/issues/821)

## `5.2.2`

- BugFix: Fixed `config secure` not respecting the `rejectUnauthorized` property in team config. [#813](https://github.com/zowe/imperative/issues/813)
- BugFix: Fixed `config import` not respecting the `rejectUnauthorized` property in team config. [#816](https://github.com/zowe/imperative/issues/816)

## `5.2.1`

- BugFix: Fixed issue where `config auto-init` may fail to create project config when global config already exists. [#810](https://github.com/zowe/imperative/issues/810)

## `5.2.0`

- Enhancement: Adds the ability for CLIs and Plug-ins to override some of the prompting logic if an alternate property is set.
- BugFix: Fixed `osLoc` information returning project level paths instead of the global layer. [#805](https://github.com/zowe/imperative/pull/805)
- BugFix: Fixed `autoStore` not being checked by `updateKnownProperty`. [#806](https://github.com/zowe/imperative/pull/806)
- BugFix: Fixed `plugins uninstall` command failing when there is a space in the install path.

## `5.1.0`

- Enhancement: Introduced flag `--show-inputs-only` to show the inputs of the command
that would be used if a command were executed.
- Enhancement: Added dark theme to web help that is automatically used when system-wide dark mode is enabled.
- BugFix: Fixed ProfileInfo API `argTeamConfigLoc` not recognizing secure fields in multi-layer operations. [#800](https://github.com/zowe/imperative/pull/800)
- BugFix: Fixed ProfileInfo API `updateKnownProperty` possibly storing information in the wrong location due to optional osLoc information. [#800](https://github.com/zowe/imperative/pull/800)

## `5.0.2`

- BugFix: Fixed a bug where, upon trying to create a V1 profile containing no secure properties, if the credential manager cannot access the credential vault, an error would be thrown.

## `5.0.1`

- BugFix: Fixed ProfileInfo API targeting default base profile instead of the operating layer's base profile. [#791](https://github.com/zowe/imperative/issues/791)

## `5.0.0`

- Major: Introduced Team Profiles, Daemon mode, and more. See the prerelease items below for more details.

## `5.0.0-next.202204142147`

- BugFix: Fixed missing `osLoc` information from `ProfileInfo.getAllProfiles()`. [#771](https://github.com/zowe/imperative/issues/771)
- BugFix: Fixed updateKnownProperty saving to the active layer instead of the layer of the desired profile.
- Enhancement: Added the ability to exclude the home directory from `ProfileInfo.getAllProfiles()`. [#787](https://github.com/zowe/imperative/issues/771)

## `5.0.0-next.202204131728`

- BugFix: Fixed `autoStore` property not being merged properly between team config layers.

## `5.0.0-next.202204111131`

- BugFix: Updated `moment` dependency.

## `5.0.0-next.202204081605`

- BugFix: Fixed `config set` command not respecting the property type defined in the schema. [#772](https://github.com/zowe/imperative/issues/772)

## `5.0.0-next.202204051515`

- Enhancement: Added support for profile name aliases in team config so that `--zosmf-profile lpar1` falls back to profile "zosmf_lpar1" if "lpar1" does not exist.
- BugFix: Reworded potentially misleading output of `config convert-profiles` command mentioning obsolete plug-ins.
- BugFix: Made `--dry-run` and `--prompt` options mutually exclusive on `config init` command.
- **Next Breaking**: The team config API method `config.api.profiles.get` now returns `null` if a profile doesn't exist unless `mustExist` is false. [#518](https://github.com/zowe/imperative/issues/518)
- BugFix: Added the ability to read option values from aliases. Enhanced backward compatibility with V1 profiles. [#770](https://github.com/zowe/imperative/issues/770)

## `5.0.0-next.202203311701`

- BugFix: Allowed `ProfileCredentials.isSecured` to be insecure on teamConfig based on existing secure fields. [#762](https://github.com/zowe/imperative/issues/762)

## `5.0.0-next.202203231534`

- Enhancement: Added JSON property autocompletion to `secure` array in team config files. [zowe/zowe-cli#1187](https://github.com/zowe/zowe-cli/issues/1187)
- BugFix: Fixed incorrect description for untyped profiles in team config files. [zowe/zowe-cli#1303](https://github.com/zowe/zowe-cli/issues/1303)
- **Next Breaking**: Schema files created or updated with the above changes are not backward compatible with older versions of Imperative.

## `5.0.0-next.202203222132`

- BugFix: Reverted unintentional breaking change that prevented `DefaultCredentialManager` from finding Keytar outside of calling CLI's node_modules folder.

## `5.0.0-next.202203211501`

- Enhancement: Enhanced secure ProfileInfo APIs with user-defined secure properties. [#739](https://github.com/zowe/imperative/issues/739)
- Enhancement: Introduced `updateKnownProperty` which will update a given property in most cases and `resolve(false)` otherwise.
- Enhancement: Introduced `updateProperty` which takes care of special cases where the property is not found.
- Enhancement: Allowed adding and removing properties from the ProfileInfo class.
- Enhancement: Allowed properties to be stored securely from the ProfileInfo class. `v2 profiles only`
- BugFix: Removed user-defined secure properties if `getSecureValues: false`. [#738](https://github.com/zowe/imperative/issues/738)
- BugFix: Removed strict requirement of `IHandlerParameter` from the `ConfigAutoStore` class by implementing helper methods.
- BugFix: Allowed `private loadSchema` function to return the corresponding schema for a user config. [#758](https://github.com/zowe/imperative/issues/758)

## `5.0.0-next.202203181826`

- BugFix: Fixed a bug where the `<APP>_EDITOR` environment variable was not being respected in a graphical environment [zowe/zowe-cli#1335](https://github.com/zowe/zowe-cli/issues/1335)
- BugFix: Fixed AbstractRestClient returning compressed data in `causeErrors` property for streamed responses. [#753](https://github.com/zowe/imperative/issues/753)

## `5.0.0-next.202203091934`

- Enhancement: Added prompt for base profile host property to `zowe config init`. [zowe/zowe-cli#1219](https://github.com/zowe/zowe-cli/issues/1219)
- **Next Breaking**
  - The `getSecureValue` callback property has been renamed to `getValueBack` on the `IConfigBuilderOpts` interface.
  - If your plug-in defines profile properties with `includeInTemplate` and `secure` both true, the `config init` command no longer prompts for their values.

## `5.0.0-next.202203072228`

- BugFix: Removed extra space in help text following option name [#745](https://github.com/zowe/imperative/issues/745).
- BugFix: Fixed Ctrl+C (SIGINT) response to CLI prompts throwing an error rather than exiting silently.

## `5.0.0-next.202202232039`

- Enhancement: Added `stdin` property to `IHandlerParameters` which defaults to `process.stdin` and can be overridden with another readable stream in daemon mode.
  - This may be a breaking change for unit tests that mock the `IHandlerParameters` interface since a required property has been added.
- **Next Breaking**: Replaced `IYargsContext` interface with `IDaemonContext` and renamed `yargsContext` property of `ImperativeConfig.instance` to `daemonContext`. A context object is no longer supplied to `yargs` since it gets parsed as CLI arguments which is undesired behavior.

## `5.0.0-next.202202111730`

- **Next Breaking**: Changed the default behavior of `Config.save` and `ConfigSecure.save` APIs to save only the active config layer. [#732](https://github.com/zowe/imperative/issues/732)

## `5.0.0-next.202202111433`

- Enhancement: Convert previously used profile property names into V2-compliant property names during the `zowe config convert-profiles` command. Conversions are: hostname -> host, username -> user, pass -> password.

## `5.0.0-next.202201311918`

- BugFix: Fixed useful debugging information missing from error message when Keytar module fails to load.

## `5.0.0-next.202201102100`

- BugFix: Fixed ZOWE_CLI_HOME environment variable not respected by team config in daemon mode. [zowe/zowe-cli#1240](https://github.com/zowe/zowe-cli/issues/1240)

## `5.0.0-next.202201071721`

- Enhancement: Replaced hidden `--dcd` option used by CommandProcessor in daemon mode with IDaemonResponse object.
- **Next Breaking**
    - Changed the "args" type on the `Imperative.parse` method to allow a string array.
    - Restructured the IDaemonResponse interface to provide information to CommandProcessor.

## `5.0.0-next.202201061509`

- Enhancement: Added `overwrite` option for `zowe config init` command to overwrite config files instead of merging new changes. [#1036](https://github.com/zowe/zowe-cli/issues/1036)

## `5.0.0-next.202201051456`

- BugFix: Fixed inconsistent error message when invalid CLI command is run in daemon mode. [zowe/zowe-cli#1081](https://github.com/zowe/zowe-cli/issues/1081)

## `5.0.0-next.202112221912`

- Enhancement: Added `delete` option to `config convert-profiles` command.

## `5.0.0-next.202112201553`

- BugFix: Fixed config auto-store may store secure properties in plain text if secure array is outside of subprofile in team config. [#709](https://github.com/zowe/imperative/issues/709)

## `5.0.0-next.202112171553`

- Enhancement: Added `config convert-profiles` command that converts v1 profiles to team config. [zowe/zowe-cli#896](https://github.com/zowe/zowe-cli/issues/896)
- Enhancement: Added `config edit` command that opens config JSON file in default text editor. [zowe/zowe-cli#1072](https://github.com/zowe/zowe-cli/issues/1072)

## `5.0.0-next.202112151934`

- BugFix: Removed `@internal` methods from type declarations so they don't appear in IntelliSense. [#679](https://github.com/zowe/imperative/issues/679)
- BugFix: Made the `ProfileInfo.initSessCfg` method public for easier instantiation of classes that extend AbstractSession.
- Deprecated: All methods in the `IHandlerParameters.profiles` class. Use the `ConfigProfiles` API for team config instead.

## `5.0.0-next.202112132158`

- Enhancement: Added an environment variable to control whether or not sensitive data will be masked in the console output.<br/>
    This behavior excludes any TRACE level logs for both, Imperative.log and AppName.log.<br/>
    This behavior also excludes properties defined as secure by the plugin developers.<br/>
    If the schema definition is not found, we will exclude the following properties: user, password, tokenValue, and keyPassphrase.<br/>
    More information: [zowe/zowe-cli #1106](https://github.com/zowe/zowe-cli/issues/1106)

## `5.0.0-next.202112101814`

- BugFix: Fixed daemon mode not loading secure properties in team config. [zowe/zowe-cli#1232](https://github.com/zowe/zowe-cli/issues/1232)

## `5.0.0-next.202112021611`

- BugFix: Fixed `config import` and `config init` behaving incorrectly when config JSON exists in higher level directory. [zowe/zowe-cli#1218](https://github.com/zowe/zowe-cli/issues/1218)
- BugFix: Fixed `config import` command not failing when positional argument "location" is missing.

## `5.0.0-next.202112012301`

- Enhancement: Changed CLI prompt input to be hidden for properties designated as secure in team config. [zowe/zowe-cli#1106](https://github.com/zowe/zowe-cli/issues/1106)
- BugFix: Improved error message when Keytar module fails to load. [#27](https://github.com/zowe/imperative/issues/27)
- **Next Breaking**
    - Removed the `ConfigProfiles.load` API method. Use the methods `ConfigLayers.find` and `ConfigSecure.securePropsForProfile` instead. [#568](https://github.com/zowe/imperative/issues/568)

## `5.0.0-next.202111301806`

- Enhancement: Added a utility function to get basic system architecture and platform info

## `5.0.0-next.202111292021`

- **Next Breaking**: Use JSON-based communication protocol between imperative daemon server and client.

## `5.0.0-next.202111192150`

- BugFix: Changed credentials to be stored securely by default for v1 profiles to be consistent with the experience for v2 profiles. [zowe/zowe-cli#1128](https://github.com/zowe/zowe-cli/issues/1128)
- **Next Breaking**
    - Removed the `credentialServiceName` property from ImperativeConfig. The default credential manager uses the `name` property instead.

## `5.0.0-next.202111101806`

- Enhancement: Added `dry-run` option for `zowe config init` command to preview changes instead of saving them to disk. [#1037](https://github.com/zowe/zowe-cli/issues/1037)
- Bugfix: Fix crashing issue related to reloading the config when `--dcd` option is specified [#943](https://github.com/zowe/zowe-cli/issues/943) [#1190](https://github.com/zowe/zowe-cli/issues/1190)

## `5.0.0-next.202111032034`

- Enhancement: Added `autoStore` property to config JSON files which defaults to true. When this property is enabled and the CLI prompts you to enter connection info, the values you enter will be saved to disk (or credential vault if they are secure) for future use. [zowe/zowe-cli#923](https://github.com/zowe/zowe-cli/issues/923)
- **Next Breaking**
    - Changed the default behavior of `Config.set` so that it no longer coerces string values to other types unless the `parseString` option is true.

## `5.0.0-next.202110201735`

- **LTS Breaking**
    - Changed the return value of the public `PluginManagementFacility.requirePluginModuleCallback` function
- BugFix: Updated the profiles list as soon as the plugin is installed.

## `5.0.0-next.202110191937`

- **Next Breaking**: Added the new, required, abstract method 'displayAutoInitChanges' to the 'BaseAutoInitHandler' class.

## `5.0.0-next.202110071645`

- Enhancement: Added `config update-schemas [--depth <value>]` command. [zowe/zowe-cli#1059](https://github.com/zowe/zowe-cli/issues/1059)
- Enhancement: Added the ability to update the global schema file when installing a new plugin. [zowe/zowe-cli#1059](https://github.com/zowe/zowe-cli/issues/1059)
- **Next Breaking**
    - Renamed public static function ConfigSchemas.loadProfileSchemas to ConfigSchemas.loadSchema

## `5.0.0-next.202110011948`

- **LTS Breaking**: Changed default log level from DEBUG to WARN for Imperative logger and app logger to reduce the volume of logs written to disk. [#634](https://github.com/zowe/imperative/issues/634)

## `5.0.0-next.202109281439`

- Enhancement: Added `config import` command that imports team config files from a local path or web URL. [#1083](https://github.com/zowe/zowe-cli/issues/1083)
- Enhancement: Added Help Doc examples for the `zowe config` group of commands. [#1061](https://github.com/zowe/zowe-cli/issues/1061)

## `5.0.0-next.202109031503`

- Enhancement: Log in to authentication service to obtain token value instead of prompting for it in `config secure` command.

## `5.0.0-next.202108181618`

- **LTS Breaking**: Make `fail-on-error` option true by default on `zowe plugins validate` command.

## `5.0.0-next.202108121732`

- Enhancement: Flattened the default profiles structure created by the `config init` command.
- **Next Breaking**: Split up authToken property in team config into tokenType and tokenValue properties to be consistent with Zowe v1 profiles.

## `5.0.0-next.202108062025`

- BugFix: Export all Config related interfaces.

## `5.0.0-next.202107122104`

- BugFix: Fixed secure credentials not being stored by the `config auto-init` command.

## `5.0.0-next.202107092101`

- Enhancement: Adds the `config auto-init` base handler and command builder, allowing a CLI to build a configuration auto-initialization command and handler
- Enhancement: Adds the optional `configAutoInitCommandConfig` interface to the IImperativeConfig interface, allowing for an auto-init command to be generated if a CLI supports it
- Enhancement: Better support for comments in JSON
- Bugfix: Revert schema changes related to additionalProperties. Re-enable IntelliSense when editing zowe.config.json files
- **Next Breaking**
    - Changed the schema paths and updated schema version

## `5.0.0-next.202106221817`

- **Next Breaking**
    - Replaced --user with --user-config on all config command groups due to conflict with --user option during config auto-initialization
    - Replaced --global with --global-config on all config command groups for consistency

## `5.0.0-next.202106212048`

- Enhancement: A new interface (IApimlSvcAttrs) was added. A property (apimlConnLookup) of that interface type was added to IImperativeConfig to enable plugins to tie themselves to an APIML service. Zowe-CLI can then ask APIML for the configuration data for the plugin to connect to that service.

## `5.0.0-next.202106041929`

- **LTS Breaking**: Removed the following previously deprecated items:
    - ICliLoadProfile.ICliILoadProfile -- use ICliLoadProfile.ICliLoadProfile
    - IImperativeErrorParms.suppressReport -- has not been used since 10/17/2018
    - IImperativeConfig.pluginBaseCliVersion -- has not been used since version 1.0.1
    - AbstractRestClient.performRest -- use AbstractRestClient.request
    - AbstractSession.HTTP_PROTOCOL -- use SessConstants.HTTP_PROTOCOL
    - AbstractSession.HTTPS_PROTOCOL -- use SessConstants.HTTPS_PROTOCOL
    - AbstractSession.TYPE_NONE -- use SessConstants.AUTH_TYPE_NONE
    - AbstractSession.TYPE_BASIC -- use SessConstants.AUTH_TYPE_BASIC
    - AbstractSession.TYPE_BEARER -- use SessConstants.AUTH_TYPE_BEARER
    - AbstractSession.TYPE_TOKEN -- use SessConstants.AUTH_TYPE_TOKEN

## `5.0.0-next.202104262004`

- Enhancement: Remove message about NPM peer dep warnings that no longer applies to npm@7.
- **LTS Breaking**: Imperative no longer requires plug-ins to include CLI package as a peer dependency. It is recommended that CLI plug-ins remove their peer dependency on @zowe/cli for improved compatibility with npm@7. This is a breaking change for plug-ins, as older versions of Imperative will fail to install a plug-in that lacks the CLI peer dependency.

## `5.0.0-next.202104140156`

- BugFix: Allow SCS to load new securely stored credentials. [#984](https://github.com/zowe/zowe-cli/issues/984)

## `5.0.0-next.202104071400`

- Enhancement: Add the ProfileInfo API to provide the following functionality:
    - Read configuration from disk.
    - Transparently read either a new team configuration or old style profiles.
    - Resolve order of precedence for profile argument values.
    - Provide information to enable callers to prompt for missing profile arguments.
    - Retain the location in which a profile or argument was found.
    - Automatically initialize CredentialManager, including an option to specify a custom keytar module.
    - Provide a means to postpone the loading of secure arguments until specifically requested by the calling app to delay loading sensitive data until it is needed.
    - Provide access to the lower-level Config API to fully manipulate the team configuration file.

## `5.0.0-next.202103111923`

- Enhancement: Allow custom directory to be specified for project config in `Config.load` method. [#544](https://github.com/zowe/imperative/issues/544)
- BugFix: Fixed Config object not exported at top level. [#543](https://github.com/zowe/imperative/issues/543)

## `5.0.0-next.202101292016`

- BugFix: Fixed error when Imperative APIs are called and "config" property of ImperativeConfig is not initialized. [#533](https://github.com/zowe/imperative/issues/533)

## `5.0.0-next.202101281717`

- Enhancement: Added new config API intended to replace the profiles API, and new "config" command group to manage config JSON files. The new API makes it easier for users to create, share, and switch between profile configurations.
- Deprecated: The "profiles" command group for managing global profiles in "{cliHome}/profiles". Use the new "config" command group instead.
- **LTS Breaking**: Removed "config" command group for managing app settings in "{cliHome}/imperative/settings.json". If app settings already exist they are still loaded for backwards compatibility. For storing app settings use the new config API instead.
- Enhancement: Added support for secure credential storage without any plug-ins required. Include the "keytar" package as a dependency in your CLI to make use of it.
- Enhancement: Added `deprecatedReplacement` property to `ICommandDefinition` to deprecate a command.

## `5.0.0-next.202010301408`

- Enhancement: Allow hidden options.

## `5.0.0-next.202010161240`

- Enhancement:  Allow process exit code to be passed to daemon clients.

## `5.0.0-next.202009251501`

- Enhancement: add support for CLIs that want to run as a persistent process (daemon mode).

## `4.18.3`

- BugFix: Removed `moment` dependency.

## `4.18.2`

- BugFix: Updated `moment` dependency.

## `4.18.1`

- BugFix: Fixed AbstractRestClient returning compressed data in `causeErrors` property for streamed responses. [#753](https://github.com/zowe/imperative/issues/753)

## `4.18.0`

- Enhancement: Sorted output of `plugins list` command in alphabetical order to make it easier to read. [#489](https://github.com/zowe/imperative/issues/489)
- Enhancement: Added `--short` option to `plugins list` command to abbreviate its output. [#743](https://github.com/zowe/imperative/issues/743)
- BugFix: Fixed single character options rendered in help with double dash instead of single dash. [#638](https://github.com/zowe/imperative/issues/638)

## `4.17.6`

- BugFix: Fixed an error where, in certain situations, the web help displays data for another command with the same name. [#728](https://github.com/zowe/imperative/issues/728)
- BugFix: Fixed web help wrongly escaping characters inside code blocks. [#730](https://github.com/zowe/imperative/issues/730)

## `4.17.5`

- BugFix: Updated log4js and nanoid for improved security.

## `4.17.4`

- BugFix: Fixed --hw not adding new lines when `\n` is present in the text. [#715](https://github.com/zowe/imperative/issues/715)

## `4.17.3`

- BugFix: Fixed AbstractRestClient silently failing to decompress last chunk of gzip-compressed binary data that is truncated.

## `4.17.2`

- BugFix: Updated prettyjson and cli-table3 in order to lockdown the `colors` package. [#719](https://github.com/zowe/imperative/issues/719)
- BugFix: Updated markdown-it to address a vulnerability. [Snyk Report](https://security.snyk.io/vuln/SNYK-JS-MARKDOWNIT-2331914)

## `4.17.1`

- BugFix: Fixed an issue where plugin install and uninstall did not work with NPM version 8. [#683](https://github.com/zowe/imperative/issues/683)

## `4.17.0`

- Enhancement: Export the Imperative Command Tree on the data object of the `zowe --ac` command when `--rfj` is specified.

## `4.16.2`

- BugFix: Reverts hiding the cert-key-file path so users can see what path was specified and check if the file exists

## `4.16.1`

- BugFix: Updated dependencies to resolve problems with the ansi-regex package

## `4.16.0`

- Enhancement: Implemented the ability to authenticate using client certificates in PEM format.

## `4.15.1`

- Bugfix: Updated js-yaml to resolve a potential security issue

## `4.15.0`

- Enhancement: Improved command suggestions for mistyped commands, add aliases to command suggestions

## `4.14.0`

- Enhancement: The `plugins validate` command returns an error code when plugins have errors if the new `--fail-on-error` option is specified. Also added `--fail-on-warning` option to return with an error code when plugins have warnings. [#463](https://github.com/zowe/imperative/issues/463)
- BugFix: Fixed regression where characters are not correctly escaped in web help causing extra slashes ("\") to appear. [#644](https://github.com/zowe/imperative/issues/644)

## `4.13.4`

- BugFix: Added missing periods at the end of command group descriptions for consistency. [#55](https://github.com/zowe/imperative/issues/55)

## `4.13.3`

- Performance: Improved the way that HTTP response chunks are saved, reducing time complexity from O(n<sup>2</sup>) to O(n). This dramatically improves performance for larger requests. [#618](https://github.com/zowe/imperative/pull/618)

## `4.13.2`

- BugFix: Fixed web help examples description typo at line 440 in `packages/cmd/src/CommandPreparer.ts`. [#612](https://github.com/zowe/imperative/issues/612)
- BugFix: Fixed Markdown special characters not being escaped in web help for descriptions of positional options and examples. [#620](https://github.com/zowe/imperative/issues/620)
- BugFix: Fixed subgroups not being displayed under their own heading in web help. [#323](https://github.com/zowe/imperative/issues/323)

## `4.13.1`

- BugFix: Fixed active command tree item not updating in web help when scrolling. [#425](https://github.com/zowe/imperative/issues/425)
- BugFix: Fixed main page of web help not staying scrolled to top of page when loaded. [#525](https://github.com/zowe/imperative/issues/525)

## `4.13.0`

- Enhancement: Added headers[] option to TextUtils.getTable(). [#369](https://github.com/zowe/imperative/issues/369)
- BugFix: Print a subset of the `stdout` and `stderr` buffers when calling `mProgressApi`'s `endBar()` to prevent duplication of output.
- Bugfix: Replaced `this` with `ImperativeConfig.instance` in `ImperativeConfig.getCallerFile()`. [#5](https://github.com/zowe/imperative/issues/5)

## `4.12.0`

- Enhancement: Added decompression support for REST responses with Content-Encoding `gzip`, `deflate`, or `br`. [#318](https://github.com/zowe/imperative/issues/318)

## `4.11.2`

- BugFix: Added `Protocol` to the Error Details coming from the `AbstractRestClient`. [#539](https://github.com/zowe/imperative/issues/539)

## `4.11.1`

- BugFix: Fixed vulnerabilities by replacing marked with markdown-it and sanitize-html.
- BugFix: Fixed plugin install failing to install package from private registry.

## `4.11.0`

- Enhancement: Fixed plugin install commands which were broken in npm@7. [#457](https://github.com/zowe/imperative/issues/457)
- BugFix: Fixed incorrect formatting of code blocks in web help. [#535](https://github.com/zowe/imperative/issues/535)

## `4.10.2`

- BugFix: Fixed vulnerabilities by updating marked

## `4.10.1`

- BugFix: Fixed an issue when `TypeError` has been raised by `Logger.getCallerFileAndLineTag()` when there was not filename for a stack frame. [#449](https://github.com/zowe/imperative/issues/449)

## `4.10.0`

- Enhancement: Added an `arrayAllowDuplicate` option to the `ICommandOptionDefinition` interface. By default, the option value is set to `true` and duplicate values are allowed in an array. Specify `false` if you want Imperative to throw an error for duplicate array values. [#437](https://github.com/zowe/imperative/issues/437)

## `4.9.0`

- BugFix: Updated `opener` dependency due to command injection vulnerability on Windows - [GHSL-2020-145](https://securitylab.github.com/advisories/GHSL-2020-145-domenic-opener)
- Enhancement: Expose `trim` parameter from `wrap-ansi` within `TextUtils.wordWrap()`

## `4.8.1`

- BugFix: Fixed an issue with `ConnectionPropsForSessCfg` where the user would be prompted for user/password even if a token was present. [#436](https://github.com/zowe/imperative/pull/436)

## `4.8.0`

- Enhancement: Added the SSO Callback function, which allows applications to call their own functions while validating session properties (i.e. host, port, user, password, token, etc...). The callback option is named `getValuesBack`. [#422](https://github.com/zowe/imperative/issues/422)

## `4.7.6`

- Enhancement: Added support for dynamically generated cookie names. Updated `AbstractSession.storeCookie()` to process cookie names that are not fully known at build-time. [#431](https://github.com/zowe/imperative/pull/431)

## `4.7.5`

- BugFix: Added support for creating an array with `allowableValues`. Previously, array type options could fail in the Syntax Validator. [#428](https://github.com/zowe/imperative/issues/428)

## `4.7.4`

- Fix update profile API storing secure fields incorrectly when called without CLI args

## `4.7.3`

- Fix web help failing to load in Internet Explorer 11
- Fix `--help-web` not working on macOS when DISPLAY environment variable is undefined
- Change type of `ISession.tokenType` to "string" (for compatiblity with versions older than 4.7.0).

## `4.7.2`

- Hide sensitive session properties (user, password, and token value) in log file. Since 4.7.0, only password was hidden.

## `4.7.1`

- Don't load token value into Session object if user or password are supplied

## `4.7.0`

- Add the --dd flag to profile creation to allow the profile to be created without the default values specified for that profile.
- Use a token for authentication if a token is present in the underlying REST session object.
- Added a new ConnectionPropsForSessCfg.addPropsOrPrompt function that places credentials (including a possible token) into a session configuration object.
    - Plugins must use this function to create their sessions to gain the features of automatic token-handling and prompting for missing connection options.
    - Connection information is obtained from the command line, environment variables, a service profile, a base profile, or from an option's default value in a service profile's definition, in that order.
    - If key connection information is not supplied to any cor Zowe command, the command will prompt for:
        -  host
        -  port
        -  user
        -  and password
    - Any prompt will timeout after 30 seconds so that it will not hang an automated script.
- Add base profiles, a new type of profile which can store values shared between profiles of other types.
    - The properties that are currently recognized in a base profile are:
        - host
        - port
        - user
        - password
        - rejectUnauthorized
        - tokenType
        - tokenValue
    - To use base profiles in an Imperative-based CLI, define a `baseProfile` schema on your Imperative configuration object.
    - If the `baseProfile` schema is defined, base profile support will be added to any command that uses profiles.
- Due to new options (like tokenValue) help text will change. Plugin developers may have to update any mismatched snapshots in their automated tests.
- Updated the version of TypeScript from 3.7.4 to 3.8.0.
- Updated the version of TSLint from 5.x to 6.1.2.
- Add login and logout commands to get and delete/invalidate tokens
  - Add showToken flag to display token only, and not save it to the user profile
  - Add ability to create a user profile on login if no profile of that type existed previously

## `4.6.4`

- Fix optional secure fields not deleted when overwriting a profile

## `4.6.3`

- Update log4js to improve Webpack compatibility for extenders

## `4.6.2`

- Fix vulnerabilities by updating yargs

## `4.6.1`

- Update perf-timing version

## `4.6.0`

- Add Bearer token in rest Session

## `4.5.6`

- Fix allowable values not exactly matching input

## `4.5.5`

- Fix absence of default value text when falsy values are used.

## `4.5.4`

- Patched vulnerabilities.

## `4.5.3`

- Fixed alignment of output from `zowe plugins list` command.

## `4.5.2`

- Fix failure to load secure profile fields that are optional when no value is found. Thanks @tjohnsonBCM
- Don't load secure profile fields when deleting profile. Thanks @tjohnsonBCM
- Deprecate the interface `ICliILoadProfile`. Use `ICliLoadProfile` instead.

## `4.5.1`

- Check that password is defined when `AbstractSession` uses auth. Thanks @apsychogirl
- Expose `IRestOptions` type in the API. Thanks @apsychogirl

## `4.5.0`

- Add `request` function to `AbstractRestClient` that returns REST client object in response. Thanks @Alexandru-Dimitru
- Deprecate the method `AbstractRestClient.performRest`. Use `AbstractRestClient.request` instead.

## `4.0.0`

- Support `prompt*` as a value for any CLI option to enable interactive prompting.

## `3.0.0`

- Rename package from "@brightside/imperative" to "@zowe/imperative".
- Change name of config option "credential-manager" to "CredentialManager".<|MERGE_RESOLUTION|>--- conflicted
+++ resolved
@@ -2,10 +2,10 @@
 
 All notable changes to the Imperative package will be documented in this file.
 
-<<<<<<< HEAD
 ## Recent Changes
+
 - Enhancement: Added `offSchema` property for ProfileInfo to indicate if argument is a known schema argument [#899](https://github.com/zowe/imperative/issues/899)
-=======
+
 ## `5.16.0`
 
 - Enhancement: Handled unique cookie identifier in the form of dynamic token types. [#966](https://github.com/zowe/imperative/pull/996)
@@ -13,7 +13,6 @@
 - Enhancement: Added support for multiple login operations in a single `config secure` command execution. [#966](https://github.com/zowe/imperative/pull/996)
 - BugFix: Allowed for multiple `auth logout` operations. [#966](https://github.com/zowe/imperative/pull/996)
 - BugFix: Prevented `auto-init` from sending two `login` requests to the server. [#966](https://github.com/zowe/imperative/pull/996)
->>>>>>> f1b3ca6e
 
 ## `5.15.1`
 
