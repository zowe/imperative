--- conflicted
+++ resolved
@@ -4,13 +4,9 @@
 
 ## Recent Changes
 
-<<<<<<< HEAD
+- Enhancement: Added automatic decompression for REST responses with Content-Encoding `gzip`, `deflate`, or `br`. [#318](https://github.com/zowe/imperative/issues/318)
 - BugFix: Fixed vulnerabilities by replacing marked with markdown-it and sanitize-html.
 - BugFix: Fixed plugin install failing to install package from private registry.
-=======
-- Enhancement: Added automatic decompression for REST responses with Content-Encoding `gzip`, `deflate`, or `br`. [#318](https://github.com/zowe/imperative/issues/318)
-- BugFix: Fixed vulnerabilities by replacing marked with markdown-it and sanitize-html
->>>>>>> e576f8ca
 
 ## `4.11.0`
 
