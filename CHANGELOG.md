# Change Log

All notable changes to the Imperative package will be documented in this file.

<<<<<<< HEAD
## Recent Changes

- BugFix: Improved error message when Keytar module fails to load. [#27](https://github.com/zowe/imperative/issues/27)
=======
## `5.0.0-next.202111301806`

- Enhancement: Added a utility function to get basic system architecture and platform info

## `5.0.0-next.202111292021`

- **Next Breaking**: Use JSON-based communication protocol between imperative daemon server and client.
>>>>>>> e7ef1e6f

## `5.0.0-next.202111192150`

- BugFix: Changed credentials to be stored securely by default for v1 profiles to be consistent with the experience for v2 profiles. [zowe/zowe-cli#1128](https://github.com/zowe/zowe-cli/issues/1128)
- **Next Breaking**
    - Removed the `credentialServiceName` property from ImperativeConfig. The default credential manager uses the `name` property instead.

## `5.0.0-next.202111101806`

- Enhancement: Added `dry-run` option for `zowe config init` command to preview changes instead of saving them to disk. [#1037](https://github.com/zowe/zowe-cli/issues/1037)
- Bugfix: Fix crashing issue related to reloading the config when `--dcd` option is specified [#943](https://github.com/zowe/zowe-cli/issues/943) [#1190](https://github.com/zowe/zowe-cli/issues/1190)

## `5.0.0-next.202111032034`

- Enhancement: Added `autoStore` property to config JSON files which defaults to true. When this property is enabled and the CLI prompts you to enter connection info, the values you enter will be saved to disk (or credential vault if they are secure) for future use. [zowe/zowe-cli#923](https://github.com/zowe/zowe-cli/issues/923)
- **Next Breaking**
    - Changed the default behavior of `Config.set` so that it no longer coerces string values to other types unless the `parseString` option is true.

## `5.0.0-next.202110201735`

- **LTS Breaking**
    - Changed the return value of the public `PluginManagementFacility.requirePluginModuleCallback` function
- BugFix: Updated the profiles list as soon as the plugin is installed.

## `5.0.0-next.202110191937`

- **Breaking**: Added the new, required, abstract method 'displayAutoInitChanges' to the 'BaseAutoInitHandler' class.

## `5.0.0-next.202110071645`

- Enhancement: Added `config update-schemas [--depth <value>]` command. [zowe/zowe-cli#1059](https://github.com/zowe/zowe-cli/issues/1059)
- Enhancement: Added the ability to update the global schema file when installing a new plugin. [zowe/zowe-cli#1059](https://github.com/zowe/zowe-cli/issues/1059)
- **Next Breaking**
    - Renamed public static function ConfigSchemas.loadProfileSchemas to ConfigSchemas.loadSchema

## `5.0.0-next.202110011948`

- Breaking: Changed default log level from DEBUG to WARN for Imperative logger and app logger to reduce the volume of logs written to disk. [#634](https://github.com/zowe/imperative/issues/634)

## `5.0.0-next.202109281439`

- Enhancement: Added `config import` command that imports team config files from a local path or web URL. [#1083](https://github.com/zowe/zowe-cli/issues/1083)
- Enhancement: Added Help Doc examples for the `zowe config` group of commands. [#1061](https://github.com/zowe/zowe-cli/issues/1061)

## `5.0.0-next.202109031503`

- Enhancement: Log in to authentication service to obtain token value instead of prompting for it in `config secure` command.

## `5.0.0-next.202108181618`

- Breaking: Make `fail-on-error` option true by default on `zowe plugins validate` command.

## `5.0.0-next.202108121732`

- Enhancement: Flattened the default profiles structure created by the `config init` command.
- Breaking: Split up authToken property in team config into tokenType and tokenValue properties to be consistent with Zowe v1 profiles.

## `5.0.0-next.202108062025`

- BugFix: Export all Config related interfaces.

## `5.0.0-next.202107122104`

- BugFix: Fixed secure credentials not being stored by the `config auto-init` command.

## `5.0.0-next.202107092101`

- Enhancement: Adds the `config auto-init` base handler and command builder, allowing a CLI to build a configuration auto-initialization command and handler
- Enhancement: Adds the optional `configAutoInitCommandConfig` interface to the IImperativeConfig interface, allowing for an auto-init command to be generated if a CLI supports it
- Enhancement: Better support for comments in JSON
- Bugfix: Revert schema changes related to additionalProperties. Re-enable IntelliSense when editing zowe.config.json files
- **Next Breaking**
    - Changed the schema paths and updated schema version

## `5.0.0-next.202106221817`

- **Next Breaking**
    - Replaced --user with --user-config on all config command groups due to conflict with --user option during config auto-initialization
    - Replaced --global with --global-config on all config command groups for consistency

## `5.0.0-next.202106212048`

- Enhancement: A new interface (IApimlSvcAttrs) was added. A property (apimlConnLookup) of that interface type was added to IImperativeConfig to enable plugins to tie themselves to an APIML service. Zowe-CLI can then ask APIML for the configuration data for the plugin to connect to that service.

## `5.0.0-next.202106041929`

- **Breaking**: Removed the following previously deprecated items:
    - ICliLoadProfile.ICliILoadProfile -- use ICliLoadProfile.ICliLoadProfile
    - IImperativeErrorParms.suppressReport -- has not been used since 10/17/2018
    - IImperativeConfig.pluginBaseCliVersion -- has not been used since version 1.0.1
    - AbstractRestClient.performRest -- use AbstractRestClient.request
    - AbstractSession.HTTP_PROTOCOL -- use SessConstants.HTTP_PROTOCOL
    - AbstractSession.HTTPS_PROTOCOL -- use SessConstants.HTTPS_PROTOCOL
    - AbstractSession.TYPE_NONE -- use SessConstants.AUTH_TYPE_NONE
    - AbstractSession.TYPE_BASIC -- use SessConstants.AUTH_TYPE_BASIC
    - AbstractSession.TYPE_BEARER -- use SessConstants.AUTH_TYPE_BEARER
    - AbstractSession.TYPE_TOKEN -- use SessConstants.AUTH_TYPE_TOKEN

## `5.0.0-next.202104262004`

- Enhancement: Remove message about NPM peer dep warnings that no longer applies to npm@7.
- **Breaking:** Imperative no longer requires plug-ins to include CLI package as a peer dependency. It is recommended that CLI plug-ins remove their peer dependency on @zowe/cli for improved compatibility with npm@7. This is a breaking change for plug-ins, as older versions of Imperative will fail to install a plug-in that lacks the CLI peer dependency.

## `5.0.0-next.202104140156`

- BugFix: Allow SCS to load new securely stored credentials. [#984](https://github.com/zowe/zowe-cli/issues/984)

## `5.0.0-next.202104071400`

- Enhancement: Add the ProfileInfo API to provide the following functionality:
    - Read configuration from disk.
    - Transparently read either a new team configuration or old style profiles.
    - Resolve order of precedence for profile argument values.
    - Provide information to enable callers to prompt for missing profile arguments.
    - Retain the location in which a profile or argument was found.
    - Automatically initialize CredentialManager, including an option to specify a custom keytar module.
    - Provide a means to postpone the loading of secure arguments until specifically requested by the calling app to delay loading sensitive data until it is needed.
    - Provide access to the lower-level Config API to fully manipulate the team configuration file.

## `5.0.0-next.202103111923`

- Enhancement: Allow custom directory to be specified for project config in `Config.load` method. [#544](https://github.com/zowe/imperative/issues/544)
- BugFix: Fixed Config object not exported at top level. [#543](https://github.com/zowe/imperative/issues/543)

## `5.0.0-next.202101292016`

- BugFix: Fixed error when Imperative APIs are called and "config" property of ImperativeConfig is not initialized. [#533](https://github.com/zowe/imperative/issues/533)

## `5.0.0-next.202101281717`

- Enhancement: Added new config API intended to replace the profiles API, and new "config" command group to manage config JSON files. The new API makes it easier for users to create, share, and switch between profile configurations.
- Deprecated: The "profiles" command group for managing global profiles in "{cliHome}/profiles". Use the new "config" command group instead.
- **Breaking**: Removed "config" command group for managing app settings in "{cliHome}/imperative/settings.json". If app settings already exist they are still loaded for backwards compatibility. For storing app settings use the new config API instead.
- Enhancement: Added support for secure credential storage without any plug-ins required. Include the "keytar" package as a dependency in your CLI to make use of it.
- Enhancement: Added `deprecatedReplacement` property to `ICommandDefinition` to deprecate a command.

## `5.0.0-next.202010301408`

- Enhancement: Allow hidden options.

## `5.0.0-next.202010161240`

- Enhancement:  Allow process exit code to be passed to daemon clients.

## `5.0.0-next.202009251501`

- Enhancement: add support for CLIs that want to run as a persistent process (daemon mode).

## `4.17.1`

- BugFix: Fixed an issue where plugin install and uninstall did not work with NPM version 8. [#683](https://github.com/zowe/imperative/issues/683)

## `4.17.0`

- Enhancement: Export the Imperative Command Tree on the data object of the `zowe --ac` command when `--rfj` is specified.

## `4.16.2`

- BugFix: Reverts hiding the cert-key-file path so users can see what path was specified and check if the file exists

## `4.16.1`

- BugFix: Updated dependencies to resolve problems with the ansi-regex package

## `4.16.0`

- Enhancement: Implemented the ability to authenticate using client certificates in PEM format.

## `4.15.1`

- Bugfix: Updated js-yaml to resolve a potential security issue

## `4.15.0`

- Enhancement: Improved command suggestions for mistyped commands, add aliases to command suggestions

## `4.14.0`

- Enhancement: The `plugins validate` command returns an error code when plugins have errors if the new `--fail-on-error` option is specified. Also added `--fail-on-warning` option to return with an error code when plugins have warnings. [#463](https://github.com/zowe/imperative/issues/463)
- BugFix: Fixed regression where characters are not correctly escaped in web help causing extra slashes ("\") to appear. [#644](https://github.com/zowe/imperative/issues/644)

## `4.13.4`

- BugFix: Added missing periods at the end of command group descriptions for consistency. [#55](https://github.com/zowe/imperative/issues/55)

## `4.13.3`

- Performance: Improved the way that HTTP response chunks are saved, reducing time complexity from O(n<sup>2</sup>) to O(n). This dramatically improves performance for larger requests. [#618](https://github.com/zowe/imperative/pull/618)

## `4.13.2`

- BugFix: Fixed web help examples description typo at line 440 in `packages/cmd/src/CommandPreparer.ts`. [#612](https://github.com/zowe/imperative/issues/612)
- BugFix: Fixed Markdown special characters not being escaped in web help for descriptions of positional options and examples. [#620](https://github.com/zowe/imperative/issues/620)
- BugFix: Fixed subgroups not being displayed under their own heading in web help. [#323](https://github.com/zowe/imperative/issues/323)

## `4.13.1`

- BugFix: Fixed active command tree item not updating in web help when scrolling. [#425](https://github.com/zowe/imperative/issues/425)
- BugFix: Fixed main page of web help not staying scrolled to top of page when loaded. [#525](https://github.com/zowe/imperative/issues/525)

## `4.13.0`

- Enhancement: Added headers[] option to TextUtils.getTable(). [#369](https://github.com/zowe/imperative/issues/369)
- BugFix: Print a subset of the `stdout` and `stderr` buffers when calling `mProgressApi`'s `endBar()` to prevent duplication of output.
- Bugfix: Replaced `this` with `ImperativeConfig.instance` in `ImperativeConfig.getCallerFile()`. [#5](https://github.com/zowe/imperative/issues/5)

## `4.12.0`

- Enhancement: Added decompression support for REST responses with Content-Encoding `gzip`, `deflate`, or `br`. [#318](https://github.com/zowe/imperative/issues/318)

## `4.11.2`

- BugFix: Added `Protocol` to the Error Details coming from the `AbstractRestClient`. [#539](https://github.com/zowe/imperative/issues/539)

## `4.11.1`

- BugFix: Fixed vulnerabilities by replacing marked with markdown-it and sanitize-html.
- BugFix: Fixed plugin install failing to install package from private registry.

## `4.11.0`

- Enhancement: Fixed plugin install commands which were broken in npm@7. [#457](https://github.com/zowe/imperative/issues/457)
- BugFix: Fixed incorrect formatting of code blocks in web help. [#535](https://github.com/zowe/imperative/issues/535)

## `4.10.2`

- BugFix: Fixed vulnerabilities by updating marked

## `4.10.1`

- BugFix: Fixed an issue when `TypeError` has been raised by `Logger.getCallerFileAndLineTag()` when there was not filename for a stack frame. [#449](https://github.com/zowe/imperative/issues/449)

## `4.10.0`

- Enhancement: Added an `arrayAllowDuplicate` option to the `ICommandOptionDefinition` interface. By default, the option value is set to `true` and duplicate values are allowed in an array. Specify `false` if you want Imperative to throw an error for duplicate array values. [#437](https://github.com/zowe/imperative/issues/437)

## `4.9.0`

- BugFix: Updated `opener` dependency due to command injection vulnerability on Windows - [GHSL-2020-145](https://securitylab.github.com/advisories/GHSL-2020-145-domenic-opener)
- Enhancement: Expose `trim` parameter from `wrap-ansi` within `TextUtils.wordWrap()`

## `4.8.1`

- BugFix: Fixed an issue with `ConnectionPropsForSessCfg` where the user would be prompted for user/password even if a token was present. [#436](https://github.com/zowe/imperative/pull/436)

## `4.8.0`

- Enhancement: Added the SSO Callback function, which allows applications to call their own functions while validating session properties (i.e. host, port, user, password, token, etc...). The callback option is named `getValuesBack`. [#422](https://github.com/zowe/imperative/issues/422)

## `4.7.6`

- Enhancement: Added support for dynamically generated cookie names. Updated `AbstractSession.storeCookie()` to process cookie names that are not fully known at build-time. [#431](https://github.com/zowe/imperative/pull/431)

## `4.7.5`

- BugFix: Added support for creating an array with `allowableValues`. Previously, array type options could fail in the Syntax Validator. [#428](https://github.com/zowe/imperative/issues/428)

## `4.7.4`

- Fix update profile API storing secure fields incorrectly when called without CLI args

## `4.7.3`

- Fix web help failing to load in Internet Explorer 11
- Fix `--help-web` not working on macOS when DISPLAY environment variable is undefined
- Change type of `ISession.tokenType` to "string" (for compatiblity with versions older than 4.7.0).

## `4.7.2`

- Hide sensitive session properties (user, password, and token value) in log file. Since 4.7.0, only password was hidden.

## `4.7.1`

- Don't load token value into Session object if user or password are supplied

## `4.7.0`

- Add the --dd flag to profile creation to allow the profile to be created without the default values specified for that profile.
- Use a token for authentication if a token is present in the underlying REST session object.
- Added a new ConnectionPropsForSessCfg.addPropsOrPrompt function that places credentials (including a possible token) into a session configuration object.
    - Plugins must use this function to create their sessions to gain the features of automatic token-handling and prompting for missing connection options.
    - Connection information is obtained from the command line, environment variables, a service profile, a base profile, or from an option's default value in a service profile's definition, in that order.
    - If key connection information is not supplied to any cor Zowe command, the command will prompt for:
        -  host
        -  port
        -  user
        -  and password
    - Any prompt will timeout after 30 seconds so that it will not hang an automated script.
- Add base profiles, a new type of profile which can store values shared between profiles of other types.
    - The properties that are currently recognized in a base profile are:
        - host
        - port
        - user
        - password
        - rejectUnauthorized
        - tokenType
        - tokenValue
    - To use base profiles in an Imperative-based CLI, define a `baseProfile` schema on your Imperative configuration object.
    - If the `baseProfile` schema is defined, base profile support will be added to any command that uses profiles.
- Due to new options (like tokenValue) help text will change. Plugin developers may have to update any mismatched snapshots in their automated tests.
- Updated the version of TypeScript from 3.7.4 to 3.8.0.
- Updated the version of TSLint from 5.x to 6.1.2.
- Add login and logout commands to get and delete/invalidate tokens
  - Add showToken flag to display token only, and not save it to the user profile
  - Add ability to create a user profile on login if no profile of that type existed previously

## `4.6.4`

- Fix optional secure fields not deleted when overwriting a profile

## `4.6.3`

- Update log4js to improve Webpack compatibility for extenders

## `4.6.2`

- Fix vulnerabilities by updating yargs

## `4.6.1`

- Update perf-timing version

## `4.6.0`

- Add Bearer token in rest Session

## `4.5.6`

- Fix allowable values not exactly matching input

## `4.5.5`

- Fix absence of default value text when falsy values are used.

## `4.5.4`

- Patched vulnerabilities.

## `4.5.3`

- Fixed alignment of output from `zowe plugins list` command.

## `4.5.2`

- Fix failure to load secure profile fields that are optional when no value is found. Thanks @tjohnsonBCM
- Don't load secure profile fields when deleting profile. Thanks @tjohnsonBCM
- Deprecate the interface `ICliILoadProfile`. Use `ICliLoadProfile` instead.

## `4.5.1`

- Check that password is defined when `AbstractSession` uses auth. Thanks @apsychogirl
- Expose `IRestOptions` type in the API. Thanks @apsychogirl

## `4.5.0`

- Add `request` function to `AbstractRestClient` that returns REST client object in response. Thanks @Alexandru-Dimitru
- Deprecate the method `AbstractRestClient.performRest`. Use `AbstractRestClient.request` instead.

## `4.0.0`

- Support `prompt*` as a value for any CLI option to enable interactive prompting.

## `3.0.0`

- Rename package from "@brightside/imperative" to "@zowe/imperative".
- Change name of config option "credential-manager" to "CredentialManager".<|MERGE_RESOLUTION|>--- conflicted
+++ resolved
@@ -2,11 +2,10 @@
 
 All notable changes to the Imperative package will be documented in this file.
 
-<<<<<<< HEAD
 ## Recent Changes
 
 - BugFix: Improved error message when Keytar module fails to load. [#27](https://github.com/zowe/imperative/issues/27)
-=======
+
 ## `5.0.0-next.202111301806`
 
 - Enhancement: Added a utility function to get basic system architecture and platform info
@@ -14,7 +13,6 @@
 ## `5.0.0-next.202111292021`
 
 - **Next Breaking**: Use JSON-based communication protocol between imperative daemon server and client.
->>>>>>> e7ef1e6f
 
 ## `5.0.0-next.202111192150`
 
