# Change Log

All notable changes to the Imperative package will be documented in this file.

## Recent Changes

<<<<<<< HEAD
- Enhancement: Adds the ability for CLIs and Plug-ins to override some of the prompting logic if an alternate property is set.
=======
- BugFix: Fixed `osLoc` information returning project level paths instead of the global layer. [#805](https://github.com/zowe/imperative/pull/805)
- BugFix: Fixed `autoStore` not being checked by `updateKnownProperty`. [#806](https://github.com/zowe/imperative/pull/806)
>>>>>>> c9cee23f

## `5.1.0`

- Enhancement: Introduced flag `--show-inputs-only` to show the inputs of the command
that would be used if a command were executed.
- Enhancement: Added dark theme to web help that is automatically used when system-wide dark mode is enabled.
- BugFix: Fixed ProfileInfo API `argTeamConfigLoc` not recognizing secure fields in multi-layer operations. [#800](https://github.com/zowe/imperative/pull/800)
- BugFix: Fixed ProfileInfo API `updateKnownProperty` possibly storing information in the wrong location due to optional osLoc information. [#800](https://github.com/zowe/imperative/pull/800)

## `5.0.2`

- BugFix: Fixed a bug where, upon trying to create a V1 profile containing no secure properties, if the credential manager cannot access the credential vault, an error would be thrown.

## `5.0.1`

- BugFix: Fixed ProfileInfo API targeting default base profile instead of the operating layer's base profile. [#791](https://github.com/zowe/imperative/issues/791)

## `5.0.0`

- Major: Introduced Team Profiles, Daemon mode, and more. See the prerelease items below for more details.

## `5.0.0-next.202204142147`

- BugFix: Fixed missing `osLoc` information from `ProfileInfo.getAllProfiles()`. [#771](https://github.com/zowe/imperative/issues/771)
- BugFix: Fixed updateKnownProperty saving to the active layer instead of the layer of the desired profile.
- Enhancement: Added the ability to exclude the home directory from `ProfileInfo.getAllProfiles()`. [#787](https://github.com/zowe/imperative/issues/771)

## `5.0.0-next.202204131728`

- BugFix: Fixed `autoStore` property not being merged properly between team config layers.

## `5.0.0-next.202204111131`

- BugFix: Updated `moment` dependency.

## `5.0.0-next.202204081605`

- BugFix: Fixed `config set` command not respecting the property type defined in the schema. [#772](https://github.com/zowe/imperative/issues/772)

## `5.0.0-next.202204051515`

- Enhancement: Added support for profile name aliases in team config so that `--zosmf-profile lpar1` falls back to profile "zosmf_lpar1" if "lpar1" does not exist.
- BugFix: Reworded potentially misleading output of `config convert-profiles` command mentioning obsolete plug-ins.
- BugFix: Made `--dry-run` and `--prompt` options mutually exclusive on `config init` command.
- **Next Breaking**: The team config API method `config.api.profiles.get` now returns `null` if a profile doesn't exist unless `mustExist` is false. [#518](https://github.com/zowe/imperative/issues/518)
- BugFix: Added the ability to read option values from aliases. Enhanced backward compatibility with V1 profiles. [#770](https://github.com/zowe/imperative/issues/770)

## `5.0.0-next.202203311701`

- BugFix: Allowed `ProfileCredentials.isSecured` to be insecure on teamConfig based on existing secure fields. [#762](https://github.com/zowe/imperative/issues/762)

## `5.0.0-next.202203231534`

- Enhancement: Added JSON property autocompletion to `secure` array in team config files. [zowe/zowe-cli#1187](https://github.com/zowe/zowe-cli/issues/1187)
- BugFix: Fixed incorrect description for untyped profiles in team config files. [zowe/zowe-cli#1303](https://github.com/zowe/zowe-cli/issues/1303)
- **Next Breaking**: Schema files created or updated with the above changes are not backward compatible with older versions of Imperative.

## `5.0.0-next.202203222132`

- BugFix: Reverted unintentional breaking change that prevented `DefaultCredentialManager` from finding Keytar outside of calling CLI's node_modules folder.

## `5.0.0-next.202203211501`

- Enhancement: Enhanced secure ProfileInfo APIs with user-defined secure properties. [#739](https://github.com/zowe/imperative/issues/739)
- Enhancement: Introduced `updateKnownProperty` which will update a given property in most cases and `resolve(false)` otherwise.
- Enhancement: Introduced `updateProperty` which takes care of special cases where the property is not found.
- Enhancement: Allowed adding and removing properties from the ProfileInfo class.
- Enhancement: Allowed properties to be stored securely from the ProfileInfo class. `v2 profiles only`
- BugFix: Removed user-defined secure properties if `getSecureValues: false`. [#738](https://github.com/zowe/imperative/issues/738)
- BugFix: Removed strict requirement of `IHandlerParameter` from the `ConfigAutoStore` class by implementing helper methods.
- BugFix: Allowed `private loadSchema` function to return the corresponding schema for a user config. [#758](https://github.com/zowe/imperative/issues/758)

## `5.0.0-next.202203181826`

- BugFix: Fixed a bug where the `<APP>_EDITOR` environment variable was not being respected in a graphical environment [zowe/zowe-cli#1335](https://github.com/zowe/zowe-cli/issues/1335)
- BugFix: Fixed AbstractRestClient returning compressed data in `causeErrors` property for streamed responses. [#753](https://github.com/zowe/imperative/issues/753)

## `5.0.0-next.202203091934`

- Enhancement: Added prompt for base profile host property to `zowe config init`. [zowe/zowe-cli#1219](https://github.com/zowe/zowe-cli/issues/1219)
- **Next Breaking**
  - The `getSecureValue` callback property has been renamed to `getValueBack` on the `IConfigBuilderOpts` interface.
  - If your plug-in defines profile properties with `includeInTemplate` and `secure` both true, the `config init` command no longer prompts for their values.

## `5.0.0-next.202203072228`

- BugFix: Removed extra space in help text following option name [#745](https://github.com/zowe/imperative/issues/745).
- BugFix: Fixed Ctrl+C (SIGINT) response to CLI prompts throwing an error rather than exiting silently.

## `5.0.0-next.202202232039`

- Enhancement: Added `stdin` property to `IHandlerParameters` which defaults to `process.stdin` and can be overridden with another readable stream in daemon mode.
  - This may be a breaking change for unit tests that mock the `IHandlerParameters` interface since a required property has been added.
- **Next Breaking**: Replaced `IYargsContext` interface with `IDaemonContext` and renamed `yargsContext` property of `ImperativeConfig.instance` to `daemonContext`. A context object is no longer supplied to `yargs` since it gets parsed as CLI arguments which is undesired behavior.

## `5.0.0-next.202202111730`

- **Next Breaking**: Changed the default behavior of `Config.save` and `ConfigSecure.save` APIs to save only the active config layer. [#732](https://github.com/zowe/imperative/issues/732)

## `5.0.0-next.202202111433`

- Enhancement: Convert previously used profile property names into V2-compliant property names during the `zowe config convert-profiles` command. Conversions are: hostname -> host, username -> user, pass -> password.

## `5.0.0-next.202201311918`

- BugFix: Fixed useful debugging information missing from error message when Keytar module fails to load.

## `5.0.0-next.202201102100`

- BugFix: Fixed ZOWE_CLI_HOME environment variable not respected by team config in daemon mode. [zowe/zowe-cli#1240](https://github.com/zowe/zowe-cli/issues/1240)

## `5.0.0-next.202201071721`

- Enhancement: Replaced hidden `--dcd` option used by CommandProcessor in daemon mode with IDaemonResponse object.
- **Next Breaking**
    - Changed the "args" type on the `Imperative.parse` method to allow a string array.
    - Restructured the IDaemonResponse interface to provide information to CommandProcessor.

## `5.0.0-next.202201061509`

- Enhancement: Added `overwrite` option for `zowe config init` command to overwrite config files instead of merging new changes. [#1036](https://github.com/zowe/zowe-cli/issues/1036)

## `5.0.0-next.202201051456`

- BugFix: Fixed inconsistent error message when invalid CLI command is run in daemon mode. [zowe/zowe-cli#1081](https://github.com/zowe/zowe-cli/issues/1081)

## `5.0.0-next.202112221912`

- Enhancement: Added `delete` option to `config convert-profiles` command.

## `5.0.0-next.202112201553`

- BugFix: Fixed config auto-store may store secure properties in plain text if secure array is outside of subprofile in team config. [#709](https://github.com/zowe/imperative/issues/709)

## `5.0.0-next.202112171553`

- Enhancement: Added `config convert-profiles` command that converts v1 profiles to team config. [zowe/zowe-cli#896](https://github.com/zowe/zowe-cli/issues/896)
- Enhancement: Added `config edit` command that opens config JSON file in default text editor. [zowe/zowe-cli#1072](https://github.com/zowe/zowe-cli/issues/1072)

## `5.0.0-next.202112151934`

- BugFix: Removed `@internal` methods from type declarations so they don't appear in IntelliSense. [#679](https://github.com/zowe/imperative/issues/679)
- BugFix: Made the `ProfileInfo.initSessCfg` method public for easier instantiation of classes that extend AbstractSession.
- Deprecated: All methods in the `IHandlerParameters.profiles` class. Use the `ConfigProfiles` API for team config instead.

## `5.0.0-next.202112132158`

- Enhancement: Added an environment variable to control whether or not sensitive data will be masked in the console output.<br/>
    This behavior excludes any TRACE level logs for both, Imperative.log and AppName.log.<br/>
    This behavior also excludes properties defined as secure by the plugin developers.<br/>
    If the schema definition is not found, we will exclude the following properties: user, password, tokenValue, and keyPassphrase.<br/>
    More information: [zowe/zowe-cli #1106](https://github.com/zowe/zowe-cli/issues/1106)

## `5.0.0-next.202112101814`

- BugFix: Fixed daemon mode not loading secure properties in team config. [zowe/zowe-cli#1232](https://github.com/zowe/zowe-cli/issues/1232)

## `5.0.0-next.202112021611`

- BugFix: Fixed `config import` and `config init` behaving incorrectly when config JSON exists in higher level directory. [zowe/zowe-cli#1218](https://github.com/zowe/zowe-cli/issues/1218)
- BugFix: Fixed `config import` command not failing when positional argument "location" is missing.

## `5.0.0-next.202112012301`

- Enhancement: Changed CLI prompt input to be hidden for properties designated as secure in team config. [zowe/zowe-cli#1106](https://github.com/zowe/zowe-cli/issues/1106)
- BugFix: Improved error message when Keytar module fails to load. [#27](https://github.com/zowe/imperative/issues/27)
- **Next Breaking**
    - Removed the `ConfigProfiles.load` API method. Use the methods `ConfigLayers.find` and `ConfigSecure.securePropsForProfile` instead. [#568](https://github.com/zowe/imperative/issues/568)

## `5.0.0-next.202111301806`

- Enhancement: Added a utility function to get basic system architecture and platform info

## `5.0.0-next.202111292021`

- **Next Breaking**: Use JSON-based communication protocol between imperative daemon server and client.

## `5.0.0-next.202111192150`

- BugFix: Changed credentials to be stored securely by default for v1 profiles to be consistent with the experience for v2 profiles. [zowe/zowe-cli#1128](https://github.com/zowe/zowe-cli/issues/1128)
- **Next Breaking**
    - Removed the `credentialServiceName` property from ImperativeConfig. The default credential manager uses the `name` property instead.

## `5.0.0-next.202111101806`

- Enhancement: Added `dry-run` option for `zowe config init` command to preview changes instead of saving them to disk. [#1037](https://github.com/zowe/zowe-cli/issues/1037)
- Bugfix: Fix crashing issue related to reloading the config when `--dcd` option is specified [#943](https://github.com/zowe/zowe-cli/issues/943) [#1190](https://github.com/zowe/zowe-cli/issues/1190)

## `5.0.0-next.202111032034`

- Enhancement: Added `autoStore` property to config JSON files which defaults to true. When this property is enabled and the CLI prompts you to enter connection info, the values you enter will be saved to disk (or credential vault if they are secure) for future use. [zowe/zowe-cli#923](https://github.com/zowe/zowe-cli/issues/923)
- **Next Breaking**
    - Changed the default behavior of `Config.set` so that it no longer coerces string values to other types unless the `parseString` option is true.

## `5.0.0-next.202110201735`

- **LTS Breaking**
    - Changed the return value of the public `PluginManagementFacility.requirePluginModuleCallback` function
- BugFix: Updated the profiles list as soon as the plugin is installed.

## `5.0.0-next.202110191937`

- **Next Breaking**: Added the new, required, abstract method 'displayAutoInitChanges' to the 'BaseAutoInitHandler' class.

## `5.0.0-next.202110071645`

- Enhancement: Added `config update-schemas [--depth <value>]` command. [zowe/zowe-cli#1059](https://github.com/zowe/zowe-cli/issues/1059)
- Enhancement: Added the ability to update the global schema file when installing a new plugin. [zowe/zowe-cli#1059](https://github.com/zowe/zowe-cli/issues/1059)
- **Next Breaking**
    - Renamed public static function ConfigSchemas.loadProfileSchemas to ConfigSchemas.loadSchema

## `5.0.0-next.202110011948`

- **LTS Breaking**: Changed default log level from DEBUG to WARN for Imperative logger and app logger to reduce the volume of logs written to disk. [#634](https://github.com/zowe/imperative/issues/634)

## `5.0.0-next.202109281439`

- Enhancement: Added `config import` command that imports team config files from a local path or web URL. [#1083](https://github.com/zowe/zowe-cli/issues/1083)
- Enhancement: Added Help Doc examples for the `zowe config` group of commands. [#1061](https://github.com/zowe/zowe-cli/issues/1061)

## `5.0.0-next.202109031503`

- Enhancement: Log in to authentication service to obtain token value instead of prompting for it in `config secure` command.

## `5.0.0-next.202108181618`

- **LTS Breaking**: Make `fail-on-error` option true by default on `zowe plugins validate` command.

## `5.0.0-next.202108121732`

- Enhancement: Flattened the default profiles structure created by the `config init` command.
- **Next Breaking**: Split up authToken property in team config into tokenType and tokenValue properties to be consistent with Zowe v1 profiles.

## `5.0.0-next.202108062025`

- BugFix: Export all Config related interfaces.

## `5.0.0-next.202107122104`

- BugFix: Fixed secure credentials not being stored by the `config auto-init` command.

## `5.0.0-next.202107092101`

- Enhancement: Adds the `config auto-init` base handler and command builder, allowing a CLI to build a configuration auto-initialization command and handler
- Enhancement: Adds the optional `configAutoInitCommandConfig` interface to the IImperativeConfig interface, allowing for an auto-init command to be generated if a CLI supports it
- Enhancement: Better support for comments in JSON
- Bugfix: Revert schema changes related to additionalProperties. Re-enable IntelliSense when editing zowe.config.json files
- **Next Breaking**
    - Changed the schema paths and updated schema version

## `5.0.0-next.202106221817`

- **Next Breaking**
    - Replaced --user with --user-config on all config command groups due to conflict with --user option during config auto-initialization
    - Replaced --global with --global-config on all config command groups for consistency

## `5.0.0-next.202106212048`

- Enhancement: A new interface (IApimlSvcAttrs) was added. A property (apimlConnLookup) of that interface type was added to IImperativeConfig to enable plugins to tie themselves to an APIML service. Zowe-CLI can then ask APIML for the configuration data for the plugin to connect to that service.

## `5.0.0-next.202106041929`

- **LTS Breaking**: Removed the following previously deprecated items:
    - ICliLoadProfile.ICliILoadProfile -- use ICliLoadProfile.ICliLoadProfile
    - IImperativeErrorParms.suppressReport -- has not been used since 10/17/2018
    - IImperativeConfig.pluginBaseCliVersion -- has not been used since version 1.0.1
    - AbstractRestClient.performRest -- use AbstractRestClient.request
    - AbstractSession.HTTP_PROTOCOL -- use SessConstants.HTTP_PROTOCOL
    - AbstractSession.HTTPS_PROTOCOL -- use SessConstants.HTTPS_PROTOCOL
    - AbstractSession.TYPE_NONE -- use SessConstants.AUTH_TYPE_NONE
    - AbstractSession.TYPE_BASIC -- use SessConstants.AUTH_TYPE_BASIC
    - AbstractSession.TYPE_BEARER -- use SessConstants.AUTH_TYPE_BEARER
    - AbstractSession.TYPE_TOKEN -- use SessConstants.AUTH_TYPE_TOKEN

## `5.0.0-next.202104262004`

- Enhancement: Remove message about NPM peer dep warnings that no longer applies to npm@7.
- **LTS Breaking**: Imperative no longer requires plug-ins to include CLI package as a peer dependency. It is recommended that CLI plug-ins remove their peer dependency on @zowe/cli for improved compatibility with npm@7. This is a breaking change for plug-ins, as older versions of Imperative will fail to install a plug-in that lacks the CLI peer dependency.

## `5.0.0-next.202104140156`

- BugFix: Allow SCS to load new securely stored credentials. [#984](https://github.com/zowe/zowe-cli/issues/984)

## `5.0.0-next.202104071400`

- Enhancement: Add the ProfileInfo API to provide the following functionality:
    - Read configuration from disk.
    - Transparently read either a new team configuration or old style profiles.
    - Resolve order of precedence for profile argument values.
    - Provide information to enable callers to prompt for missing profile arguments.
    - Retain the location in which a profile or argument was found.
    - Automatically initialize CredentialManager, including an option to specify a custom keytar module.
    - Provide a means to postpone the loading of secure arguments until specifically requested by the calling app to delay loading sensitive data until it is needed.
    - Provide access to the lower-level Config API to fully manipulate the team configuration file.

## `5.0.0-next.202103111923`

- Enhancement: Allow custom directory to be specified for project config in `Config.load` method. [#544](https://github.com/zowe/imperative/issues/544)
- BugFix: Fixed Config object not exported at top level. [#543](https://github.com/zowe/imperative/issues/543)

## `5.0.0-next.202101292016`

- BugFix: Fixed error when Imperative APIs are called and "config" property of ImperativeConfig is not initialized. [#533](https://github.com/zowe/imperative/issues/533)

## `5.0.0-next.202101281717`

- Enhancement: Added new config API intended to replace the profiles API, and new "config" command group to manage config JSON files. The new API makes it easier for users to create, share, and switch between profile configurations.
- Deprecated: The "profiles" command group for managing global profiles in "{cliHome}/profiles". Use the new "config" command group instead.
- **LTS Breaking**: Removed "config" command group for managing app settings in "{cliHome}/imperative/settings.json". If app settings already exist they are still loaded for backwards compatibility. For storing app settings use the new config API instead.
- Enhancement: Added support for secure credential storage without any plug-ins required. Include the "keytar" package as a dependency in your CLI to make use of it.
- Enhancement: Added `deprecatedReplacement` property to `ICommandDefinition` to deprecate a command.

## `5.0.0-next.202010301408`

- Enhancement: Allow hidden options.

## `5.0.0-next.202010161240`

- Enhancement:  Allow process exit code to be passed to daemon clients.

## `5.0.0-next.202009251501`

- Enhancement: add support for CLIs that want to run as a persistent process (daemon mode).

## `4.18.3`

- BugFix: Removed `moment` dependency.

## `4.18.2`

- BugFix: Updated `moment` dependency.

## `4.18.1`

- BugFix: Fixed AbstractRestClient returning compressed data in `causeErrors` property for streamed responses. [#753](https://github.com/zowe/imperative/issues/753)

## `4.18.0`

- Enhancement: Sorted output of `plugins list` command in alphabetical order to make it easier to read. [#489](https://github.com/zowe/imperative/issues/489)
- Enhancement: Added `--short` option to `plugins list` command to abbreviate its output. [#743](https://github.com/zowe/imperative/issues/743)
- BugFix: Fixed single character options rendered in help with double dash instead of single dash. [#638](https://github.com/zowe/imperative/issues/638)

## `4.17.6`

- BugFix: Fixed an error where, in certain situations, the web help displays data for another command with the same name. [#728](https://github.com/zowe/imperative/issues/728)
- BugFix: Fixed web help wrongly escaping characters inside code blocks. [#730](https://github.com/zowe/imperative/issues/730)

## `4.17.5`

- BugFix: Updated log4js and nanoid for improved security.

## `4.17.4`

- BugFix: Fixed --hw not adding new lines when `\n` is present in the text. [#715](https://github.com/zowe/imperative/issues/715)

## `4.17.3`

- BugFix: Fixed AbstractRestClient silently failing to decompress last chunk of gzip-compressed binary data that is truncated.

## `4.17.2`

- BugFix: Updated prettyjson and cli-table3 in order to lockdown the `colors` package. [#719](https://github.com/zowe/imperative/issues/719)
- BugFix: Updated markdown-it to address a vulnerability. [Snyk Report](https://security.snyk.io/vuln/SNYK-JS-MARKDOWNIT-2331914)

## `4.17.1`

- BugFix: Fixed an issue where plugin install and uninstall did not work with NPM version 8. [#683](https://github.com/zowe/imperative/issues/683)

## `4.17.0`

- Enhancement: Export the Imperative Command Tree on the data object of the `zowe --ac` command when `--rfj` is specified.

## `4.16.2`

- BugFix: Reverts hiding the cert-key-file path so users can see what path was specified and check if the file exists

## `4.16.1`

- BugFix: Updated dependencies to resolve problems with the ansi-regex package

## `4.16.0`

- Enhancement: Implemented the ability to authenticate using client certificates in PEM format.

## `4.15.1`

- Bugfix: Updated js-yaml to resolve a potential security issue

## `4.15.0`

- Enhancement: Improved command suggestions for mistyped commands, add aliases to command suggestions

## `4.14.0`

- Enhancement: The `plugins validate` command returns an error code when plugins have errors if the new `--fail-on-error` option is specified. Also added `--fail-on-warning` option to return with an error code when plugins have warnings. [#463](https://github.com/zowe/imperative/issues/463)
- BugFix: Fixed regression where characters are not correctly escaped in web help causing extra slashes ("\") to appear. [#644](https://github.com/zowe/imperative/issues/644)

## `4.13.4`

- BugFix: Added missing periods at the end of command group descriptions for consistency. [#55](https://github.com/zowe/imperative/issues/55)

## `4.13.3`

- Performance: Improved the way that HTTP response chunks are saved, reducing time complexity from O(n<sup>2</sup>) to O(n). This dramatically improves performance for larger requests. [#618](https://github.com/zowe/imperative/pull/618)

## `4.13.2`

- BugFix: Fixed web help examples description typo at line 440 in `packages/cmd/src/CommandPreparer.ts`. [#612](https://github.com/zowe/imperative/issues/612)
- BugFix: Fixed Markdown special characters not being escaped in web help for descriptions of positional options and examples. [#620](https://github.com/zowe/imperative/issues/620)
- BugFix: Fixed subgroups not being displayed under their own heading in web help. [#323](https://github.com/zowe/imperative/issues/323)

## `4.13.1`

- BugFix: Fixed active command tree item not updating in web help when scrolling. [#425](https://github.com/zowe/imperative/issues/425)
- BugFix: Fixed main page of web help not staying scrolled to top of page when loaded. [#525](https://github.com/zowe/imperative/issues/525)

## `4.13.0`

- Enhancement: Added headers[] option to TextUtils.getTable(). [#369](https://github.com/zowe/imperative/issues/369)
- BugFix: Print a subset of the `stdout` and `stderr` buffers when calling `mProgressApi`'s `endBar()` to prevent duplication of output.
- Bugfix: Replaced `this` with `ImperativeConfig.instance` in `ImperativeConfig.getCallerFile()`. [#5](https://github.com/zowe/imperative/issues/5)

## `4.12.0`

- Enhancement: Added decompression support for REST responses with Content-Encoding `gzip`, `deflate`, or `br`. [#318](https://github.com/zowe/imperative/issues/318)

## `4.11.2`

- BugFix: Added `Protocol` to the Error Details coming from the `AbstractRestClient`. [#539](https://github.com/zowe/imperative/issues/539)

## `4.11.1`

- BugFix: Fixed vulnerabilities by replacing marked with markdown-it and sanitize-html.
- BugFix: Fixed plugin install failing to install package from private registry.

## `4.11.0`

- Enhancement: Fixed plugin install commands which were broken in npm@7. [#457](https://github.com/zowe/imperative/issues/457)
- BugFix: Fixed incorrect formatting of code blocks in web help. [#535](https://github.com/zowe/imperative/issues/535)

## `4.10.2`

- BugFix: Fixed vulnerabilities by updating marked

## `4.10.1`

- BugFix: Fixed an issue when `TypeError` has been raised by `Logger.getCallerFileAndLineTag()` when there was not filename for a stack frame. [#449](https://github.com/zowe/imperative/issues/449)

## `4.10.0`

- Enhancement: Added an `arrayAllowDuplicate` option to the `ICommandOptionDefinition` interface. By default, the option value is set to `true` and duplicate values are allowed in an array. Specify `false` if you want Imperative to throw an error for duplicate array values. [#437](https://github.com/zowe/imperative/issues/437)

## `4.9.0`

- BugFix: Updated `opener` dependency due to command injection vulnerability on Windows - [GHSL-2020-145](https://securitylab.github.com/advisories/GHSL-2020-145-domenic-opener)
- Enhancement: Expose `trim` parameter from `wrap-ansi` within `TextUtils.wordWrap()`

## `4.8.1`

- BugFix: Fixed an issue with `ConnectionPropsForSessCfg` where the user would be prompted for user/password even if a token was present. [#436](https://github.com/zowe/imperative/pull/436)

## `4.8.0`

- Enhancement: Added the SSO Callback function, which allows applications to call their own functions while validating session properties (i.e. host, port, user, password, token, etc...). The callback option is named `getValuesBack`. [#422](https://github.com/zowe/imperative/issues/422)

## `4.7.6`

- Enhancement: Added support for dynamically generated cookie names. Updated `AbstractSession.storeCookie()` to process cookie names that are not fully known at build-time. [#431](https://github.com/zowe/imperative/pull/431)

## `4.7.5`

- BugFix: Added support for creating an array with `allowableValues`. Previously, array type options could fail in the Syntax Validator. [#428](https://github.com/zowe/imperative/issues/428)

## `4.7.4`

- Fix update profile API storing secure fields incorrectly when called without CLI args

## `4.7.3`

- Fix web help failing to load in Internet Explorer 11
- Fix `--help-web` not working on macOS when DISPLAY environment variable is undefined
- Change type of `ISession.tokenType` to "string" (for compatiblity with versions older than 4.7.0).

## `4.7.2`

- Hide sensitive session properties (user, password, and token value) in log file. Since 4.7.0, only password was hidden.

## `4.7.1`

- Don't load token value into Session object if user or password are supplied

## `4.7.0`

- Add the --dd flag to profile creation to allow the profile to be created without the default values specified for that profile.
- Use a token for authentication if a token is present in the underlying REST session object.
- Added a new ConnectionPropsForSessCfg.addPropsOrPrompt function that places credentials (including a possible token) into a session configuration object.
    - Plugins must use this function to create their sessions to gain the features of automatic token-handling and prompting for missing connection options.
    - Connection information is obtained from the command line, environment variables, a service profile, a base profile, or from an option's default value in a service profile's definition, in that order.
    - If key connection information is not supplied to any cor Zowe command, the command will prompt for:
        -  host
        -  port
        -  user
        -  and password
    - Any prompt will timeout after 30 seconds so that it will not hang an automated script.
- Add base profiles, a new type of profile which can store values shared between profiles of other types.
    - The properties that are currently recognized in a base profile are:
        - host
        - port
        - user
        - password
        - rejectUnauthorized
        - tokenType
        - tokenValue
    - To use base profiles in an Imperative-based CLI, define a `baseProfile` schema on your Imperative configuration object.
    - If the `baseProfile` schema is defined, base profile support will be added to any command that uses profiles.
- Due to new options (like tokenValue) help text will change. Plugin developers may have to update any mismatched snapshots in their automated tests.
- Updated the version of TypeScript from 3.7.4 to 3.8.0.
- Updated the version of TSLint from 5.x to 6.1.2.
- Add login and logout commands to get and delete/invalidate tokens
  - Add showToken flag to display token only, and not save it to the user profile
  - Add ability to create a user profile on login if no profile of that type existed previously

## `4.6.4`

- Fix optional secure fields not deleted when overwriting a profile

## `4.6.3`

- Update log4js to improve Webpack compatibility for extenders

## `4.6.2`

- Fix vulnerabilities by updating yargs

## `4.6.1`

- Update perf-timing version

## `4.6.0`

- Add Bearer token in rest Session

## `4.5.6`

- Fix allowable values not exactly matching input

## `4.5.5`

- Fix absence of default value text when falsy values are used.

## `4.5.4`

- Patched vulnerabilities.

## `4.5.3`

- Fixed alignment of output from `zowe plugins list` command.

## `4.5.2`

- Fix failure to load secure profile fields that are optional when no value is found. Thanks @tjohnsonBCM
- Don't load secure profile fields when deleting profile. Thanks @tjohnsonBCM
- Deprecate the interface `ICliILoadProfile`. Use `ICliLoadProfile` instead.

## `4.5.1`

- Check that password is defined when `AbstractSession` uses auth. Thanks @apsychogirl
- Expose `IRestOptions` type in the API. Thanks @apsychogirl

## `4.5.0`

- Add `request` function to `AbstractRestClient` that returns REST client object in response. Thanks @Alexandru-Dimitru
- Deprecate the method `AbstractRestClient.performRest`. Use `AbstractRestClient.request` instead.

## `4.0.0`

- Support `prompt*` as a value for any CLI option to enable interactive prompting.

## `3.0.0`

- Rename package from "@brightside/imperative" to "@zowe/imperative".
- Change name of config option "credential-manager" to "CredentialManager".<|MERGE_RESOLUTION|>--- conflicted
+++ resolved
@@ -4,12 +4,9 @@
 
 ## Recent Changes
 
-<<<<<<< HEAD
 - Enhancement: Adds the ability for CLIs and Plug-ins to override some of the prompting logic if an alternate property is set.
-=======
 - BugFix: Fixed `osLoc` information returning project level paths instead of the global layer. [#805](https://github.com/zowe/imperative/pull/805)
 - BugFix: Fixed `autoStore` not being checked by `updateKnownProperty`. [#806](https://github.com/zowe/imperative/pull/806)
->>>>>>> c9cee23f
 
 ## `5.1.0`
 
