--- conflicted
+++ resolved
@@ -2,16 +2,14 @@
 
 All notable changes to the Imperative package will be documented in this file.
 
-<<<<<<< HEAD
 ## Recent Changes
 
 - Enhancement: Added support for using Kubernetes secrets for storing Zowe credentials. [#918](https://github.com/zowe/imperative/pull/918)
-=======
+
 ## `5.8.0`
 
 - Enhancement: Add `ProfileInfo.removeKnownProperty`, a convenience method for removing properties in addition to `ProfileInfo.updateKnownProperty`. [#917](https://github.com/zowe/imperative/issues/917)
 - Enhancement: Allow type `IProfArgValue` to be of type `undefined` to support removing properties more easily. [#917](https://github.com/zowe/imperative/issues/917)
->>>>>>> 1f2feacb
 
 ## `5.7.7`
 
