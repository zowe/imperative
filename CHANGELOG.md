--- conflicted
+++ resolved
@@ -2,16 +2,14 @@
 
 All notable changes to the Imperative package will be documented in this file.
 
-<<<<<<< HEAD
 ## Recent Changes
 
 - Add arrayAllowDuplicate option
-=======
+
 ## `4.9.0`
 
 - BugFix: Updated `opener` dependency due to command injection vulnerability on Windows - [GHSL-2020-145](https://securitylab.github.com/advisories/GHSL-2020-145-domenic-opener)
 - Enhancement: Expose `trim` parameter from `wrap-ansi` within `TextUtils.wordWrap()`
->>>>>>> dc66596e
 
 ## `4.8.1`
 
