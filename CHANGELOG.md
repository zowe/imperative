# Change Log

All notable changes to the Imperative package will be documented in this file.

<<<<<<< HEAD
## Recent Changes

- BugFix: Fixed an issue when `TypeError` has been raised by `Logger.getCallerFileAndLineTag()` when there was not filename for a stack frame. [#449](https://github.com/zowe/imperative/issues/449)
=======
## `4.10.0`

- Enhancement: Added an `arrayAllowDuplicate` option to the `ICommandOptionDefinition` interface. By default, the option value is set to `true` and duplicate values are allowed in an array. Specify `false` if you want Imperative to throw an error for duplicate array values. [#437](https://github.com/zowe/imperative/issues/437)
>>>>>>> e23b80ba

## `4.9.0`

- BugFix: Updated `opener` dependency due to command injection vulnerability on Windows - [GHSL-2020-145](https://securitylab.github.com/advisories/GHSL-2020-145-domenic-opener)
- Enhancement: Expose `trim` parameter from `wrap-ansi` within `TextUtils.wordWrap()`

## `4.8.1`

- BugFix: Fixed an issue with `ConnectionPropsForSessCfg` where the user would be prompted for user/password even if a token was present. [#436](https://github.com/zowe/imperative/pull/436)

## `4.8.0`

- Enhancement: Added the SSO Callback function, which allows applications to call their own functions while validating session properties (i.e. host, port, user, password, token, etc...). The callback option is named `getValuesBack`. [#422](https://github.com/zowe/imperative/issues/422)

## `4.7.6`

- Enhancement: Added support for dynamically generated cookie names. Updated `AbstractSession.storeCookie()` to process cookie names that are not fully known at build-time. [#431](https://github.com/zowe/imperative/pull/431)

## `4.7.5`

- BugFix: Added support for creating an array with `allowableValues`. Previously, array type options could fail in the Syntax Validator. [#428](https://github.com/zowe/imperative/issues/428)

## `4.7.4`

- Fix update profile API storing secure fields incorrectly when called without CLI args

## `4.7.3`

- Fix web help failing to load in Internet Explorer 11
- Fix `--help-web` not working on macOS when DISPLAY environment variable is undefined
- Change type of `ISession.tokenType` to "string" (for compatiblity with versions older than 4.7.0).

## `4.7.2`

- Hide sensitive session properties (user, password, and token value) in log file. Since 4.7.0, only password was hidden.

## `4.7.1`

- Don't load token value into Session object if user or password are supplied

## `4.7.0`

- Add the --dd flag to profile creation to allow the profile to be created without the default values specified for that profile.
- Use a token for authentication if a token is present in the underlying REST session object.
- Added a new ConnectionPropsForSessCfg.addPropsOrPrompt function that places credentials (including a possible token) into a session configuration object.
    - Plugins must use this function to create their sessions to gain the features of automatic token-handling and prompting for missing connection options.
    - Connection information is obtained from the command line, environment variables, a service profile, a base profile, or from an option's default value in a service profile's definition, in that order.
    - If key connection information is not supplied to any cor Zowe command, the command will prompt for:
        -  host
        -  port
        -  user
        -  and password
    - Any prompt will timeout after 30 seconds so that it will not hang an automated script.
- Add base profiles, a new type of profile which can store values shared between profiles of other types.
    - The properties that are currently recognized in a base profile are:
        - host
        - port
        - user
        - password
        - rejectUnauthorized
        - tokenType
        - tokenValue
    - To use base profiles in an Imperative-based CLI, define a `baseProfile` schema on your Imperative configuration object.
    - If the `baseProfile` schema is defined, base profile support will be added to any command that uses profiles.
- Due to new options (like tokenValue) help text will change. Plugin developers may have to update any mismatched snapshots in their automated tests.
- Updated the version of TypeScript from 3.7.4 to 3.8.0.
- Updated the version of TSLint from 5.x to 6.1.2.
- Add login and logout commands to get and delete/invalidate tokens
  - Add showToken flag to display token only, and not save it to the user profile
  - Add ability to create a user profile on login if no profile of that type existed previously

## `4.6.4`

- Fix optional secure fields not deleted when overwriting a profile

## `4.6.3`

- Update log4js to improve Webpack compatibility for extenders

## `4.6.2`

- Fix vulnerabilities by updating yargs

## `4.6.1`

- Update perf-timing version

## `4.6.0`

- Add Bearer token in rest Session

## `4.5.6`

- Fix allowable values not exactly matching input

## `4.5.5`

- Fix absence of default value text when falsy values are used.

## `4.5.4`

- Patched vulnerabilities.

## `4.5.3`

- Fixed alignment of output from `zowe plugins list` command.

## `4.5.2`

- Fix failure to load secure profile fields that are optional when no value is found. Thanks @tjohnsonBCM
- Don't load secure profile fields when deleting profile. Thanks @tjohnsonBCM
- Deprecate the interface `ICliILoadProfile`. Use `ICliLoadProfile` instead.

## `4.5.1`

- Check that password is defined when `AbstractSession` uses auth. Thanks @apsychogirl
- Expose `IRestOptions` type in the API. Thanks @apsychogirl

## `4.5.0`

- Add `request` function to `AbstractRestClient` that returns REST client object in response. Thanks @Alexandru-Dimitru
- Deprecate the method `AbstractRestClient.performRest`. Use `AbstractRestClient.request` instead.

## `4.0.0`

- Support `prompt*` as a value for any CLI option to enable interactive prompting.

## `3.0.0`

- Rename package from "@brightside/imperative" to "@zowe/imperative".
- Change name of config option "credential-manager" to "CredentialManager".<|MERGE_RESOLUTION|>--- conflicted
+++ resolved
@@ -2,15 +2,14 @@
 
 All notable changes to the Imperative package will be documented in this file.
 
-<<<<<<< HEAD
 ## Recent Changes
 
 - BugFix: Fixed an issue when `TypeError` has been raised by `Logger.getCallerFileAndLineTag()` when there was not filename for a stack frame. [#449](https://github.com/zowe/imperative/issues/449)
-=======
+
 ## `4.10.0`
 
 - Enhancement: Added an `arrayAllowDuplicate` option to the `ICommandOptionDefinition` interface. By default, the option value is set to `true` and duplicate values are allowed in an array. Specify `false` if you want Imperative to throw an error for duplicate array values. [#437](https://github.com/zowe/imperative/issues/437)
->>>>>>> e23b80ba
+
 
 ## `4.9.0`
 
