# Change Log

All notable changes to the Imperative package will be documented in this file.

## Recent Changes
<<<<<<< HEAD
- Enhancement: Enable command arguments to change `{$Prefix}_EDITOR`. Updating IDiffOptions
to include names for the files that are to be compared. Updating IO.getDefaultTextEditor() for different os versions. Updating return value types for `CliUtils.readPrompt`. Changes made to support recent zowe cli work:
[zowe-cli#1672](https://github.com/zowe/zowe-cli/pull/1672)
=======

- Enhancement: Added the function IO.giveAccessOnlyToOwner to restrict access to only the currently running user ID.
>>>>>>> d423d6c4

## `5.13.2`

- BugFix: Reduced load time by searching for command definitions with `fast-glob` instead of `glob`.

## `5.13.1`

- BugFix: Removed validation of the deprecated pluginHealthCheck property. [#980](https://github.com/zowe/imperative/issues/980)

## `5.13.0`

- Enhancement: Alters TextUtils behavior slightly to enable daemon color support without TTY

## `5.12.0`

- Enhancement: Added `--prune` option to `zowe config secure` command to delete unused properties. [#547](https://github.com/zowe/imperative/issues/547)

## `5.11.1`

- BugFix: Fixed the `login` and `logout` handlers, fixing the `li` and `lo` aliases.

## `5.11.0`

- Enhancement: Added `credMgrOverride` property to `IProfOpts` interface that can be used to override credential manager in the ProfileInfo API. [zowe-cli#1632](https://github.com/zowe/zowe-cli/issues/1632)
- Deprecated: The `requireKeytar` property on the `IProfOpts` interface. Use the `credMgrOverride` property instead and pass the callback that requires Keytar to `ProfileCredentials.defaultCredMgrWithKeytar`.

## `5.10.0`

- Enhancement: Added AbstractPluginLifeCycle to enable plugins to write their own postInstall and preUninstall functions, which will be automatically called by the 'zowe plugins" install and uninstall commands.

- Enhancement: Added pluginLifeCycle property to IImperativeConfig to enable a plugin to specify the path name to its own module which implements the AbstractPluginLifeCycle class.

- Enhancement: Added a list of known credential manager overrides to imperative. When a credential manager cannot be loaded, a list of valid credential managers will be displayed in an error message.

- Enhancement: Added a CredentialManagerOverride class containing utility functions to replace the default CLI credential manager or restore the default CLI credential manager. Plugins which implement a credential manager override can call these utilities from their AbstractPluginLifeCycle functions.

- Enhancement: Added documentation [Overriding_the_default_credential_manager](https://github.com/zowe/imperative/blob/master/doc/Plugin%20Architecture/Overriding_the_default_credential_manager.md) describing the techniques for overriding the default CLI credential manager with a plugin.

## `5.9.3`

- BugFix: Fixed broken plugin install command for Windows when file has a space in the name

## `5.9.2`

- BugFix: Fixed plugin install error not displayed correctly. [#954](https://github.com/zowe/imperative/issues/954)

## `5.9.1`

- BugFix: Fixed environment file not applying to daemon client environment variables

## `5.9.0`

- Enhancement: Adds `~/.<cli_name>.env.json` file to provide environment variables to the Imperative framework during Imperative initialization
  - Allows sites without environment variable access to specify process specific environment variables
  - Changes require daemon reload to take effect
  - SDK method is available as part of `EnvFileUtils` export

## `5.8.3`

- BugFix: Fixed `--help-examples` option failing on command groups. [zowe-cli#1617](https://github.com/zowe/zowe-cli/issues/1617)

## `5.8.2`

- BugFix: Fixed npm not found on `zowe plugins install` when using daemon mode in Windows. [zowe-cli#1615](https://github.com/zowe/zowe-cli/issues/1615)

## `5.8.1`

- BugFix: Fixed web help not showing top-level options like `--version` for the "zowe" command. [#927](https://github.com/zowe/imperative/issues/927)
- BugFix: Removed `--help-examples` option from CLI help for commands since it only applies to groups. [#928](https://github.com/zowe/imperative/issues/928)

## `5.8.0`

- Enhancement: Add `ProfileInfo.removeKnownProperty`, a convenience method for removing properties in addition to `ProfileInfo.updateKnownProperty`. [#917](https://github.com/zowe/imperative/issues/917)
- Enhancement: Allow type `IProfArgValue` to be of type `undefined` to support removing properties more easily. [#917](https://github.com/zowe/imperative/issues/917)

## `5.7.7`

- BugFix: Fixed `IO.writeFileAsync` method throwing uncatchable errors. [#896](https://github.com/zowe/imperative/issues/896)

## `5.7.6`

- BugFix: Fixed a logic error where chained command handlers would cause plugin validation to fail [#320](https://github.com/zowe/imperative/issues/320)

## `5.7.5`

- BugFix: Fixed ProfileInfo API failing to load schema for v1 profile when schema exists but no profiles of that type exist. [#645](https://github.com/zowe/imperative/issues/645)
- BugFix: Updated return type of `ProfileInfo.getDefaultProfile` method to indicate that it returns null when no profile exists for the specified type.

## `5.7.4`

- BugFix: Exported the IAuthHandlerApi from imperative package [#839](https://github.com/zowe/imperative/issues/839)

## `5.7.3`

- BugFix: Exported `AppSettings` for cli and other apps to use [#840](https://github.com/zowe/imperative/issues/840)

## `5.7.2`

- BugFix: Added validation for null/undefined command definitions [#868](https://github.com/zowe/imperative/issues/868)

## `5.7.1`

- BugFix: Updated plugins `--login` command option to behave as expected when running in an NPM 9 environment
- BugFix: Cleaned up uses of execSync in Imperative where it makes sense to do so.

## `5.7.0`

- Enhancement: Add `zowe config report-env` command to show a diagnostic report of the CLI's working environment.

## `5.6.0`

- Extend zowe plugins verbs to show information for a plugin's first steps [#1325](https://github.com/zowe/zowe-cli/issues/1325)

## `5.5.4`

- BugFix: Updated `glob` and `js-yaml` dependencies for technical currency.

## `5.5.3`

- BugFix: Updated `diff2html` and `npm-package-arg` dependencies for technical currency.
- BugFix: Fixed inconsistent behavior of Config API introduced in the last version. It now skips loading project config layers when project directory is `false` instead of an empty string.

## `5.5.2`

- BugFix: Updated `Config.search` API to skip loading project config layers when project directory is an empty string. [#883](https://github.com/zowe/imperative/issues/883)

## `5.5.1`

- BugFix: Prevented base profile secure-property lookup on the global layer when there is not default base profile. [#881](https://github.com/zowe/imperative/issues/881)

## `5.5.0`

- Enhancement: Added ZOWE_CLI_PLUGINS_DIR environment variable to override location where plugins are installed. [zowe/zowe-cli#1483](https://github.com/zowe/zowe-cli/issues/1483)
- BugFix: Fixed exception when non-string passed to ImperativeExpect.toBeDefinedAndNonBlank(). [#856](https://github.com/zowe/imperative/issues/856)

## `5.4.3`

- BugFix: Removed periods in command example descriptions so descriptions look syntactically correct. [#795](https://github.com/zowe/imperative/issues/795)
- BugFix: Improved performance of ProfileInfo API to load large team config files. [zowe/vscode-extension-for-zowe#1911](https://github.com/zowe/vscode-extension-for-zowe/issues/1911)
- BugFix: Fixed dot-separated words incorrectly rendered as links in the web help. [#869](https://github.com/zowe/imperative/issues/869)

## `5.4.2`

- BugFix: Web-diff template directory included in files section of package.json file.

## `5.4.1`

- BugFix: Changed the default log level of `Console` class from "debug" to "warn". In Zowe v2 the `Logger` class was changed to have a default log level of "warn" but we missed updating the `Console` class to make it behave consistently. If you want a different log level, you can change it after initializing the console like this: `console.level = "info";` [zowe/zowe-cli#511](https://github.com/zowe/zowe-cli/issues/511)

## `5.4.0`

- Enhancement: Added Diff utility features for getting differences between two files and open diffs in browser. Also added web diff generator for creating web diff dir at the cli home.

## `5.3.8`

- BugFix: Introduced examples for setting default profiles in `zowe config set` Examples section. [#1428](https://github.com/zowe/zowe-cli/issues/1428)

## `5.3.7`

- BugFix: Fixed error when installing plug-ins that do not define profiles. [#859](https://github.com/zowe/imperative/issues/859)

## `5.3.6`

- BugFix: Removed some extraneous dependencies. [#477](https://github.com/zowe/imperative/issues/477)

## `5.3.5`

- BugFix: Fixed `DefaultHelpGenerator` unable to find module "ansi-colors" when Imperative is imported.

## `5.3.4`

- BugFix: Added ANSI escape codes trimming for the Web Help. [#704](https://github.com/zowe/imperative/issues/704)
- BugFix: Fixed `AbstractRestClient` not converting LF line endings to CRLF for every line when downloading large files on Windows. [zowe/zowe-cli#1458](https://github.com/zowe/zowe-cli/issues/1458)
- BugFix: Fixed `zowe --version --rfj` including a trailing newline in the version field. [#842](https://github.com/zowe/imperative/issues/842)
- BugFix: Fixed `--response-format-json` option not supported by some commands in daemon mode. [#843](https://github.com/zowe/imperative/issues/843)

## `5.3.3`

- Expose the isSecured functionality from the ProfilesCredentials [#549](https://github.com/zowe/imperative/issues/549)
- Allow the ConfigAutoStore to store plain-text properties that are defined as secure in the schema (e.g. user, password) [zowe/vscode-extension-for-zowe#1804](https://github.com/zowe/vscode-extension-for-zowe/issues/1804)

## `5.3.2`

- BugFix: Fixed `ProfileInfo.readProfilesFromDisk` failing when team config files and old-school profile directory do not exist.
- BugFix: Fixed `ProfileInfo.updateProperty` not updating properties that are newly present after reloading team config.
- BugFix: Fixed ProfileInfo API not detecting secure credential manager after profiles have been reloaded.
- **Note:** If you are developing an SDK that uses the ProfileInfo API, use the method `ProfileInfo.getTeamConfig` instead of `ImperativeConfig.instance.config` which may contain outdated config or be undefined.

## `5.3.1`

- BugFix: Fixed `config init` saving empty string values to config file when prompt was skipped.
- BugFix: Fixed `ConfigLayers.read` skipping load of secure property values.
- BugFix: Improved performance of `ConfigLayers.activate` by skipping config reload if the active layer directory has not changed.
- BugFix: Removed `async` keyword from `ConfigLayers.read` and `ConfigLayers.write` methods since they do not contain asynchronous code.

## `5.3.0`

- Enhancement: Added environmental variable support to the ProfileInfo APIs by defaulting `homeDir` to `cliHome`. [zowe/vscode-extension-for-zowe#1777](https://github.com/zowe/vscode-extension-for-zowe/issues/1777)
- BugFix: Updated `cli-table3` dependency for performance improvements.
- BugFix: Fixed `config init` not replacing empty values with prompted for values in team config. [#821](https://github.com/zowe/imperative/issues/821)

## `5.2.2`

- BugFix: Fixed `config secure` not respecting the `rejectUnauthorized` property in team config. [#813](https://github.com/zowe/imperative/issues/813)
- BugFix: Fixed `config import` not respecting the `rejectUnauthorized` property in team config. [#816](https://github.com/zowe/imperative/issues/816)

## `5.2.1`

- BugFix: Fixed issue where `config auto-init` may fail to create project config when global config already exists. [#810](https://github.com/zowe/imperative/issues/810)

## `5.2.0`

- Enhancement: Adds the ability for CLIs and Plug-ins to override some of the prompting logic if an alternate property is set.
- BugFix: Fixed `osLoc` information returning project level paths instead of the global layer. [#805](https://github.com/zowe/imperative/pull/805)
- BugFix: Fixed `autoStore` not being checked by `updateKnownProperty`. [#806](https://github.com/zowe/imperative/pull/806)
- BugFix: Fixed `plugins uninstall` command failing when there is a space in the install path.

## `5.1.0`

- Enhancement: Introduced flag `--show-inputs-only` to show the inputs of the command
that would be used if a command were executed.
- Enhancement: Added dark theme to web help that is automatically used when system-wide dark mode is enabled.
- BugFix: Fixed ProfileInfo API `argTeamConfigLoc` not recognizing secure fields in multi-layer operations. [#800](https://github.com/zowe/imperative/pull/800)
- BugFix: Fixed ProfileInfo API `updateKnownProperty` possibly storing information in the wrong location due to optional osLoc information. [#800](https://github.com/zowe/imperative/pull/800)

## `5.0.2`

- BugFix: Fixed a bug where, upon trying to create a V1 profile containing no secure properties, if the credential manager cannot access the credential vault, an error would be thrown.

## `5.0.1`

- BugFix: Fixed ProfileInfo API targeting default base profile instead of the operating layer's base profile. [#791](https://github.com/zowe/imperative/issues/791)

## `5.0.0`

- Major: Introduced Team Profiles, Daemon mode, and more. See the prerelease items below for more details.

## `5.0.0-next.202204142147`

- BugFix: Fixed missing `osLoc` information from `ProfileInfo.getAllProfiles()`. [#771](https://github.com/zowe/imperative/issues/771)
- BugFix: Fixed updateKnownProperty saving to the active layer instead of the layer of the desired profile.
- Enhancement: Added the ability to exclude the home directory from `ProfileInfo.getAllProfiles()`. [#787](https://github.com/zowe/imperative/issues/771)

## `5.0.0-next.202204131728`

- BugFix: Fixed `autoStore` property not being merged properly between team config layers.

## `5.0.0-next.202204111131`

- BugFix: Updated `moment` dependency.

## `5.0.0-next.202204081605`

- BugFix: Fixed `config set` command not respecting the property type defined in the schema. [#772](https://github.com/zowe/imperative/issues/772)

## `5.0.0-next.202204051515`

- Enhancement: Added support for profile name aliases in team config so that `--zosmf-profile lpar1` falls back to profile "zosmf_lpar1" if "lpar1" does not exist.
- BugFix: Reworded potentially misleading output of `config convert-profiles` command mentioning obsolete plug-ins.
- BugFix: Made `--dry-run` and `--prompt` options mutually exclusive on `config init` command.
- **Next Breaking**: The team config API method `config.api.profiles.get` now returns `null` if a profile doesn't exist unless `mustExist` is false. [#518](https://github.com/zowe/imperative/issues/518)
- BugFix: Added the ability to read option values from aliases. Enhanced backward compatibility with V1 profiles. [#770](https://github.com/zowe/imperative/issues/770)

## `5.0.0-next.202203311701`

- BugFix: Allowed `ProfileCredentials.isSecured` to be insecure on teamConfig based on existing secure fields. [#762](https://github.com/zowe/imperative/issues/762)

## `5.0.0-next.202203231534`

- Enhancement: Added JSON property autocompletion to `secure` array in team config files. [zowe/zowe-cli#1187](https://github.com/zowe/zowe-cli/issues/1187)
- BugFix: Fixed incorrect description for untyped profiles in team config files. [zowe/zowe-cli#1303](https://github.com/zowe/zowe-cli/issues/1303)
- **Next Breaking**: Schema files created or updated with the above changes are not backward compatible with older versions of Imperative.

## `5.0.0-next.202203222132`

- BugFix: Reverted unintentional breaking change that prevented `DefaultCredentialManager` from finding Keytar outside of calling CLI's node_modules folder.

## `5.0.0-next.202203211501`

- Enhancement: Enhanced secure ProfileInfo APIs with user-defined secure properties. [#739](https://github.com/zowe/imperative/issues/739)
- Enhancement: Introduced `updateKnownProperty` which will update a given property in most cases and `resolve(false)` otherwise.
- Enhancement: Introduced `updateProperty` which takes care of special cases where the property is not found.
- Enhancement: Allowed adding and removing properties from the ProfileInfo class.
- Enhancement: Allowed properties to be stored securely from the ProfileInfo class. `v2 profiles only`
- BugFix: Removed user-defined secure properties if `getSecureValues: false`. [#738](https://github.com/zowe/imperative/issues/738)
- BugFix: Removed strict requirement of `IHandlerParameter` from the `ConfigAutoStore` class by implementing helper methods.
- BugFix: Allowed `private loadSchema` function to return the corresponding schema for a user config. [#758](https://github.com/zowe/imperative/issues/758)

## `5.0.0-next.202203181826`

- BugFix: Fixed a bug where the `<APP>_EDITOR` environment variable was not being respected in a graphical environment [zowe/zowe-cli#1335](https://github.com/zowe/zowe-cli/issues/1335)
- BugFix: Fixed AbstractRestClient returning compressed data in `causeErrors` property for streamed responses. [#753](https://github.com/zowe/imperative/issues/753)

## `5.0.0-next.202203091934`

- Enhancement: Added prompt for base profile host property to `zowe config init`. [zowe/zowe-cli#1219](https://github.com/zowe/zowe-cli/issues/1219)
- **Next Breaking**
  - The `getSecureValue` callback property has been renamed to `getValueBack` on the `IConfigBuilderOpts` interface.
  - If your plug-in defines profile properties with `includeInTemplate` and `secure` both true, the `config init` command no longer prompts for their values.

## `5.0.0-next.202203072228`

- BugFix: Removed extra space in help text following option name [#745](https://github.com/zowe/imperative/issues/745).
- BugFix: Fixed Ctrl+C (SIGINT) response to CLI prompts throwing an error rather than exiting silently.

## `5.0.0-next.202202232039`

- Enhancement: Added `stdin` property to `IHandlerParameters` which defaults to `process.stdin` and can be overridden with another readable stream in daemon mode.
  - This may be a breaking change for unit tests that mock the `IHandlerParameters` interface since a required property has been added.
- **Next Breaking**: Replaced `IYargsContext` interface with `IDaemonContext` and renamed `yargsContext` property of `ImperativeConfig.instance` to `daemonContext`. A context object is no longer supplied to `yargs` since it gets parsed as CLI arguments which is undesired behavior.

## `5.0.0-next.202202111730`

- **Next Breaking**: Changed the default behavior of `Config.save` and `ConfigSecure.save` APIs to save only the active config layer. [#732](https://github.com/zowe/imperative/issues/732)

## `5.0.0-next.202202111433`

- Enhancement: Convert previously used profile property names into V2-compliant property names during the `zowe config convert-profiles` command. Conversions are: hostname -> host, username -> user, pass -> password.

## `5.0.0-next.202201311918`

- BugFix: Fixed useful debugging information missing from error message when Keytar module fails to load.

## `5.0.0-next.202201102100`

- BugFix: Fixed ZOWE_CLI_HOME environment variable not respected by team config in daemon mode. [zowe/zowe-cli#1240](https://github.com/zowe/zowe-cli/issues/1240)

## `5.0.0-next.202201071721`

- Enhancement: Replaced hidden `--dcd` option used by CommandProcessor in daemon mode with IDaemonResponse object.
- **Next Breaking**
    - Changed the "args" type on the `Imperative.parse` method to allow a string array.
    - Restructured the IDaemonResponse interface to provide information to CommandProcessor.

## `5.0.0-next.202201061509`

- Enhancement: Added `overwrite` option for `zowe config init` command to overwrite config files instead of merging new changes. [#1036](https://github.com/zowe/zowe-cli/issues/1036)

## `5.0.0-next.202201051456`

- BugFix: Fixed inconsistent error message when invalid CLI command is run in daemon mode. [zowe/zowe-cli#1081](https://github.com/zowe/zowe-cli/issues/1081)

## `5.0.0-next.202112221912`

- Enhancement: Added `delete` option to `config convert-profiles` command.

## `5.0.0-next.202112201553`

- BugFix: Fixed config auto-store may store secure properties in plain text if secure array is outside of subprofile in team config. [#709](https://github.com/zowe/imperative/issues/709)

## `5.0.0-next.202112171553`

- Enhancement: Added `config convert-profiles` command that converts v1 profiles to team config. [zowe/zowe-cli#896](https://github.com/zowe/zowe-cli/issues/896)
- Enhancement: Added `config edit` command that opens config JSON file in default text editor. [zowe/zowe-cli#1072](https://github.com/zowe/zowe-cli/issues/1072)

## `5.0.0-next.202112151934`

- BugFix: Removed `@internal` methods from type declarations so they don't appear in IntelliSense. [#679](https://github.com/zowe/imperative/issues/679)
- BugFix: Made the `ProfileInfo.initSessCfg` method public for easier instantiation of classes that extend AbstractSession.
- Deprecated: All methods in the `IHandlerParameters.profiles` class. Use the `ConfigProfiles` API for team config instead.

## `5.0.0-next.202112132158`

- Enhancement: Added an environment variable to control whether or not sensitive data will be masked in the console output.<br/>
    This behavior excludes any TRACE level logs for both, Imperative.log and AppName.log.<br/>
    This behavior also excludes properties defined as secure by the plugin developers.<br/>
    If the schema definition is not found, we will exclude the following properties: user, password, tokenValue, and keyPassphrase.<br/>
    More information: [zowe/zowe-cli #1106](https://github.com/zowe/zowe-cli/issues/1106)

## `5.0.0-next.202112101814`

- BugFix: Fixed daemon mode not loading secure properties in team config. [zowe/zowe-cli#1232](https://github.com/zowe/zowe-cli/issues/1232)

## `5.0.0-next.202112021611`

- BugFix: Fixed `config import` and `config init` behaving incorrectly when config JSON exists in higher level directory. [zowe/zowe-cli#1218](https://github.com/zowe/zowe-cli/issues/1218)
- BugFix: Fixed `config import` command not failing when positional argument "location" is missing.

## `5.0.0-next.202112012301`

- Enhancement: Changed CLI prompt input to be hidden for properties designated as secure in team config. [zowe/zowe-cli#1106](https://github.com/zowe/zowe-cli/issues/1106)
- BugFix: Improved error message when Keytar module fails to load. [#27](https://github.com/zowe/imperative/issues/27)
- **Next Breaking**
    - Removed the `ConfigProfiles.load` API method. Use the methods `ConfigLayers.find` and `ConfigSecure.securePropsForProfile` instead. [#568](https://github.com/zowe/imperative/issues/568)

## `5.0.0-next.202111301806`

- Enhancement: Added a utility function to get basic system architecture and platform info

## `5.0.0-next.202111292021`

- **Next Breaking**: Use JSON-based communication protocol between imperative daemon server and client.

## `5.0.0-next.202111192150`

- BugFix: Changed credentials to be stored securely by default for v1 profiles to be consistent with the experience for v2 profiles. [zowe/zowe-cli#1128](https://github.com/zowe/zowe-cli/issues/1128)
- **Next Breaking**
    - Removed the `credentialServiceName` property from ImperativeConfig. The default credential manager uses the `name` property instead.

## `5.0.0-next.202111101806`

- Enhancement: Added `dry-run` option for `zowe config init` command to preview changes instead of saving them to disk. [#1037](https://github.com/zowe/zowe-cli/issues/1037)
- Bugfix: Fix crashing issue related to reloading the config when `--dcd` option is specified [#943](https://github.com/zowe/zowe-cli/issues/943) [#1190](https://github.com/zowe/zowe-cli/issues/1190)

## `5.0.0-next.202111032034`

- Enhancement: Added `autoStore` property to config JSON files which defaults to true. When this property is enabled and the CLI prompts you to enter connection info, the values you enter will be saved to disk (or credential vault if they are secure) for future use. [zowe/zowe-cli#923](https://github.com/zowe/zowe-cli/issues/923)
- **Next Breaking**
    - Changed the default behavior of `Config.set` so that it no longer coerces string values to other types unless the `parseString` option is true.

## `5.0.0-next.202110201735`

- **LTS Breaking**
    - Changed the return value of the public `PluginManagementFacility.requirePluginModuleCallback` function
- BugFix: Updated the profiles list as soon as the plugin is installed.

## `5.0.0-next.202110191937`

- **Next Breaking**: Added the new, required, abstract method 'displayAutoInitChanges' to the 'BaseAutoInitHandler' class.

## `5.0.0-next.202110071645`

- Enhancement: Added `config update-schemas [--depth <value>]` command. [zowe/zowe-cli#1059](https://github.com/zowe/zowe-cli/issues/1059)
- Enhancement: Added the ability to update the global schema file when installing a new plugin. [zowe/zowe-cli#1059](https://github.com/zowe/zowe-cli/issues/1059)
- **Next Breaking**
    - Renamed public static function ConfigSchemas.loadProfileSchemas to ConfigSchemas.loadSchema

## `5.0.0-next.202110011948`

- **LTS Breaking**: Changed default log level from DEBUG to WARN for Imperative logger and app logger to reduce the volume of logs written to disk. [#634](https://github.com/zowe/imperative/issues/634)

## `5.0.0-next.202109281439`

- Enhancement: Added `config import` command that imports team config files from a local path or web URL. [#1083](https://github.com/zowe/zowe-cli/issues/1083)
- Enhancement: Added Help Doc examples for the `zowe config` group of commands. [#1061](https://github.com/zowe/zowe-cli/issues/1061)

## `5.0.0-next.202109031503`

- Enhancement: Log in to authentication service to obtain token value instead of prompting for it in `config secure` command.

## `5.0.0-next.202108181618`

- **LTS Breaking**: Make `fail-on-error` option true by default on `zowe plugins validate` command.

## `5.0.0-next.202108121732`

- Enhancement: Flattened the default profiles structure created by the `config init` command.
- **Next Breaking**: Split up authToken property in team config into tokenType and tokenValue properties to be consistent with Zowe v1 profiles.

## `5.0.0-next.202108062025`

- BugFix: Export all Config related interfaces.

## `5.0.0-next.202107122104`

- BugFix: Fixed secure credentials not being stored by the `config auto-init` command.

## `5.0.0-next.202107092101`

- Enhancement: Adds the `config auto-init` base handler and command builder, allowing a CLI to build a configuration auto-initialization command and handler
- Enhancement: Adds the optional `configAutoInitCommandConfig` interface to the IImperativeConfig interface, allowing for an auto-init command to be generated if a CLI supports it
- Enhancement: Better support for comments in JSON
- Bugfix: Revert schema changes related to additionalProperties. Re-enable IntelliSense when editing zowe.config.json files
- **Next Breaking**
    - Changed the schema paths and updated schema version

## `5.0.0-next.202106221817`

- **Next Breaking**
    - Replaced --user with --user-config on all config command groups due to conflict with --user option during config auto-initialization
    - Replaced --global with --global-config on all config command groups for consistency

## `5.0.0-next.202106212048`

- Enhancement: A new interface (IApimlSvcAttrs) was added. A property (apimlConnLookup) of that interface type was added to IImperativeConfig to enable plugins to tie themselves to an APIML service. Zowe-CLI can then ask APIML for the configuration data for the plugin to connect to that service.

## `5.0.0-next.202106041929`

- **LTS Breaking**: Removed the following previously deprecated items:
    - ICliLoadProfile.ICliILoadProfile -- use ICliLoadProfile.ICliLoadProfile
    - IImperativeErrorParms.suppressReport -- has not been used since 10/17/2018
    - IImperativeConfig.pluginBaseCliVersion -- has not been used since version 1.0.1
    - AbstractRestClient.performRest -- use AbstractRestClient.request
    - AbstractSession.HTTP_PROTOCOL -- use SessConstants.HTTP_PROTOCOL
    - AbstractSession.HTTPS_PROTOCOL -- use SessConstants.HTTPS_PROTOCOL
    - AbstractSession.TYPE_NONE -- use SessConstants.AUTH_TYPE_NONE
    - AbstractSession.TYPE_BASIC -- use SessConstants.AUTH_TYPE_BASIC
    - AbstractSession.TYPE_BEARER -- use SessConstants.AUTH_TYPE_BEARER
    - AbstractSession.TYPE_TOKEN -- use SessConstants.AUTH_TYPE_TOKEN

## `5.0.0-next.202104262004`

- Enhancement: Remove message about NPM peer dep warnings that no longer applies to npm@7.
- **LTS Breaking**: Imperative no longer requires plug-ins to include CLI package as a peer dependency. It is recommended that CLI plug-ins remove their peer dependency on @zowe/cli for improved compatibility with npm@7. This is a breaking change for plug-ins, as older versions of Imperative will fail to install a plug-in that lacks the CLI peer dependency.

## `5.0.0-next.202104140156`

- BugFix: Allow SCS to load new securely stored credentials. [#984](https://github.com/zowe/zowe-cli/issues/984)

## `5.0.0-next.202104071400`

- Enhancement: Add the ProfileInfo API to provide the following functionality:
    - Read configuration from disk.
    - Transparently read either a new team configuration or old style profiles.
    - Resolve order of precedence for profile argument values.
    - Provide information to enable callers to prompt for missing profile arguments.
    - Retain the location in which a profile or argument was found.
    - Automatically initialize CredentialManager, including an option to specify a custom keytar module.
    - Provide a means to postpone the loading of secure arguments until specifically requested by the calling app to delay loading sensitive data until it is needed.
    - Provide access to the lower-level Config API to fully manipulate the team configuration file.

## `5.0.0-next.202103111923`

- Enhancement: Allow custom directory to be specified for project config in `Config.load` method. [#544](https://github.com/zowe/imperative/issues/544)
- BugFix: Fixed Config object not exported at top level. [#543](https://github.com/zowe/imperative/issues/543)

## `5.0.0-next.202101292016`

- BugFix: Fixed error when Imperative APIs are called and "config" property of ImperativeConfig is not initialized. [#533](https://github.com/zowe/imperative/issues/533)

## `5.0.0-next.202101281717`

- Enhancement: Added new config API intended to replace the profiles API, and new "config" command group to manage config JSON files. The new API makes it easier for users to create, share, and switch between profile configurations.
- Deprecated: The "profiles" command group for managing global profiles in "{cliHome}/profiles". Use the new "config" command group instead.
- **LTS Breaking**: Removed "config" command group for managing app settings in "{cliHome}/imperative/settings.json". If app settings already exist they are still loaded for backwards compatibility. For storing app settings use the new config API instead.
- Enhancement: Added support for secure credential storage without any plug-ins required. Include the "keytar" package as a dependency in your CLI to make use of it.
- Enhancement: Added `deprecatedReplacement` property to `ICommandDefinition` to deprecate a command.

## `5.0.0-next.202010301408`

- Enhancement: Allow hidden options.

## `5.0.0-next.202010161240`

- Enhancement:  Allow process exit code to be passed to daemon clients.

## `5.0.0-next.202009251501`

- Enhancement: add support for CLIs that want to run as a persistent process (daemon mode).

## `4.18.3`

- BugFix: Removed `moment` dependency.

## `4.18.2`

- BugFix: Updated `moment` dependency.

## `4.18.1`

- BugFix: Fixed AbstractRestClient returning compressed data in `causeErrors` property for streamed responses. [#753](https://github.com/zowe/imperative/issues/753)

## `4.18.0`

- Enhancement: Sorted output of `plugins list` command in alphabetical order to make it easier to read. [#489](https://github.com/zowe/imperative/issues/489)
- Enhancement: Added `--short` option to `plugins list` command to abbreviate its output. [#743](https://github.com/zowe/imperative/issues/743)
- BugFix: Fixed single character options rendered in help with double dash instead of single dash. [#638](https://github.com/zowe/imperative/issues/638)

## `4.17.6`

- BugFix: Fixed an error where, in certain situations, the web help displays data for another command with the same name. [#728](https://github.com/zowe/imperative/issues/728)
- BugFix: Fixed web help wrongly escaping characters inside code blocks. [#730](https://github.com/zowe/imperative/issues/730)

## `4.17.5`

- BugFix: Updated log4js and nanoid for improved security.

## `4.17.4`

- BugFix: Fixed --hw not adding new lines when `\n` is present in the text. [#715](https://github.com/zowe/imperative/issues/715)

## `4.17.3`

- BugFix: Fixed AbstractRestClient silently failing to decompress last chunk of gzip-compressed binary data that is truncated.

## `4.17.2`

- BugFix: Updated prettyjson and cli-table3 in order to lockdown the `colors` package. [#719](https://github.com/zowe/imperative/issues/719)
- BugFix: Updated markdown-it to address a vulnerability. [Snyk Report](https://security.snyk.io/vuln/SNYK-JS-MARKDOWNIT-2331914)

## `4.17.1`

- BugFix: Fixed an issue where plugin install and uninstall did not work with NPM version 8. [#683](https://github.com/zowe/imperative/issues/683)

## `4.17.0`

- Enhancement: Export the Imperative Command Tree on the data object of the `zowe --ac` command when `--rfj` is specified.

## `4.16.2`

- BugFix: Reverts hiding the cert-key-file path so users can see what path was specified and check if the file exists

## `4.16.1`

- BugFix: Updated dependencies to resolve problems with the ansi-regex package

## `4.16.0`

- Enhancement: Implemented the ability to authenticate using client certificates in PEM format.

## `4.15.1`

- Bugfix: Updated js-yaml to resolve a potential security issue

## `4.15.0`

- Enhancement: Improved command suggestions for mistyped commands, add aliases to command suggestions

## `4.14.0`

- Enhancement: The `plugins validate` command returns an error code when plugins have errors if the new `--fail-on-error` option is specified. Also added `--fail-on-warning` option to return with an error code when plugins have warnings. [#463](https://github.com/zowe/imperative/issues/463)
- BugFix: Fixed regression where characters are not correctly escaped in web help causing extra slashes ("\") to appear. [#644](https://github.com/zowe/imperative/issues/644)

## `4.13.4`

- BugFix: Added missing periods at the end of command group descriptions for consistency. [#55](https://github.com/zowe/imperative/issues/55)

## `4.13.3`

- Performance: Improved the way that HTTP response chunks are saved, reducing time complexity from O(n<sup>2</sup>) to O(n). This dramatically improves performance for larger requests. [#618](https://github.com/zowe/imperative/pull/618)

## `4.13.2`

- BugFix: Fixed web help examples description typo at line 440 in `packages/cmd/src/CommandPreparer.ts`. [#612](https://github.com/zowe/imperative/issues/612)
- BugFix: Fixed Markdown special characters not being escaped in web help for descriptions of positional options and examples. [#620](https://github.com/zowe/imperative/issues/620)
- BugFix: Fixed subgroups not being displayed under their own heading in web help. [#323](https://github.com/zowe/imperative/issues/323)

## `4.13.1`

- BugFix: Fixed active command tree item not updating in web help when scrolling. [#425](https://github.com/zowe/imperative/issues/425)
- BugFix: Fixed main page of web help not staying scrolled to top of page when loaded. [#525](https://github.com/zowe/imperative/issues/525)

## `4.13.0`

- Enhancement: Added headers[] option to TextUtils.getTable(). [#369](https://github.com/zowe/imperative/issues/369)
- BugFix: Print a subset of the `stdout` and `stderr` buffers when calling `mProgressApi`'s `endBar()` to prevent duplication of output.
- Bugfix: Replaced `this` with `ImperativeConfig.instance` in `ImperativeConfig.getCallerFile()`. [#5](https://github.com/zowe/imperative/issues/5)

## `4.12.0`

- Enhancement: Added decompression support for REST responses with Content-Encoding `gzip`, `deflate`, or `br`. [#318](https://github.com/zowe/imperative/issues/318)

## `4.11.2`

- BugFix: Added `Protocol` to the Error Details coming from the `AbstractRestClient`. [#539](https://github.com/zowe/imperative/issues/539)

## `4.11.1`

- BugFix: Fixed vulnerabilities by replacing marked with markdown-it and sanitize-html.
- BugFix: Fixed plugin install failing to install package from private registry.

## `4.11.0`

- Enhancement: Fixed plugin install commands which were broken in npm@7. [#457](https://github.com/zowe/imperative/issues/457)
- BugFix: Fixed incorrect formatting of code blocks in web help. [#535](https://github.com/zowe/imperative/issues/535)

## `4.10.2`

- BugFix: Fixed vulnerabilities by updating marked

## `4.10.1`

- BugFix: Fixed an issue when `TypeError` has been raised by `Logger.getCallerFileAndLineTag()` when there was not filename for a stack frame. [#449](https://github.com/zowe/imperative/issues/449)

## `4.10.0`

- Enhancement: Added an `arrayAllowDuplicate` option to the `ICommandOptionDefinition` interface. By default, the option value is set to `true` and duplicate values are allowed in an array. Specify `false` if you want Imperative to throw an error for duplicate array values. [#437](https://github.com/zowe/imperative/issues/437)

## `4.9.0`

- BugFix: Updated `opener` dependency due to command injection vulnerability on Windows - [GHSL-2020-145](https://securitylab.github.com/advisories/GHSL-2020-145-domenic-opener)
- Enhancement: Expose `trim` parameter from `wrap-ansi` within `TextUtils.wordWrap()`

## `4.8.1`

- BugFix: Fixed an issue with `ConnectionPropsForSessCfg` where the user would be prompted for user/password even if a token was present. [#436](https://github.com/zowe/imperative/pull/436)

## `4.8.0`

- Enhancement: Added the SSO Callback function, which allows applications to call their own functions while validating session properties (i.e. host, port, user, password, token, etc...). The callback option is named `getValuesBack`. [#422](https://github.com/zowe/imperative/issues/422)

## `4.7.6`

- Enhancement: Added support for dynamically generated cookie names. Updated `AbstractSession.storeCookie()` to process cookie names that are not fully known at build-time. [#431](https://github.com/zowe/imperative/pull/431)

## `4.7.5`

- BugFix: Added support for creating an array with `allowableValues`. Previously, array type options could fail in the Syntax Validator. [#428](https://github.com/zowe/imperative/issues/428)

## `4.7.4`

- Fix update profile API storing secure fields incorrectly when called without CLI args

## `4.7.3`

- Fix web help failing to load in Internet Explorer 11
- Fix `--help-web` not working on macOS when DISPLAY environment variable is undefined
- Change type of `ISession.tokenType` to "string" (for compatiblity with versions older than 4.7.0).

## `4.7.2`

- Hide sensitive session properties (user, password, and token value) in log file. Since 4.7.0, only password was hidden.

## `4.7.1`

- Don't load token value into Session object if user or password are supplied

## `4.7.0`

- Add the --dd flag to profile creation to allow the profile to be created without the default values specified for that profile.
- Use a token for authentication if a token is present in the underlying REST session object.
- Added a new ConnectionPropsForSessCfg.addPropsOrPrompt function that places credentials (including a possible token) into a session configuration object.
    - Plugins must use this function to create their sessions to gain the features of automatic token-handling and prompting for missing connection options.
    - Connection information is obtained from the command line, environment variables, a service profile, a base profile, or from an option's default value in a service profile's definition, in that order.
    - If key connection information is not supplied to any cor Zowe command, the command will prompt for:
        -  host
        -  port
        -  user
        -  and password
    - Any prompt will timeout after 30 seconds so that it will not hang an automated script.
- Add base profiles, a new type of profile which can store values shared between profiles of other types.
    - The properties that are currently recognized in a base profile are:
        - host
        - port
        - user
        - password
        - rejectUnauthorized
        - tokenType
        - tokenValue
    - To use base profiles in an Imperative-based CLI, define a `baseProfile` schema on your Imperative configuration object.
    - If the `baseProfile` schema is defined, base profile support will be added to any command that uses profiles.
- Due to new options (like tokenValue) help text will change. Plugin developers may have to update any mismatched snapshots in their automated tests.
- Updated the version of TypeScript from 3.7.4 to 3.8.0.
- Updated the version of TSLint from 5.x to 6.1.2.
- Add login and logout commands to get and delete/invalidate tokens
  - Add showToken flag to display token only, and not save it to the user profile
  - Add ability to create a user profile on login if no profile of that type existed previously

## `4.6.4`

- Fix optional secure fields not deleted when overwriting a profile

## `4.6.3`

- Update log4js to improve Webpack compatibility for extenders

## `4.6.2`

- Fix vulnerabilities by updating yargs

## `4.6.1`

- Update perf-timing version

## `4.6.0`

- Add Bearer token in rest Session

## `4.5.6`

- Fix allowable values not exactly matching input

## `4.5.5`

- Fix absence of default value text when falsy values are used.

## `4.5.4`

- Patched vulnerabilities.

## `4.5.3`

- Fixed alignment of output from `zowe plugins list` command.

## `4.5.2`

- Fix failure to load secure profile fields that are optional when no value is found. Thanks @tjohnsonBCM
- Don't load secure profile fields when deleting profile. Thanks @tjohnsonBCM
- Deprecate the interface `ICliILoadProfile`. Use `ICliLoadProfile` instead.

## `4.5.1`

- Check that password is defined when `AbstractSession` uses auth. Thanks @apsychogirl
- Expose `IRestOptions` type in the API. Thanks @apsychogirl

## `4.5.0`

- Add `request` function to `AbstractRestClient` that returns REST client object in response. Thanks @Alexandru-Dimitru
- Deprecate the method `AbstractRestClient.performRest`. Use `AbstractRestClient.request` instead.

## `4.0.0`

- Support `prompt*` as a value for any CLI option to enable interactive prompting.

## `3.0.0`

- Rename package from "@brightside/imperative" to "@zowe/imperative".
- Change name of config option "credential-manager" to "CredentialManager".<|MERGE_RESOLUTION|>--- conflicted
+++ resolved
@@ -3,14 +3,11 @@
 All notable changes to the Imperative package will be documented in this file.
 
 ## Recent Changes
-<<<<<<< HEAD
+
+- Enhancement: Added the function IO.giveAccessOnlyToOwner to restrict access to only the currently running user ID.
 - Enhancement: Enable command arguments to change `{$Prefix}_EDITOR`. Updating IDiffOptions
 to include names for the files that are to be compared. Updating IO.getDefaultTextEditor() for different os versions. Updating return value types for `CliUtils.readPrompt`. Changes made to support recent zowe cli work:
 [zowe-cli#1672](https://github.com/zowe/zowe-cli/pull/1672)
-=======
-
-- Enhancement: Added the function IO.giveAccessOnlyToOwner to restrict access to only the currently running user ID.
->>>>>>> d423d6c4
 
 ## `5.13.2`
 
