--- conflicted
+++ resolved
@@ -4,11 +4,8 @@
 
 ## Recent Changes
 
-<<<<<<< HEAD
 - Enhancement: Added environmental variable support to the ProfileInfo APIs by defaulting `homeDir` to `cliHome`. [zowe/vscode-extension-for-zowe#1777](https://github.com/zowe/vscode-extension-for-zowe/issues/1777)
-=======
 - BugFix: Updated `cli-table3` dependency for performance improvements.
->>>>>>> f0983124
 
 ## `5.2.2`
 
