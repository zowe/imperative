--- conflicted
+++ resolved
@@ -2,15 +2,9 @@
 
 All notable changes to the Imperative package will be documented in this file.
 
-<<<<<<< HEAD
-## Recent Changes
-
-- Migrated from TSLint (now deprecated) to ESLint for static code analysis.
-=======
 ## `4.15.0`
 
 - Enhancement: Improved command suggestions for mistyped commands, add aliases to command suggestions
->>>>>>> df4e727b
 
 ## `4.14.0`
 
