# Change Log

All notable changes to the Imperative package will be documented in this file.

<<<<<<< HEAD
## Recent Changes

- BugFix: Improved performance of ProfileInfo API to load large team config files. [zowe/vscode-extension-for-zowe#1911](https://github.com/zowe/vscode-extension-for-zowe/issues/1911)
=======
## `5.4.2`

- BugFix: Web-diff template directory included in files section of package.json file.
>>>>>>> e124165b

## `5.4.1`

- BugFix: Changed the default log level of `Console` class from "debug" to "warn". In Zowe v2 the `Logger` class was changed to have a default log level of "warn" but we missed updating the `Console` class to make it behave consistently. If you want a different log level, you can change it after initializing the console like this: `console.level = "info";` [zowe/zowe-cli#511](https://github.com/zowe/zowe-cli/issues/511)

## `5.4.0`

- Enhancement: Added Diff utility features for getting differences between two files and open diffs in browser. Also added web diff generator for creating web diff dir at the cli home.

## `5.3.8`

- BugFix: Introduced examples for setting default profiles in `zowe config set` Examples section. [#1428](https://github.com/zowe/zowe-cli/issues/1428)

## `5.3.7`

- BugFix: Fixed error when installing plug-ins that do not define profiles. [#859](https://github.com/zowe/imperative/issues/859)

## `5.3.6`

- BugFix: Removed some extraneous dependencies. [#477](https://github.com/zowe/imperative/issues/477)

## `5.3.5`

- BugFix: Fixed `DefaultHelpGenerator` unable to find module "ansi-colors" when Imperative is imported.

## `5.3.4`

- BugFix: Added ANSI escape codes trimming for the Web Help. [#704](https://github.com/zowe/imperative/issues/704)
- BugFix: Fixed `AbstractRestClient` not converting LF line endings to CRLF for every line when downloading large files on Windows. [zowe/zowe-cli#1458](https://github.com/zowe/zowe-cli/issues/1458)
- BugFix: Fixed `zowe --version --rfj` including a trailing newline in the version field. [#842](https://github.com/zowe/imperative/issues/842)
- BugFix: Fixed `--response-format-json` option not supported by some commands in daemon mode. [#843](https://github.com/zowe/imperative/issues/843)

## `5.3.3`

- Expose the isSecured functionality from the ProfilesCredentials [#549](https://github.com/zowe/imperative/issues/549)
- Allow the ConfigAutoStore to store plain-text properties that are defined as secure in the schema (e.g. user, password) [zowe/vscode-extension-for-zowe#1804](https://github.com/zowe/vscode-extension-for-zowe/issues/1804)

## `5.3.2`

- BugFix: Fixed `ProfileInfo.readProfilesFromDisk` failing when team config files and old-school profile directory do not exist.
- BugFix: Fixed `ProfileInfo.updateProperty` not updating properties that are newly present after reloading team config.
- BugFix: Fixed ProfileInfo API not detecting secure credential manager after profiles have been reloaded.
- **Note:** If you are developing an SDK that uses the ProfileInfo API, use the method `ProfileInfo.getTeamConfig` instead of `ImperativeConfig.instance.config` which may contain outdated config or be undefined.

## `5.3.1`

- BugFix: Fixed `config init` saving empty string values to config file when prompt was skipped.
- BugFix: Fixed `ConfigLayers.read` skipping load of secure property values.
- BugFix: Improved performance of `ConfigLayers.activate` by skipping config reload if the active layer directory has not changed.
- BugFix: Removed `async` keyword from `ConfigLayers.read` and `ConfigLayers.write` methods since they do not contain asynchronous code.

## `5.3.0`

- Enhancement: Added environmental variable support to the ProfileInfo APIs by defaulting `homeDir` to `cliHome`. [zowe/vscode-extension-for-zowe#1777](https://github.com/zowe/vscode-extension-for-zowe/issues/1777)
- BugFix: Updated `cli-table3` dependency for performance improvements.
- BugFix: Fixed `config init` not replacing empty values with prompted for values in team config. [#821](https://github.com/zowe/imperative/issues/821)

## `5.2.2`

- BugFix: Fixed `config secure` not respecting the `rejectUnauthorized` property in team config. [#813](https://github.com/zowe/imperative/issues/813)
- BugFix: Fixed `config import` not respecting the `rejectUnauthorized` property in team config. [#816](https://github.com/zowe/imperative/issues/816)

## `5.2.1`

- BugFix: Fixed issue where `config auto-init` may fail to create project config when global config already exists. [#810](https://github.com/zowe/imperative/issues/810)

## `5.2.0`

- Enhancement: Adds the ability for CLIs and Plug-ins to override some of the prompting logic if an alternate property is set.
- BugFix: Fixed `osLoc` information returning project level paths instead of the global layer. [#805](https://github.com/zowe/imperative/pull/805)
- BugFix: Fixed `autoStore` not being checked by `updateKnownProperty`. [#806](https://github.com/zowe/imperative/pull/806)
- BugFix: Fixed `plugins uninstall` command failing when there is a space in the install path.

## `5.1.0`

- Enhancement: Introduced flag `--show-inputs-only` to show the inputs of the command
that would be used if a command were executed.
- Enhancement: Added dark theme to web help that is automatically used when system-wide dark mode is enabled.
- BugFix: Fixed ProfileInfo API `argTeamConfigLoc` not recognizing secure fields in multi-layer operations. [#800](https://github.com/zowe/imperative/pull/800)
- BugFix: Fixed ProfileInfo API `updateKnownProperty` possibly storing information in the wrong location due to optional osLoc information. [#800](https://github.com/zowe/imperative/pull/800)

## `5.0.2`

- BugFix: Fixed a bug where, upon trying to create a V1 profile containing no secure properties, if the credential manager cannot access the credential vault, an error would be thrown.

## `5.0.1`

- BugFix: Fixed ProfileInfo API targeting default base profile instead of the operating layer's base profile. [#791](https://github.com/zowe/imperative/issues/791)

## `5.0.0`

- Major: Introduced Team Profiles, Daemon mode, and more. See the prerelease items below for more details.

## `5.0.0-next.202204142147`

- BugFix: Fixed missing `osLoc` information from `ProfileInfo.getAllProfiles()`. [#771](https://github.com/zowe/imperative/issues/771)
- BugFix: Fixed updateKnownProperty saving to the active layer instead of the layer of the desired profile.
- Enhancement: Added the ability to exclude the home directory from `ProfileInfo.getAllProfiles()`. [#787](https://github.com/zowe/imperative/issues/771)

## `5.0.0-next.202204131728`

- BugFix: Fixed `autoStore` property not being merged properly between team config layers.

## `5.0.0-next.202204111131`

- BugFix: Updated `moment` dependency.

## `5.0.0-next.202204081605`

- BugFix: Fixed `config set` command not respecting the property type defined in the schema. [#772](https://github.com/zowe/imperative/issues/772)

## `5.0.0-next.202204051515`

- Enhancement: Added support for profile name aliases in team config so that `--zosmf-profile lpar1` falls back to profile "zosmf_lpar1" if "lpar1" does not exist.
- BugFix: Reworded potentially misleading output of `config convert-profiles` command mentioning obsolete plug-ins.
- BugFix: Made `--dry-run` and `--prompt` options mutually exclusive on `config init` command.
- **Next Breaking**: The team config API method `config.api.profiles.get` now returns `null` if a profile doesn't exist unless `mustExist` is false. [#518](https://github.com/zowe/imperative/issues/518)
- BugFix: Added the ability to read option values from aliases. Enhanced backward compatibility with V1 profiles. [#770](https://github.com/zowe/imperative/issues/770)

## `5.0.0-next.202203311701`

- BugFix: Allowed `ProfileCredentials.isSecured` to be insecure on teamConfig based on existing secure fields. [#762](https://github.com/zowe/imperative/issues/762)

## `5.0.0-next.202203231534`

- Enhancement: Added JSON property autocompletion to `secure` array in team config files. [zowe/zowe-cli#1187](https://github.com/zowe/zowe-cli/issues/1187)
- BugFix: Fixed incorrect description for untyped profiles in team config files. [zowe/zowe-cli#1303](https://github.com/zowe/zowe-cli/issues/1303)
- **Next Breaking**: Schema files created or updated with the above changes are not backward compatible with older versions of Imperative.

## `5.0.0-next.202203222132`

- BugFix: Reverted unintentional breaking change that prevented `DefaultCredentialManager` from finding Keytar outside of calling CLI's node_modules folder.

## `5.0.0-next.202203211501`

- Enhancement: Enhanced secure ProfileInfo APIs with user-defined secure properties. [#739](https://github.com/zowe/imperative/issues/739)
- Enhancement: Introduced `updateKnownProperty` which will update a given property in most cases and `resolve(false)` otherwise.
- Enhancement: Introduced `updateProperty` which takes care of special cases where the property is not found.
- Enhancement: Allowed adding and removing properties from the ProfileInfo class.
- Enhancement: Allowed properties to be stored securely from the ProfileInfo class. `v2 profiles only`
- BugFix: Removed user-defined secure properties if `getSecureValues: false`. [#738](https://github.com/zowe/imperative/issues/738)
- BugFix: Removed strict requirement of `IHandlerParameter` from the `ConfigAutoStore` class by implementing helper methods.
- BugFix: Allowed `private loadSchema` function to return the corresponding schema for a user config. [#758](https://github.com/zowe/imperative/issues/758)

## `5.0.0-next.202203181826`

- BugFix: Fixed a bug where the `<APP>_EDITOR` environment variable was not being respected in a graphical environment [zowe/zowe-cli#1335](https://github.com/zowe/zowe-cli/issues/1335)
- BugFix: Fixed AbstractRestClient returning compressed data in `causeErrors` property for streamed responses. [#753](https://github.com/zowe/imperative/issues/753)

## `5.0.0-next.202203091934`

- Enhancement: Added prompt for base profile host property to `zowe config init`. [zowe/zowe-cli#1219](https://github.com/zowe/zowe-cli/issues/1219)
- **Next Breaking**
  - The `getSecureValue` callback property has been renamed to `getValueBack` on the `IConfigBuilderOpts` interface.
  - If your plug-in defines profile properties with `includeInTemplate` and `secure` both true, the `config init` command no longer prompts for their values.

## `5.0.0-next.202203072228`

- BugFix: Removed extra space in help text following option name [#745](https://github.com/zowe/imperative/issues/745).
- BugFix: Fixed Ctrl+C (SIGINT) response to CLI prompts throwing an error rather than exiting silently.

## `5.0.0-next.202202232039`

- Enhancement: Added `stdin` property to `IHandlerParameters` which defaults to `process.stdin` and can be overridden with another readable stream in daemon mode.
  - This may be a breaking change for unit tests that mock the `IHandlerParameters` interface since a required property has been added.
- **Next Breaking**: Replaced `IYargsContext` interface with `IDaemonContext` and renamed `yargsContext` property of `ImperativeConfig.instance` to `daemonContext`. A context object is no longer supplied to `yargs` since it gets parsed as CLI arguments which is undesired behavior.

## `5.0.0-next.202202111730`

- **Next Breaking**: Changed the default behavior of `Config.save` and `ConfigSecure.save` APIs to save only the active config layer. [#732](https://github.com/zowe/imperative/issues/732)

## `5.0.0-next.202202111433`

- Enhancement: Convert previously used profile property names into V2-compliant property names during the `zowe config convert-profiles` command. Conversions are: hostname -> host, username -> user, pass -> password.

## `5.0.0-next.202201311918`

- BugFix: Fixed useful debugging information missing from error message when Keytar module fails to load.

## `5.0.0-next.202201102100`

- BugFix: Fixed ZOWE_CLI_HOME environment variable not respected by team config in daemon mode. [zowe/zowe-cli#1240](https://github.com/zowe/zowe-cli/issues/1240)

## `5.0.0-next.202201071721`

- Enhancement: Replaced hidden `--dcd` option used by CommandProcessor in daemon mode with IDaemonResponse object.
- **Next Breaking**
    - Changed the "args" type on the `Imperative.parse` method to allow a string array.
    - Restructured the IDaemonResponse interface to provide information to CommandProcessor.

## `5.0.0-next.202201061509`

- Enhancement: Added `overwrite` option for `zowe config init` command to overwrite config files instead of merging new changes. [#1036](https://github.com/zowe/zowe-cli/issues/1036)

## `5.0.0-next.202201051456`

- BugFix: Fixed inconsistent error message when invalid CLI command is run in daemon mode. [zowe/zowe-cli#1081](https://github.com/zowe/zowe-cli/issues/1081)

## `5.0.0-next.202112221912`

- Enhancement: Added `delete` option to `config convert-profiles` command.

## `5.0.0-next.202112201553`

- BugFix: Fixed config auto-store may store secure properties in plain text if secure array is outside of subprofile in team config. [#709](https://github.com/zowe/imperative/issues/709)

## `5.0.0-next.202112171553`

- Enhancement: Added `config convert-profiles` command that converts v1 profiles to team config. [zowe/zowe-cli#896](https://github.com/zowe/zowe-cli/issues/896)
- Enhancement: Added `config edit` command that opens config JSON file in default text editor. [zowe/zowe-cli#1072](https://github.com/zowe/zowe-cli/issues/1072)

## `5.0.0-next.202112151934`

- BugFix: Removed `@internal` methods from type declarations so they don't appear in IntelliSense. [#679](https://github.com/zowe/imperative/issues/679)
- BugFix: Made the `ProfileInfo.initSessCfg` method public for easier instantiation of classes that extend AbstractSession.
- Deprecated: All methods in the `IHandlerParameters.profiles` class. Use the `ConfigProfiles` API for team config instead.

## `5.0.0-next.202112132158`

- Enhancement: Added an environment variable to control whether or not sensitive data will be masked in the console output.<br/>
    This behavior excludes any TRACE level logs for both, Imperative.log and AppName.log.<br/>
    This behavior also excludes properties defined as secure by the plugin developers.<br/>
    If the schema definition is not found, we will exclude the following properties: user, password, tokenValue, and keyPassphrase.<br/>
    More information: [zowe/zowe-cli #1106](https://github.com/zowe/zowe-cli/issues/1106)

## `5.0.0-next.202112101814`

- BugFix: Fixed daemon mode not loading secure properties in team config. [zowe/zowe-cli#1232](https://github.com/zowe/zowe-cli/issues/1232)

## `5.0.0-next.202112021611`

- BugFix: Fixed `config import` and `config init` behaving incorrectly when config JSON exists in higher level directory. [zowe/zowe-cli#1218](https://github.com/zowe/zowe-cli/issues/1218)
- BugFix: Fixed `config import` command not failing when positional argument "location" is missing.

## `5.0.0-next.202112012301`

- Enhancement: Changed CLI prompt input to be hidden for properties designated as secure in team config. [zowe/zowe-cli#1106](https://github.com/zowe/zowe-cli/issues/1106)
- BugFix: Improved error message when Keytar module fails to load. [#27](https://github.com/zowe/imperative/issues/27)
- **Next Breaking**
    - Removed the `ConfigProfiles.load` API method. Use the methods `ConfigLayers.find` and `ConfigSecure.securePropsForProfile` instead. [#568](https://github.com/zowe/imperative/issues/568)

## `5.0.0-next.202111301806`

- Enhancement: Added a utility function to get basic system architecture and platform info

## `5.0.0-next.202111292021`

- **Next Breaking**: Use JSON-based communication protocol between imperative daemon server and client.

## `5.0.0-next.202111192150`

- BugFix: Changed credentials to be stored securely by default for v1 profiles to be consistent with the experience for v2 profiles. [zowe/zowe-cli#1128](https://github.com/zowe/zowe-cli/issues/1128)
- **Next Breaking**
    - Removed the `credentialServiceName` property from ImperativeConfig. The default credential manager uses the `name` property instead.

## `5.0.0-next.202111101806`

- Enhancement: Added `dry-run` option for `zowe config init` command to preview changes instead of saving them to disk. [#1037](https://github.com/zowe/zowe-cli/issues/1037)
- Bugfix: Fix crashing issue related to reloading the config when `--dcd` option is specified [#943](https://github.com/zowe/zowe-cli/issues/943) [#1190](https://github.com/zowe/zowe-cli/issues/1190)

## `5.0.0-next.202111032034`

- Enhancement: Added `autoStore` property to config JSON files which defaults to true. When this property is enabled and the CLI prompts you to enter connection info, the values you enter will be saved to disk (or credential vault if they are secure) for future use. [zowe/zowe-cli#923](https://github.com/zowe/zowe-cli/issues/923)
- **Next Breaking**
    - Changed the default behavior of `Config.set` so that it no longer coerces string values to other types unless the `parseString` option is true.

## `5.0.0-next.202110201735`

- **LTS Breaking**
    - Changed the return value of the public `PluginManagementFacility.requirePluginModuleCallback` function
- BugFix: Updated the profiles list as soon as the plugin is installed.

## `5.0.0-next.202110191937`

- **Next Breaking**: Added the new, required, abstract method 'displayAutoInitChanges' to the 'BaseAutoInitHandler' class.

## `5.0.0-next.202110071645`

- Enhancement: Added `config update-schemas [--depth <value>]` command. [zowe/zowe-cli#1059](https://github.com/zowe/zowe-cli/issues/1059)
- Enhancement: Added the ability to update the global schema file when installing a new plugin. [zowe/zowe-cli#1059](https://github.com/zowe/zowe-cli/issues/1059)
- **Next Breaking**
    - Renamed public static function ConfigSchemas.loadProfileSchemas to ConfigSchemas.loadSchema

## `5.0.0-next.202110011948`

- **LTS Breaking**: Changed default log level from DEBUG to WARN for Imperative logger and app logger to reduce the volume of logs written to disk. [#634](https://github.com/zowe/imperative/issues/634)

## `5.0.0-next.202109281439`

- Enhancement: Added `config import` command that imports team config files from a local path or web URL. [#1083](https://github.com/zowe/zowe-cli/issues/1083)
- Enhancement: Added Help Doc examples for the `zowe config` group of commands. [#1061](https://github.com/zowe/zowe-cli/issues/1061)

## `5.0.0-next.202109031503`

- Enhancement: Log in to authentication service to obtain token value instead of prompting for it in `config secure` command.

## `5.0.0-next.202108181618`

- **LTS Breaking**: Make `fail-on-error` option true by default on `zowe plugins validate` command.

## `5.0.0-next.202108121732`

- Enhancement: Flattened the default profiles structure created by the `config init` command.
- **Next Breaking**: Split up authToken property in team config into tokenType and tokenValue properties to be consistent with Zowe v1 profiles.

## `5.0.0-next.202108062025`

- BugFix: Export all Config related interfaces.

## `5.0.0-next.202107122104`

- BugFix: Fixed secure credentials not being stored by the `config auto-init` command.

## `5.0.0-next.202107092101`

- Enhancement: Adds the `config auto-init` base handler and command builder, allowing a CLI to build a configuration auto-initialization command and handler
- Enhancement: Adds the optional `configAutoInitCommandConfig` interface to the IImperativeConfig interface, allowing for an auto-init command to be generated if a CLI supports it
- Enhancement: Better support for comments in JSON
- Bugfix: Revert schema changes related to additionalProperties. Re-enable IntelliSense when editing zowe.config.json files
- **Next Breaking**
    - Changed the schema paths and updated schema version

## `5.0.0-next.202106221817`

- **Next Breaking**
    - Replaced --user with --user-config on all config command groups due to conflict with --user option during config auto-initialization
    - Replaced --global with --global-config on all config command groups for consistency

## `5.0.0-next.202106212048`

- Enhancement: A new interface (IApimlSvcAttrs) was added. A property (apimlConnLookup) of that interface type was added to IImperativeConfig to enable plugins to tie themselves to an APIML service. Zowe-CLI can then ask APIML for the configuration data for the plugin to connect to that service.

## `5.0.0-next.202106041929`

- **LTS Breaking**: Removed the following previously deprecated items:
    - ICliLoadProfile.ICliILoadProfile -- use ICliLoadProfile.ICliLoadProfile
    - IImperativeErrorParms.suppressReport -- has not been used since 10/17/2018
    - IImperativeConfig.pluginBaseCliVersion -- has not been used since version 1.0.1
    - AbstractRestClient.performRest -- use AbstractRestClient.request
    - AbstractSession.HTTP_PROTOCOL -- use SessConstants.HTTP_PROTOCOL
    - AbstractSession.HTTPS_PROTOCOL -- use SessConstants.HTTPS_PROTOCOL
    - AbstractSession.TYPE_NONE -- use SessConstants.AUTH_TYPE_NONE
    - AbstractSession.TYPE_BASIC -- use SessConstants.AUTH_TYPE_BASIC
    - AbstractSession.TYPE_BEARER -- use SessConstants.AUTH_TYPE_BEARER
    - AbstractSession.TYPE_TOKEN -- use SessConstants.AUTH_TYPE_TOKEN

## `5.0.0-next.202104262004`

- Enhancement: Remove message about NPM peer dep warnings that no longer applies to npm@7.
- **LTS Breaking**: Imperative no longer requires plug-ins to include CLI package as a peer dependency. It is recommended that CLI plug-ins remove their peer dependency on @zowe/cli for improved compatibility with npm@7. This is a breaking change for plug-ins, as older versions of Imperative will fail to install a plug-in that lacks the CLI peer dependency.

## `5.0.0-next.202104140156`

- BugFix: Allow SCS to load new securely stored credentials. [#984](https://github.com/zowe/zowe-cli/issues/984)

## `5.0.0-next.202104071400`

- Enhancement: Add the ProfileInfo API to provide the following functionality:
    - Read configuration from disk.
    - Transparently read either a new team configuration or old style profiles.
    - Resolve order of precedence for profile argument values.
    - Provide information to enable callers to prompt for missing profile arguments.
    - Retain the location in which a profile or argument was found.
    - Automatically initialize CredentialManager, including an option to specify a custom keytar module.
    - Provide a means to postpone the loading of secure arguments until specifically requested by the calling app to delay loading sensitive data until it is needed.
    - Provide access to the lower-level Config API to fully manipulate the team configuration file.

## `5.0.0-next.202103111923`

- Enhancement: Allow custom directory to be specified for project config in `Config.load` method. [#544](https://github.com/zowe/imperative/issues/544)
- BugFix: Fixed Config object not exported at top level. [#543](https://github.com/zowe/imperative/issues/543)

## `5.0.0-next.202101292016`

- BugFix: Fixed error when Imperative APIs are called and "config" property of ImperativeConfig is not initialized. [#533](https://github.com/zowe/imperative/issues/533)

## `5.0.0-next.202101281717`

- Enhancement: Added new config API intended to replace the profiles API, and new "config" command group to manage config JSON files. The new API makes it easier for users to create, share, and switch between profile configurations.
- Deprecated: The "profiles" command group for managing global profiles in "{cliHome}/profiles". Use the new "config" command group instead.
- **LTS Breaking**: Removed "config" command group for managing app settings in "{cliHome}/imperative/settings.json". If app settings already exist they are still loaded for backwards compatibility. For storing app settings use the new config API instead.
- Enhancement: Added support for secure credential storage without any plug-ins required. Include the "keytar" package as a dependency in your CLI to make use of it.
- Enhancement: Added `deprecatedReplacement` property to `ICommandDefinition` to deprecate a command.

## `5.0.0-next.202010301408`

- Enhancement: Allow hidden options.

## `5.0.0-next.202010161240`

- Enhancement:  Allow process exit code to be passed to daemon clients.

## `5.0.0-next.202009251501`

- Enhancement: add support for CLIs that want to run as a persistent process (daemon mode).

## `4.18.3`

- BugFix: Removed `moment` dependency.

## `4.18.2`

- BugFix: Updated `moment` dependency.

## `4.18.1`

- BugFix: Fixed AbstractRestClient returning compressed data in `causeErrors` property for streamed responses. [#753](https://github.com/zowe/imperative/issues/753)

## `4.18.0`

- Enhancement: Sorted output of `plugins list` command in alphabetical order to make it easier to read. [#489](https://github.com/zowe/imperative/issues/489)
- Enhancement: Added `--short` option to `plugins list` command to abbreviate its output. [#743](https://github.com/zowe/imperative/issues/743)
- BugFix: Fixed single character options rendered in help with double dash instead of single dash. [#638](https://github.com/zowe/imperative/issues/638)

## `4.17.6`

- BugFix: Fixed an error where, in certain situations, the web help displays data for another command with the same name. [#728](https://github.com/zowe/imperative/issues/728)
- BugFix: Fixed web help wrongly escaping characters inside code blocks. [#730](https://github.com/zowe/imperative/issues/730)

## `4.17.5`

- BugFix: Updated log4js and nanoid for improved security.

## `4.17.4`

- BugFix: Fixed --hw not adding new lines when `\n` is present in the text. [#715](https://github.com/zowe/imperative/issues/715)

## `4.17.3`

- BugFix: Fixed AbstractRestClient silently failing to decompress last chunk of gzip-compressed binary data that is truncated.

## `4.17.2`

- BugFix: Updated prettyjson and cli-table3 in order to lockdown the `colors` package. [#719](https://github.com/zowe/imperative/issues/719)
- BugFix: Updated markdown-it to address a vulnerability. [Snyk Report](https://security.snyk.io/vuln/SNYK-JS-MARKDOWNIT-2331914)

## `4.17.1`

- BugFix: Fixed an issue where plugin install and uninstall did not work with NPM version 8. [#683](https://github.com/zowe/imperative/issues/683)

## `4.17.0`

- Enhancement: Export the Imperative Command Tree on the data object of the `zowe --ac` command when `--rfj` is specified.

## `4.16.2`

- BugFix: Reverts hiding the cert-key-file path so users can see what path was specified and check if the file exists

## `4.16.1`

- BugFix: Updated dependencies to resolve problems with the ansi-regex package

## `4.16.0`

- Enhancement: Implemented the ability to authenticate using client certificates in PEM format.

## `4.15.1`

- Bugfix: Updated js-yaml to resolve a potential security issue

## `4.15.0`

- Enhancement: Improved command suggestions for mistyped commands, add aliases to command suggestions

## `4.14.0`

- Enhancement: The `plugins validate` command returns an error code when plugins have errors if the new `--fail-on-error` option is specified. Also added `--fail-on-warning` option to return with an error code when plugins have warnings. [#463](https://github.com/zowe/imperative/issues/463)
- BugFix: Fixed regression where characters are not correctly escaped in web help causing extra slashes ("\") to appear. [#644](https://github.com/zowe/imperative/issues/644)

## `4.13.4`

- BugFix: Added missing periods at the end of command group descriptions for consistency. [#55](https://github.com/zowe/imperative/issues/55)

## `4.13.3`

- Performance: Improved the way that HTTP response chunks are saved, reducing time complexity from O(n<sup>2</sup>) to O(n). This dramatically improves performance for larger requests. [#618](https://github.com/zowe/imperative/pull/618)

## `4.13.2`

- BugFix: Fixed web help examples description typo at line 440 in `packages/cmd/src/CommandPreparer.ts`. [#612](https://github.com/zowe/imperative/issues/612)
- BugFix: Fixed Markdown special characters not being escaped in web help for descriptions of positional options and examples. [#620](https://github.com/zowe/imperative/issues/620)
- BugFix: Fixed subgroups not being displayed under their own heading in web help. [#323](https://github.com/zowe/imperative/issues/323)

## `4.13.1`

- BugFix: Fixed active command tree item not updating in web help when scrolling. [#425](https://github.com/zowe/imperative/issues/425)
- BugFix: Fixed main page of web help not staying scrolled to top of page when loaded. [#525](https://github.com/zowe/imperative/issues/525)

## `4.13.0`

- Enhancement: Added headers[] option to TextUtils.getTable(). [#369](https://github.com/zowe/imperative/issues/369)
- BugFix: Print a subset of the `stdout` and `stderr` buffers when calling `mProgressApi`'s `endBar()` to prevent duplication of output.
- Bugfix: Replaced `this` with `ImperativeConfig.instance` in `ImperativeConfig.getCallerFile()`. [#5](https://github.com/zowe/imperative/issues/5)

## `4.12.0`

- Enhancement: Added decompression support for REST responses with Content-Encoding `gzip`, `deflate`, or `br`. [#318](https://github.com/zowe/imperative/issues/318)

## `4.11.2`

- BugFix: Added `Protocol` to the Error Details coming from the `AbstractRestClient`. [#539](https://github.com/zowe/imperative/issues/539)

## `4.11.1`

- BugFix: Fixed vulnerabilities by replacing marked with markdown-it and sanitize-html.
- BugFix: Fixed plugin install failing to install package from private registry.

## `4.11.0`

- Enhancement: Fixed plugin install commands which were broken in npm@7. [#457](https://github.com/zowe/imperative/issues/457)
- BugFix: Fixed incorrect formatting of code blocks in web help. [#535](https://github.com/zowe/imperative/issues/535)

## `4.10.2`

- BugFix: Fixed vulnerabilities by updating marked

## `4.10.1`

- BugFix: Fixed an issue when `TypeError` has been raised by `Logger.getCallerFileAndLineTag()` when there was not filename for a stack frame. [#449](https://github.com/zowe/imperative/issues/449)

## `4.10.0`

- Enhancement: Added an `arrayAllowDuplicate` option to the `ICommandOptionDefinition` interface. By default, the option value is set to `true` and duplicate values are allowed in an array. Specify `false` if you want Imperative to throw an error for duplicate array values. [#437](https://github.com/zowe/imperative/issues/437)

## `4.9.0`

- BugFix: Updated `opener` dependency due to command injection vulnerability on Windows - [GHSL-2020-145](https://securitylab.github.com/advisories/GHSL-2020-145-domenic-opener)
- Enhancement: Expose `trim` parameter from `wrap-ansi` within `TextUtils.wordWrap()`

## `4.8.1`

- BugFix: Fixed an issue with `ConnectionPropsForSessCfg` where the user would be prompted for user/password even if a token was present. [#436](https://github.com/zowe/imperative/pull/436)

## `4.8.0`

- Enhancement: Added the SSO Callback function, which allows applications to call their own functions while validating session properties (i.e. host, port, user, password, token, etc...). The callback option is named `getValuesBack`. [#422](https://github.com/zowe/imperative/issues/422)

## `4.7.6`

- Enhancement: Added support for dynamically generated cookie names. Updated `AbstractSession.storeCookie()` to process cookie names that are not fully known at build-time. [#431](https://github.com/zowe/imperative/pull/431)

## `4.7.5`

- BugFix: Added support for creating an array with `allowableValues`. Previously, array type options could fail in the Syntax Validator. [#428](https://github.com/zowe/imperative/issues/428)

## `4.7.4`

- Fix update profile API storing secure fields incorrectly when called without CLI args

## `4.7.3`

- Fix web help failing to load in Internet Explorer 11
- Fix `--help-web` not working on macOS when DISPLAY environment variable is undefined
- Change type of `ISession.tokenType` to "string" (for compatiblity with versions older than 4.7.0).

## `4.7.2`

- Hide sensitive session properties (user, password, and token value) in log file. Since 4.7.0, only password was hidden.

## `4.7.1`

- Don't load token value into Session object if user or password are supplied

## `4.7.0`

- Add the --dd flag to profile creation to allow the profile to be created without the default values specified for that profile.
- Use a token for authentication if a token is present in the underlying REST session object.
- Added a new ConnectionPropsForSessCfg.addPropsOrPrompt function that places credentials (including a possible token) into a session configuration object.
    - Plugins must use this function to create their sessions to gain the features of automatic token-handling and prompting for missing connection options.
    - Connection information is obtained from the command line, environment variables, a service profile, a base profile, or from an option's default value in a service profile's definition, in that order.
    - If key connection information is not supplied to any cor Zowe command, the command will prompt for:
        -  host
        -  port
        -  user
        -  and password
    - Any prompt will timeout after 30 seconds so that it will not hang an automated script.
- Add base profiles, a new type of profile which can store values shared between profiles of other types.
    - The properties that are currently recognized in a base profile are:
        - host
        - port
        - user
        - password
        - rejectUnauthorized
        - tokenType
        - tokenValue
    - To use base profiles in an Imperative-based CLI, define a `baseProfile` schema on your Imperative configuration object.
    - If the `baseProfile` schema is defined, base profile support will be added to any command that uses profiles.
- Due to new options (like tokenValue) help text will change. Plugin developers may have to update any mismatched snapshots in their automated tests.
- Updated the version of TypeScript from 3.7.4 to 3.8.0.
- Updated the version of TSLint from 5.x to 6.1.2.
- Add login and logout commands to get and delete/invalidate tokens
  - Add showToken flag to display token only, and not save it to the user profile
  - Add ability to create a user profile on login if no profile of that type existed previously

## `4.6.4`

- Fix optional secure fields not deleted when overwriting a profile

## `4.6.3`

- Update log4js to improve Webpack compatibility for extenders

## `4.6.2`

- Fix vulnerabilities by updating yargs

## `4.6.1`

- Update perf-timing version

## `4.6.0`

- Add Bearer token in rest Session

## `4.5.6`

- Fix allowable values not exactly matching input

## `4.5.5`

- Fix absence of default value text when falsy values are used.

## `4.5.4`

- Patched vulnerabilities.

## `4.5.3`

- Fixed alignment of output from `zowe plugins list` command.

## `4.5.2`

- Fix failure to load secure profile fields that are optional when no value is found. Thanks @tjohnsonBCM
- Don't load secure profile fields when deleting profile. Thanks @tjohnsonBCM
- Deprecate the interface `ICliILoadProfile`. Use `ICliLoadProfile` instead.

## `4.5.1`

- Check that password is defined when `AbstractSession` uses auth. Thanks @apsychogirl
- Expose `IRestOptions` type in the API. Thanks @apsychogirl

## `4.5.0`

- Add `request` function to `AbstractRestClient` that returns REST client object in response. Thanks @Alexandru-Dimitru
- Deprecate the method `AbstractRestClient.performRest`. Use `AbstractRestClient.request` instead.

## `4.0.0`

- Support `prompt*` as a value for any CLI option to enable interactive prompting.

## `3.0.0`

- Rename package from "@brightside/imperative" to "@zowe/imperative".
- Change name of config option "credential-manager" to "CredentialManager".<|MERGE_RESOLUTION|>--- conflicted
+++ resolved
@@ -2,15 +2,13 @@
 
 All notable changes to the Imperative package will be documented in this file.
 
-<<<<<<< HEAD
 ## Recent Changes
 
 - BugFix: Improved performance of ProfileInfo API to load large team config files. [zowe/vscode-extension-for-zowe#1911](https://github.com/zowe/vscode-extension-for-zowe/issues/1911)
-=======
+
 ## `5.4.2`
 
 - BugFix: Web-diff template directory included in files section of package.json file.
->>>>>>> e124165b
 
 ## `5.4.1`
 
