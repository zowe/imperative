# Change Log

All notable changes to the Imperative package will be documented in this file.

<<<<<<< HEAD
## Recent Changes 

- Enhancement: Added Diff utility features for getting differences between two files and open diffs in browser. Also added web diff generator for creating web diff dir at the cli home.
=======
## `5.3.6`

- BugFix: Removed some extraneous dependencies. [#477](https://github.com/zowe/imperative/issues/477)
>>>>>>> 64e111ae

## `5.3.5`

- BugFix: Fixed `DefaultHelpGenerator` unable to find module "ansi-colors" when Imperative is imported.

## `5.3.4`

- BugFix: Added ANSI escape codes trimming for the Web Help. [#704](https://github.com/zowe/imperative/issues/704)
- BugFix: Fixed `AbstractRestClient` not converting LF line endings to CRLF for every line when downloading large files on Windows. [zowe/zowe-cli#1458](https://github.com/zowe/zowe-cli/issues/1458)
- BugFix: Fixed `zowe --version --rfj` including a trailing newline in the version field. [#842](https://github.com/zowe/imperative/issues/842)
- BugFix: Fixed `--response-format-json` option not supported by some commands in daemon mode. [#843](https://github.com/zowe/imperative/issues/843)

## `5.3.3`

- Expose the isSecured functionality from the ProfilesCredentials [#549](https://github.com/zowe/imperative/issues/549)
- Allow the ConfigAutoStore to store plain-text properties that are defined as secure in the schema (e.g. user, password) [zowe/vscode-extension-for-zowe#1804](https://github.com/zowe/vscode-extension-for-zowe/issues/1804)

## `5.3.2`

- BugFix: Fixed `ProfileInfo.readProfilesFromDisk` failing when team config files and old-school profile directory do not exist.
- BugFix: Fixed `ProfileInfo.updateProperty` not updating properties that are newly present after reloading team config.
- BugFix: Fixed ProfileInfo API not detecting secure credential manager after profiles have been reloaded.
- **Note:** If you are developing an SDK that uses the ProfileInfo API, use the method `ProfileInfo.getTeamConfig` instead of `ImperativeConfig.instance.config` which may contain outdated config or be undefined.

## `5.3.1`

- BugFix: Fixed `config init` saving empty string values to config file when prompt was skipped.
- BugFix: Fixed `ConfigLayers.read` skipping load of secure property values.
- BugFix: Improved performance of `ConfigLayers.activate` by skipping config reload if the active layer directory has not changed.
- BugFix: Removed `async` keyword from `ConfigLayers.read` and `ConfigLayers.write` methods since they do not contain asynchronous code.

## `5.3.0`

- Enhancement: Added environmental variable support to the ProfileInfo APIs by defaulting `homeDir` to `cliHome`. [zowe/vscode-extension-for-zowe#1777](https://github.com/zowe/vscode-extension-for-zowe/issues/1777)
- BugFix: Updated `cli-table3` dependency for performance improvements.
- BugFix: Fixed `config init` not replacing empty values with prompted for values in team config. [#821](https://github.com/zowe/imperative/issues/821)

## `5.2.2`

- BugFix: Fixed `config secure` not respecting the `rejectUnauthorized` property in team config. [#813](https://github.com/zowe/imperative/issues/813)
- BugFix: Fixed `config import` not respecting the `rejectUnauthorized` property in team config. [#816](https://github.com/zowe/imperative/issues/816)

## `5.2.1`

- BugFix: Fixed issue where `config auto-init` may fail to create project config when global config already exists. [#810](https://github.com/zowe/imperative/issues/810)

## `5.2.0`

- Enhancement: Adds the ability for CLIs and Plug-ins to override some of the prompting logic if an alternate property is set.
- BugFix: Fixed `osLoc` information returning project level paths instead of the global layer. [#805](https://github.com/zowe/imperative/pull/805)
- BugFix: Fixed `autoStore` not being checked by `updateKnownProperty`. [#806](https://github.com/zowe/imperative/pull/806)
- BugFix: Fixed `plugins uninstall` command failing when there is a space in the install path.

## `5.1.0`

- Enhancement: Introduced flag `--show-inputs-only` to show the inputs of the command
that would be used if a command were executed.
- Enhancement: Added dark theme to web help that is automatically used when system-wide dark mode is enabled.
- BugFix: Fixed ProfileInfo API `argTeamConfigLoc` not recognizing secure fields in multi-layer operations. [#800](https://github.com/zowe/imperative/pull/800)
- BugFix: Fixed ProfileInfo API `updateKnownProperty` possibly storing information in the wrong location due to optional osLoc information. [#800](https://github.com/zowe/imperative/pull/800)

## `5.0.2`

- BugFix: Fixed a bug where, upon trying to create a V1 profile containing no secure properties, if the credential manager cannot access the credential vault, an error would be thrown.

## `5.0.1`

- BugFix: Fixed ProfileInfo API targeting default base profile instead of the operating layer's base profile. [#791](https://github.com/zowe/imperative/issues/791)

## `5.0.0`

- Major: Introduced Team Profiles, Daemon mode, and more. See the prerelease items below for more details.

## `5.0.0-next.202204142147`

- BugFix: Fixed missing `osLoc` information from `ProfileInfo.getAllProfiles()`. [#771](https://github.com/zowe/imperative/issues/771)
- BugFix: Fixed updateKnownProperty saving to the active layer instead of the layer of the desired profile.
- Enhancement: Added the ability to exclude the home directory from `ProfileInfo.getAllProfiles()`. [#787](https://github.com/zowe/imperative/issues/771)

## `5.0.0-next.202204131728`

- BugFix: Fixed `autoStore` property not being merged properly between team config layers.

## `5.0.0-next.202204111131`

- BugFix: Updated `moment` dependency.

## `5.0.0-next.202204081605`

- BugFix: Fixed `config set` command not respecting the property type defined in the schema. [#772](https://github.com/zowe/imperative/issues/772)

## `5.0.0-next.202204051515`

- Enhancement: Added support for profile name aliases in team config so that `--zosmf-profile lpar1` falls back to profile "zosmf_lpar1" if "lpar1" does not exist.
- BugFix: Reworded potentially misleading output of `config convert-profiles` command mentioning obsolete plug-ins.
- BugFix: Made `--dry-run` and `--prompt` options mutually exclusive on `config init` command.
- **Next Breaking**: The team config API method `config.api.profiles.get` now returns `null` if a profile doesn't exist unless `mustExist` is false. [#518](https://github.com/zowe/imperative/issues/518)
- BugFix: Added the ability to read option values from aliases. Enhanced backward compatibility with V1 profiles. [#770](https://github.com/zowe/imperative/issues/770)

## `5.0.0-next.202203311701`

- BugFix: Allowed `ProfileCredentials.isSecured` to be insecure on teamConfig based on existing secure fields. [#762](https://github.com/zowe/imperative/issues/762)

## `5.0.0-next.202203231534`

- Enhancement: Added JSON property autocompletion to `secure` array in team config files. [zowe/zowe-cli#1187](https://github.com/zowe/zowe-cli/issues/1187)
- BugFix: Fixed incorrect description for untyped profiles in team config files. [zowe/zowe-cli#1303](https://github.com/zowe/zowe-cli/issues/1303)
- **Next Breaking**: Schema files created or updated with the above changes are not backward compatible with older versions of Imperative.

## `5.0.0-next.202203222132`

- BugFix: Reverted unintentional breaking change that prevented `DefaultCredentialManager` from finding Keytar outside of calling CLI's node_modules folder.

## `5.0.0-next.202203211501`

- Enhancement: Enhanced secure ProfileInfo APIs with user-defined secure properties. [#739](https://github.com/zowe/imperative/issues/739)
- Enhancement: Introduced `updateKnownProperty` which will update a given property in most cases and `resolve(false)` otherwise.
- Enhancement: Introduced `updateProperty` which takes care of special cases where the property is not found.
- Enhancement: Allowed adding and removing properties from the ProfileInfo class.
- Enhancement: Allowed properties to be stored securely from the ProfileInfo class. `v2 profiles only`
- BugFix: Removed user-defined secure properties if `getSecureValues: false`. [#738](https://github.com/zowe/imperative/issues/738)
- BugFix: Removed strict requirement of `IHandlerParameter` from the `ConfigAutoStore` class by implementing helper methods.
- BugFix: Allowed `private loadSchema` function to return the corresponding schema for a user config. [#758](https://github.com/zowe/imperative/issues/758)

## `5.0.0-next.202203181826`

- BugFix: Fixed a bug where the `<APP>_EDITOR` environment variable was not being respected in a graphical environment [zowe/zowe-cli#1335](https://github.com/zowe/zowe-cli/issues/1335)
- BugFix: Fixed AbstractRestClient returning compressed data in `causeErrors` property for streamed responses. [#753](https://github.com/zowe/imperative/issues/753)

## `5.0.0-next.202203091934`

- Enhancement: Added prompt for base profile host property to `zowe config init`. [zowe/zowe-cli#1219](https://github.com/zowe/zowe-cli/issues/1219)
- **Next Breaking**
  - The `getSecureValue` callback property has been renamed to `getValueBack` on the `IConfigBuilderOpts` interface.
  - If your plug-in defines profile properties with `includeInTemplate` and `secure` both true, the `config init` command no longer prompts for their values.

## `5.0.0-next.202203072228`

- BugFix: Removed extra space in help text following option name [#745](https://github.com/zowe/imperative/issues/745).
- BugFix: Fixed Ctrl+C (SIGINT) response to CLI prompts throwing an error rather than exiting silently.

## `5.0.0-next.202202232039`

- Enhancement: Added `stdin` property to `IHandlerParameters` which defaults to `process.stdin` and can be overridden with another readable stream in daemon mode.
  - This may be a breaking change for unit tests that mock the `IHandlerParameters` interface since a required property has been added.
- **Next Breaking**: Replaced `IYargsContext` interface with `IDaemonContext` and renamed `yargsContext` property of `ImperativeConfig.instance` to `daemonContext`. A context object is no longer supplied to `yargs` since it gets parsed as CLI arguments which is undesired behavior.

## `5.0.0-next.202202111730`

- **Next Breaking**: Changed the default behavior of `Config.save` and `ConfigSecure.save` APIs to save only the active config layer. [#732](https://github.com/zowe/imperative/issues/732)

## `5.0.0-next.202202111433`

- Enhancement: Convert previously used profile property names into V2-compliant property names during the `zowe config convert-profiles` command. Conversions are: hostname -> host, username -> user, pass -> password.

## `5.0.0-next.202201311918`

- BugFix: Fixed useful debugging information missing from error message when Keytar module fails to load.

## `5.0.0-next.202201102100`

- BugFix: Fixed ZOWE_CLI_HOME environment variable not respected by team config in daemon mode. [zowe/zowe-cli#1240](https://github.com/zowe/zowe-cli/issues/1240)

## `5.0.0-next.202201071721`

- Enhancement: Replaced hidden `--dcd` option used by CommandProcessor in daemon mode with IDaemonResponse object.
- **Next Breaking**
    - Changed the "args" type on the `Imperative.parse` method to allow a string array.
    - Restructured the IDaemonResponse interface to provide information to CommandProcessor.

## `5.0.0-next.202201061509`

- Enhancement: Added `overwrite` option for `zowe config init` command to overwrite config files instead of merging new changes. [#1036](https://github.com/zowe/zowe-cli/issues/1036)

## `5.0.0-next.202201051456`

- BugFix: Fixed inconsistent error message when invalid CLI command is run in daemon mode. [zowe/zowe-cli#1081](https://github.com/zowe/zowe-cli/issues/1081)

## `5.0.0-next.202112221912`

- Enhancement: Added `delete` option to `config convert-profiles` command.

## `5.0.0-next.202112201553`

- BugFix: Fixed config auto-store may store secure properties in plain text if secure array is outside of subprofile in team config. [#709](https://github.com/zowe/imperative/issues/709)

## `5.0.0-next.202112171553`

- Enhancement: Added `config convert-profiles` command that converts v1 profiles to team config. [zowe/zowe-cli#896](https://github.com/zowe/zowe-cli/issues/896)
- Enhancement: Added `config edit` command that opens config JSON file in default text editor. [zowe/zowe-cli#1072](https://github.com/zowe/zowe-cli/issues/1072)

## `5.0.0-next.202112151934`

- BugFix: Removed `@internal` methods from type declarations so they don't appear in IntelliSense. [#679](https://github.com/zowe/imperative/issues/679)
- BugFix: Made the `ProfileInfo.initSessCfg` method public for easier instantiation of classes that extend AbstractSession.
- Deprecated: All methods in the `IHandlerParameters.profiles` class. Use the `ConfigProfiles` API for team config instead.

## `5.0.0-next.202112132158`

- Enhancement: Added an environment variable to control whether or not sensitive data will be masked in the console output.<br/>
    This behavior excludes any TRACE level logs for both, Imperative.log and AppName.log.<br/>
    This behavior also excludes properties defined as secure by the plugin developers.<br/>
    If the schema definition is not found, we will exclude the following properties: user, password, tokenValue, and keyPassphrase.<br/>
    More information: [zowe/zowe-cli #1106](https://github.com/zowe/zowe-cli/issues/1106)

## `5.0.0-next.202112101814`

- BugFix: Fixed daemon mode not loading secure properties in team config. [zowe/zowe-cli#1232](https://github.com/zowe/zowe-cli/issues/1232)

## `5.0.0-next.202112021611`

- BugFix: Fixed `config import` and `config init` behaving incorrectly when config JSON exists in higher level directory. [zowe/zowe-cli#1218](https://github.com/zowe/zowe-cli/issues/1218)
- BugFix: Fixed `config import` command not failing when positional argument "location" is missing.

## `5.0.0-next.202112012301`

- Enhancement: Changed CLI prompt input to be hidden for properties designated as secure in team config. [zowe/zowe-cli#1106](https://github.com/zowe/zowe-cli/issues/1106)
- BugFix: Improved error message when Keytar module fails to load. [#27](https://github.com/zowe/imperative/issues/27)
- **Next Breaking**
    - Removed the `ConfigProfiles.load` API method. Use the methods `ConfigLayers.find` and `ConfigSecure.securePropsForProfile` instead. [#568](https://github.com/zowe/imperative/issues/568)

## `5.0.0-next.202111301806`

- Enhancement: Added a utility function to get basic system architecture and platform info

## `5.0.0-next.202111292021`

- **Next Breaking**: Use JSON-based communication protocol between imperative daemon server and client.

## `5.0.0-next.202111192150`

- BugFix: Changed credentials to be stored securely by default for v1 profiles to be consistent with the experience for v2 profiles. [zowe/zowe-cli#1128](https://github.com/zowe/zowe-cli/issues/1128)
- **Next Breaking**
    - Removed the `credentialServiceName` property from ImperativeConfig. The default credential manager uses the `name` property instead.

## `5.0.0-next.202111101806`

- Enhancement: Added `dry-run` option for `zowe config init` command to preview changes instead of saving them to disk. [#1037](https://github.com/zowe/zowe-cli/issues/1037)
- Bugfix: Fix crashing issue related to reloading the config when `--dcd` option is specified [#943](https://github.com/zowe/zowe-cli/issues/943) [#1190](https://github.com/zowe/zowe-cli/issues/1190)

## `5.0.0-next.202111032034`

- Enhancement: Added `autoStore` property to config JSON files which defaults to true. When this property is enabled and the CLI prompts you to enter connection info, the values you enter will be saved to disk (or credential vault if they are secure) for future use. [zowe/zowe-cli#923](https://github.com/zowe/zowe-cli/issues/923)
- **Next Breaking**
    - Changed the default behavior of `Config.set` so that it no longer coerces string values to other types unless the `parseString` option is true.

## `5.0.0-next.202110201735`

- **LTS Breaking**
    - Changed the return value of the public `PluginManagementFacility.requirePluginModuleCallback` function
- BugFix: Updated the profiles list as soon as the plugin is installed.

## `5.0.0-next.202110191937`

- **Next Breaking**: Added the new, required, abstract method 'displayAutoInitChanges' to the 'BaseAutoInitHandler' class.

## `5.0.0-next.202110071645`

- Enhancement: Added `config update-schemas [--depth <value>]` command. [zowe/zowe-cli#1059](https://github.com/zowe/zowe-cli/issues/1059)
- Enhancement: Added the ability to update the global schema file when installing a new plugin. [zowe/zowe-cli#1059](https://github.com/zowe/zowe-cli/issues/1059)
- **Next Breaking**
    - Renamed public static function ConfigSchemas.loadProfileSchemas to ConfigSchemas.loadSchema

## `5.0.0-next.202110011948`

- **LTS Breaking**: Changed default log level from DEBUG to WARN for Imperative logger and app logger to reduce the volume of logs written to disk. [#634](https://github.com/zowe/imperative/issues/634)

## `5.0.0-next.202109281439`

- Enhancement: Added `config import` command that imports team config files from a local path or web URL. [#1083](https://github.com/zowe/zowe-cli/issues/1083)
- Enhancement: Added Help Doc examples for the `zowe config` group of commands. [#1061](https://github.com/zowe/zowe-cli/issues/1061)

## `5.0.0-next.202109031503`

- Enhancement: Log in to authentication service to obtain token value instead of prompting for it in `config secure` command.

## `5.0.0-next.202108181618`

- **LTS Breaking**: Make `fail-on-error` option true by default on `zowe plugins validate` command.

## `5.0.0-next.202108121732`

- Enhancement: Flattened the default profiles structure created by the `config init` command.
- **Next Breaking**: Split up authToken property in team config into tokenType and tokenValue properties to be consistent with Zowe v1 profiles.

## `5.0.0-next.202108062025`

- BugFix: Export all Config related interfaces.

## `5.0.0-next.202107122104`

- BugFix: Fixed secure credentials not being stored by the `config auto-init` command.

## `5.0.0-next.202107092101`

- Enhancement: Adds the `config auto-init` base handler and command builder, allowing a CLI to build a configuration auto-initialization command and handler
- Enhancement: Adds the optional `configAutoInitCommandConfig` interface to the IImperativeConfig interface, allowing for an auto-init command to be generated if a CLI supports it
- Enhancement: Better support for comments in JSON
- Bugfix: Revert schema changes related to additionalProperties. Re-enable IntelliSense when editing zowe.config.json files
- **Next Breaking**
    - Changed the schema paths and updated schema version

## `5.0.0-next.202106221817`

- **Next Breaking**
    - Replaced --user with --user-config on all config command groups due to conflict with --user option during config auto-initialization
    - Replaced --global with --global-config on all config command groups for consistency

## `5.0.0-next.202106212048`

- Enhancement: A new interface (IApimlSvcAttrs) was added. A property (apimlConnLookup) of that interface type was added to IImperativeConfig to enable plugins to tie themselves to an APIML service. Zowe-CLI can then ask APIML for the configuration data for the plugin to connect to that service.

## `5.0.0-next.202106041929`

- **LTS Breaking**: Removed the following previously deprecated items:
    - ICliLoadProfile.ICliILoadProfile -- use ICliLoadProfile.ICliLoadProfile
    - IImperativeErrorParms.suppressReport -- has not been used since 10/17/2018
    - IImperativeConfig.pluginBaseCliVersion -- has not been used since version 1.0.1
    - AbstractRestClient.performRest -- use AbstractRestClient.request
    - AbstractSession.HTTP_PROTOCOL -- use SessConstants.HTTP_PROTOCOL
    - AbstractSession.HTTPS_PROTOCOL -- use SessConstants.HTTPS_PROTOCOL
    - AbstractSession.TYPE_NONE -- use SessConstants.AUTH_TYPE_NONE
    - AbstractSession.TYPE_BASIC -- use SessConstants.AUTH_TYPE_BASIC
    - AbstractSession.TYPE_BEARER -- use SessConstants.AUTH_TYPE_BEARER
    - AbstractSession.TYPE_TOKEN -- use SessConstants.AUTH_TYPE_TOKEN

## `5.0.0-next.202104262004`

- Enhancement: Remove message about NPM peer dep warnings that no longer applies to npm@7.
- **LTS Breaking**: Imperative no longer requires plug-ins to include CLI package as a peer dependency. It is recommended that CLI plug-ins remove their peer dependency on @zowe/cli for improved compatibility with npm@7. This is a breaking change for plug-ins, as older versions of Imperative will fail to install a plug-in that lacks the CLI peer dependency.

## `5.0.0-next.202104140156`

- BugFix: Allow SCS to load new securely stored credentials. [#984](https://github.com/zowe/zowe-cli/issues/984)

## `5.0.0-next.202104071400`

- Enhancement: Add the ProfileInfo API to provide the following functionality:
    - Read configuration from disk.
    - Transparently read either a new team configuration or old style profiles.
    - Resolve order of precedence for profile argument values.
    - Provide information to enable callers to prompt for missing profile arguments.
    - Retain the location in which a profile or argument was found.
    - Automatically initialize CredentialManager, including an option to specify a custom keytar module.
    - Provide a means to postpone the loading of secure arguments until specifically requested by the calling app to delay loading sensitive data until it is needed.
    - Provide access to the lower-level Config API to fully manipulate the team configuration file.

## `5.0.0-next.202103111923`

- Enhancement: Allow custom directory to be specified for project config in `Config.load` method. [#544](https://github.com/zowe/imperative/issues/544)
- BugFix: Fixed Config object not exported at top level. [#543](https://github.com/zowe/imperative/issues/543)

## `5.0.0-next.202101292016`

- BugFix: Fixed error when Imperative APIs are called and "config" property of ImperativeConfig is not initialized. [#533](https://github.com/zowe/imperative/issues/533)

## `5.0.0-next.202101281717`

- Enhancement: Added new config API intended to replace the profiles API, and new "config" command group to manage config JSON files. The new API makes it easier for users to create, share, and switch between profile configurations.
- Deprecated: The "profiles" command group for managing global profiles in "{cliHome}/profiles". Use the new "config" command group instead.
- **LTS Breaking**: Removed "config" command group for managing app settings in "{cliHome}/imperative/settings.json". If app settings already exist they are still loaded for backwards compatibility. For storing app settings use the new config API instead.
- Enhancement: Added support for secure credential storage without any plug-ins required. Include the "keytar" package as a dependency in your CLI to make use of it.
- Enhancement: Added `deprecatedReplacement` property to `ICommandDefinition` to deprecate a command.

## `5.0.0-next.202010301408`

- Enhancement: Allow hidden options.

## `5.0.0-next.202010161240`

- Enhancement:  Allow process exit code to be passed to daemon clients.

## `5.0.0-next.202009251501`

- Enhancement: add support for CLIs that want to run as a persistent process (daemon mode).

## `4.18.3`

- BugFix: Removed `moment` dependency.

## `4.18.2`

- BugFix: Updated `moment` dependency.

## `4.18.1`

- BugFix: Fixed AbstractRestClient returning compressed data in `causeErrors` property for streamed responses. [#753](https://github.com/zowe/imperative/issues/753)

## `4.18.0`

- Enhancement: Sorted output of `plugins list` command in alphabetical order to make it easier to read. [#489](https://github.com/zowe/imperative/issues/489)
- Enhancement: Added `--short` option to `plugins list` command to abbreviate its output. [#743](https://github.com/zowe/imperative/issues/743)
- BugFix: Fixed single character options rendered in help with double dash instead of single dash. [#638](https://github.com/zowe/imperative/issues/638)

## `4.17.6`

- BugFix: Fixed an error where, in certain situations, the web help displays data for another command with the same name. [#728](https://github.com/zowe/imperative/issues/728)
- BugFix: Fixed web help wrongly escaping characters inside code blocks. [#730](https://github.com/zowe/imperative/issues/730)

## `4.17.5`

- BugFix: Updated log4js and nanoid for improved security.

## `4.17.4`

- BugFix: Fixed --hw not adding new lines when `\n` is present in the text. [#715](https://github.com/zowe/imperative/issues/715)

## `4.17.3`

- BugFix: Fixed AbstractRestClient silently failing to decompress last chunk of gzip-compressed binary data that is truncated.

## `4.17.2`

- BugFix: Updated prettyjson and cli-table3 in order to lockdown the `colors` package. [#719](https://github.com/zowe/imperative/issues/719)
- BugFix: Updated markdown-it to address a vulnerability. [Snyk Report](https://security.snyk.io/vuln/SNYK-JS-MARKDOWNIT-2331914)

## `4.17.1`

- BugFix: Fixed an issue where plugin install and uninstall did not work with NPM version 8. [#683](https://github.com/zowe/imperative/issues/683)

## `4.17.0`

- Enhancement: Export the Imperative Command Tree on the data object of the `zowe --ac` command when `--rfj` is specified.

## `4.16.2`

- BugFix: Reverts hiding the cert-key-file path so users can see what path was specified and check if the file exists

## `4.16.1`

- BugFix: Updated dependencies to resolve problems with the ansi-regex package

## `4.16.0`

- Enhancement: Implemented the ability to authenticate using client certificates in PEM format.

## `4.15.1`

- Bugfix: Updated js-yaml to resolve a potential security issue

## `4.15.0`

- Enhancement: Improved command suggestions for mistyped commands, add aliases to command suggestions

## `4.14.0`

- Enhancement: The `plugins validate` command returns an error code when plugins have errors if the new `--fail-on-error` option is specified. Also added `--fail-on-warning` option to return with an error code when plugins have warnings. [#463](https://github.com/zowe/imperative/issues/463)
- BugFix: Fixed regression where characters are not correctly escaped in web help causing extra slashes ("\") to appear. [#644](https://github.com/zowe/imperative/issues/644)

## `4.13.4`

- BugFix: Added missing periods at the end of command group descriptions for consistency. [#55](https://github.com/zowe/imperative/issues/55)

## `4.13.3`

- Performance: Improved the way that HTTP response chunks are saved, reducing time complexity from O(n<sup>2</sup>) to O(n). This dramatically improves performance for larger requests. [#618](https://github.com/zowe/imperative/pull/618)

## `4.13.2`

- BugFix: Fixed web help examples description typo at line 440 in `packages/cmd/src/CommandPreparer.ts`. [#612](https://github.com/zowe/imperative/issues/612)
- BugFix: Fixed Markdown special characters not being escaped in web help for descriptions of positional options and examples. [#620](https://github.com/zowe/imperative/issues/620)
- BugFix: Fixed subgroups not being displayed under their own heading in web help. [#323](https://github.com/zowe/imperative/issues/323)

## `4.13.1`

- BugFix: Fixed active command tree item not updating in web help when scrolling. [#425](https://github.com/zowe/imperative/issues/425)
- BugFix: Fixed main page of web help not staying scrolled to top of page when loaded. [#525](https://github.com/zowe/imperative/issues/525)

## `4.13.0`

- Enhancement: Added headers[] option to TextUtils.getTable(). [#369](https://github.com/zowe/imperative/issues/369)
- BugFix: Print a subset of the `stdout` and `stderr` buffers when calling `mProgressApi`'s `endBar()` to prevent duplication of output.
- Bugfix: Replaced `this` with `ImperativeConfig.instance` in `ImperativeConfig.getCallerFile()`. [#5](https://github.com/zowe/imperative/issues/5)

## `4.12.0`

- Enhancement: Added decompression support for REST responses with Content-Encoding `gzip`, `deflate`, or `br`. [#318](https://github.com/zowe/imperative/issues/318)

## `4.11.2`

- BugFix: Added `Protocol` to the Error Details coming from the `AbstractRestClient`. [#539](https://github.com/zowe/imperative/issues/539)

## `4.11.1`

- BugFix: Fixed vulnerabilities by replacing marked with markdown-it and sanitize-html.
- BugFix: Fixed plugin install failing to install package from private registry.

## `4.11.0`

- Enhancement: Fixed plugin install commands which were broken in npm@7. [#457](https://github.com/zowe/imperative/issues/457)
- BugFix: Fixed incorrect formatting of code blocks in web help. [#535](https://github.com/zowe/imperative/issues/535)

## `4.10.2`

- BugFix: Fixed vulnerabilities by updating marked

## `4.10.1`

- BugFix: Fixed an issue when `TypeError` has been raised by `Logger.getCallerFileAndLineTag()` when there was not filename for a stack frame. [#449](https://github.com/zowe/imperative/issues/449)

## `4.10.0`

- Enhancement: Added an `arrayAllowDuplicate` option to the `ICommandOptionDefinition` interface. By default, the option value is set to `true` and duplicate values are allowed in an array. Specify `false` if you want Imperative to throw an error for duplicate array values. [#437](https://github.com/zowe/imperative/issues/437)

## `4.9.0`

- BugFix: Updated `opener` dependency due to command injection vulnerability on Windows - [GHSL-2020-145](https://securitylab.github.com/advisories/GHSL-2020-145-domenic-opener)
- Enhancement: Expose `trim` parameter from `wrap-ansi` within `TextUtils.wordWrap()`

## `4.8.1`

- BugFix: Fixed an issue with `ConnectionPropsForSessCfg` where the user would be prompted for user/password even if a token was present. [#436](https://github.com/zowe/imperative/pull/436)

## `4.8.0`

- Enhancement: Added the SSO Callback function, which allows applications to call their own functions while validating session properties (i.e. host, port, user, password, token, etc...). The callback option is named `getValuesBack`. [#422](https://github.com/zowe/imperative/issues/422)

## `4.7.6`

- Enhancement: Added support for dynamically generated cookie names. Updated `AbstractSession.storeCookie()` to process cookie names that are not fully known at build-time. [#431](https://github.com/zowe/imperative/pull/431)

## `4.7.5`

- BugFix: Added support for creating an array with `allowableValues`. Previously, array type options could fail in the Syntax Validator. [#428](https://github.com/zowe/imperative/issues/428)

## `4.7.4`

- Fix update profile API storing secure fields incorrectly when called without CLI args

## `4.7.3`

- Fix web help failing to load in Internet Explorer 11
- Fix `--help-web` not working on macOS when DISPLAY environment variable is undefined
- Change type of `ISession.tokenType` to "string" (for compatiblity with versions older than 4.7.0).

## `4.7.2`

- Hide sensitive session properties (user, password, and token value) in log file. Since 4.7.0, only password was hidden.

## `4.7.1`

- Don't load token value into Session object if user or password are supplied

## `4.7.0`

- Add the --dd flag to profile creation to allow the profile to be created without the default values specified for that profile.
- Use a token for authentication if a token is present in the underlying REST session object.
- Added a new ConnectionPropsForSessCfg.addPropsOrPrompt function that places credentials (including a possible token) into a session configuration object.
    - Plugins must use this function to create their sessions to gain the features of automatic token-handling and prompting for missing connection options.
    - Connection information is obtained from the command line, environment variables, a service profile, a base profile, or from an option's default value in a service profile's definition, in that order.
    - If key connection information is not supplied to any cor Zowe command, the command will prompt for:
        -  host
        -  port
        -  user
        -  and password
    - Any prompt will timeout after 30 seconds so that it will not hang an automated script.
- Add base profiles, a new type of profile which can store values shared between profiles of other types.
    - The properties that are currently recognized in a base profile are:
        - host
        - port
        - user
        - password
        - rejectUnauthorized
        - tokenType
        - tokenValue
    - To use base profiles in an Imperative-based CLI, define a `baseProfile` schema on your Imperative configuration object.
    - If the `baseProfile` schema is defined, base profile support will be added to any command that uses profiles.
- Due to new options (like tokenValue) help text will change. Plugin developers may have to update any mismatched snapshots in their automated tests.
- Updated the version of TypeScript from 3.7.4 to 3.8.0.
- Updated the version of TSLint from 5.x to 6.1.2.
- Add login and logout commands to get and delete/invalidate tokens
  - Add showToken flag to display token only, and not save it to the user profile
  - Add ability to create a user profile on login if no profile of that type existed previously

## `4.6.4`

- Fix optional secure fields not deleted when overwriting a profile

## `4.6.3`

- Update log4js to improve Webpack compatibility for extenders

## `4.6.2`

- Fix vulnerabilities by updating yargs

## `4.6.1`

- Update perf-timing version

## `4.6.0`

- Add Bearer token in rest Session

## `4.5.6`

- Fix allowable values not exactly matching input

## `4.5.5`

- Fix absence of default value text when falsy values are used.

## `4.5.4`

- Patched vulnerabilities.

## `4.5.3`

- Fixed alignment of output from `zowe plugins list` command.

## `4.5.2`

- Fix failure to load secure profile fields that are optional when no value is found. Thanks @tjohnsonBCM
- Don't load secure profile fields when deleting profile. Thanks @tjohnsonBCM
- Deprecate the interface `ICliILoadProfile`. Use `ICliLoadProfile` instead.

## `4.5.1`

- Check that password is defined when `AbstractSession` uses auth. Thanks @apsychogirl
- Expose `IRestOptions` type in the API. Thanks @apsychogirl

## `4.5.0`

- Add `request` function to `AbstractRestClient` that returns REST client object in response. Thanks @Alexandru-Dimitru
- Deprecate the method `AbstractRestClient.performRest`. Use `AbstractRestClient.request` instead.

## `4.0.0`

- Support `prompt*` as a value for any CLI option to enable interactive prompting.

## `3.0.0`

- Rename package from "@brightside/imperative" to "@zowe/imperative".
- Change name of config option "credential-manager" to "CredentialManager".<|MERGE_RESOLUTION|>--- conflicted
+++ resolved
@@ -2,15 +2,12 @@
 
 All notable changes to the Imperative package will be documented in this file.
 
-<<<<<<< HEAD
 ## Recent Changes 
 
 - Enhancement: Added Diff utility features for getting differences between two files and open diffs in browser. Also added web diff generator for creating web diff dir at the cli home.
-=======
 ## `5.3.6`
 
 - BugFix: Removed some extraneous dependencies. [#477](https://github.com/zowe/imperative/issues/477)
->>>>>>> 64e111ae
 
 ## `5.3.5`
 
