# Change Log

All notable changes to the Imperative package will be documented in this file.

<<<<<<< HEAD
## Recent Changes

- Fix optional secure fields not deleted when overwriting a profile
=======
## `4.6.3`

- Update log4js to improve Webpack compatibility for extenders
>>>>>>> c693aea4

## `4.6.2`

- Fix vulnerabilities by updating yargs

## `4.6.1`

- Update perf-timing version

## `4.6.0`

- Add Bearer token in rest Session

## `4.5.6`

- Fix allowable values not exactly matching input

## `4.5.5`

- Fix absence of default value text when falsy values are used.

## `4.5.4`

- Patched vulnerabilities.

## `4.5.3`

- Fixed alignment of output from `zowe plugins list` command.

## `4.5.2`

- Fix failure to load secure profile fields that are optional when no value is found. Thanks @tjohnsonBCM
- Don't load secure profile fields when deleting profile. Thanks @tjohnsonBCM
- Deprecate the interface `ICliILoadProfile`. Use `ICliLoadProfile` instead.

## `4.5.1`

- Check that password is defined when `AbstractSession` uses auth. Thanks @apsychogirl
- Expose `IRestOptions` type in the API. Thanks @apsychogirl

## `4.5.0`

- Add `request` function to `AbstractRestClient` that returns REST client object in response. Thanks @Alexandru-Dimitru
- Deprecate the method `AbstractRestClient.performRest`. Use `AbstractRestClient.request` instead.

## `4.0.0`

- Support `prompt*` as a value for any CLI option to enable interactive prompting.

## `3.0.0`

- Rename package from "@brightside/imperative" to "@zowe/imperative".
- Change name of config option "credential-manager" to "CredentialManager".<|MERGE_RESOLUTION|>--- conflicted
+++ resolved
@@ -2,15 +2,13 @@
 
 All notable changes to the Imperative package will be documented in this file.
 
-<<<<<<< HEAD
 ## Recent Changes
 
 - Fix optional secure fields not deleted when overwriting a profile
-=======
+
 ## `4.6.3`
 
 - Update log4js to improve Webpack compatibility for extenders
->>>>>>> c693aea4
 
 ## `4.6.2`
 
