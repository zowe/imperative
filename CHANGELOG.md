# Change Log

All notable changes to the Imperative package will be documented in this file.

<<<<<<< HEAD
## Recent Changes

- **Next Breaking**: Changed the default behavior of `Config.save` and `ConfigSecure.save` APIs to save only the active config layer. [#732](https://github.com/zowe/imperative/issues/732)
=======
## `5.0.0-next.202202111433`

- Enhancement: Convert previously used profile property names into V2-compliant property names during the `zowe config convert-profiles` command. Conversions are: hostname -> host, username -> user, pass -> password.
>>>>>>> b535f4f6

## `5.0.0-next.202201311918`

- BugFix: Fixed useful debugging information missing from error message when Keytar module fails to load.

## `5.0.0-next.202201102100`

- BugFix: Fixed ZOWE_CLI_HOME environment variable not respected by team config in daemon mode. [zowe/zowe-cli#1240](https://github.com/zowe/zowe-cli/issues/1240)

## `5.0.0-next.202201071721`

- Enhancement: Replaced hidden `--dcd` option used by CommandProcessor in daemon mode with IDaemonResponse object.
- **Next Breaking**
    - Changed the "args" type on the `Imperative.parse` method to allow a string array.
    - Restructured the IDaemonResponse interface to provide information to CommandProcessor.

## `5.0.0-next.202201061509`

- Enhancement: Added `overwrite` option for `zowe config init` command to overwrite config files instead of merging new changes. [#1036](https://github.com/zowe/zowe-cli/issues/1036)

## `5.0.0-next.202201051456`

- BugFix: Fixed inconsistent error message when invalid CLI command is run in daemon mode. [zowe/zowe-cli#1081](https://github.com/zowe/zowe-cli/issues/1081)

## `5.0.0-next.202112221912`

- Enhancement: Added `delete` option to `config convert-profiles` command.

## `5.0.0-next.202112201553`

- BugFix: Fixed config auto-store may store secure properties in plain text if secure array is outside of subprofile in team config. [#709](https://github.com/zowe/imperative/issues/709)

## `5.0.0-next.202112171553`

- Enhancement: Added `config convert-profiles` command that converts v1 profiles to team config. [zowe/zowe-cli#896](https://github.com/zowe/zowe-cli/issues/896)
- Enhancement: Added `config edit` command that opens config JSON file in default text editor. [zowe/zowe-cli#1072](https://github.com/zowe/zowe-cli/issues/1072)

## `5.0.0-next.202112151934`

- BugFix: Removed `@internal` methods from type declarations so they don't appear in IntelliSense. [#679](https://github.com/zowe/imperative/issues/679)
- BugFix: Made the `ProfileInfo.initSessCfg` method public for easier instantiation of classes that extend AbstractSession.
- Deprecated: All methods in the `IHandlerParameters.profiles` class. Use the `ConfigProfiles` API for team config instead.

## `5.0.0-next.202112132158`

- Enhancement: Added an environment variable to control whether or not sensitive data will be masked in the console output.<br/>
    This behavior excludes any TRACE level logs for both, Imperative.log and AppName.log.<br/>
    This behavior also excludes properties defined as secure by the plugin developers.<br/>
    If the schema definition is not found, we will exclude the following properties: user, password, tokenValue, and keyPassphrase.<br/>
    More information: [zowe/zowe-cli #1106](https://github.com/zowe/zowe-cli/issues/1106)

## `5.0.0-next.202112101814`

- BugFix: Fixed daemon mode not loading secure properties in team config. [zowe/zowe-cli#1232](https://github.com/zowe/zowe-cli/issues/1232)

## `5.0.0-next.202112021611`

- BugFix: Fixed `config import` and `config init` behaving incorrectly when config JSON exists in higher level directory. [zowe/zowe-cli#1218](https://github.com/zowe/zowe-cli/issues/1218)
- BugFix: Fixed `config import` command not failing when positional argument "location" is missing.

## `5.0.0-next.202112012301`

- Enhancement: Changed CLI prompt input to be hidden for properties designated as secure in team config. [zowe/zowe-cli#1106](https://github.com/zowe/zowe-cli/issues/1106)
- BugFix: Improved error message when Keytar module fails to load. [#27](https://github.com/zowe/imperative/issues/27)
- **Next Breaking**
    - Removed the `ConfigProfiles.load` API method. Use the methods `ConfigLayers.find` and `ConfigSecure.securePropsForProfile` instead. [#568](https://github.com/zowe/imperative/issues/568)

## `5.0.0-next.202111301806`

- Enhancement: Added a utility function to get basic system architecture and platform info

## `5.0.0-next.202111292021`

- **Next Breaking**: Use JSON-based communication protocol between imperative daemon server and client.

## `5.0.0-next.202111192150`

- BugFix: Changed credentials to be stored securely by default for v1 profiles to be consistent with the experience for v2 profiles. [zowe/zowe-cli#1128](https://github.com/zowe/zowe-cli/issues/1128)
- **Next Breaking**
    - Removed the `credentialServiceName` property from ImperativeConfig. The default credential manager uses the `name` property instead.

## `5.0.0-next.202111101806`

- Enhancement: Added `dry-run` option for `zowe config init` command to preview changes instead of saving them to disk. [#1037](https://github.com/zowe/zowe-cli/issues/1037)
- Bugfix: Fix crashing issue related to reloading the config when `--dcd` option is specified [#943](https://github.com/zowe/zowe-cli/issues/943) [#1190](https://github.com/zowe/zowe-cli/issues/1190)

## `5.0.0-next.202111032034`

- Enhancement: Added `autoStore` property to config JSON files which defaults to true. When this property is enabled and the CLI prompts you to enter connection info, the values you enter will be saved to disk (or credential vault if they are secure) for future use. [zowe/zowe-cli#923](https://github.com/zowe/zowe-cli/issues/923)
- **Next Breaking**
    - Changed the default behavior of `Config.set` so that it no longer coerces string values to other types unless the `parseString` option is true.

## `5.0.0-next.202110201735`

- **LTS Breaking**
    - Changed the return value of the public `PluginManagementFacility.requirePluginModuleCallback` function
- BugFix: Updated the profiles list as soon as the plugin is installed.

## `5.0.0-next.202110191937`

- **Breaking**: Added the new, required, abstract method 'displayAutoInitChanges' to the 'BaseAutoInitHandler' class.

## `5.0.0-next.202110071645`

- Enhancement: Added `config update-schemas [--depth <value>]` command. [zowe/zowe-cli#1059](https://github.com/zowe/zowe-cli/issues/1059)
- Enhancement: Added the ability to update the global schema file when installing a new plugin. [zowe/zowe-cli#1059](https://github.com/zowe/zowe-cli/issues/1059)
- **Next Breaking**
    - Renamed public static function ConfigSchemas.loadProfileSchemas to ConfigSchemas.loadSchema

## `5.0.0-next.202110011948`

- Breaking: Changed default log level from DEBUG to WARN for Imperative logger and app logger to reduce the volume of logs written to disk. [#634](https://github.com/zowe/imperative/issues/634)

## `5.0.0-next.202109281439`

- Enhancement: Added `config import` command that imports team config files from a local path or web URL. [#1083](https://github.com/zowe/zowe-cli/issues/1083)
- Enhancement: Added Help Doc examples for the `zowe config` group of commands. [#1061](https://github.com/zowe/zowe-cli/issues/1061)

## `5.0.0-next.202109031503`

- Enhancement: Log in to authentication service to obtain token value instead of prompting for it in `config secure` command.

## `5.0.0-next.202108181618`

- Breaking: Make `fail-on-error` option true by default on `zowe plugins validate` command.

## `5.0.0-next.202108121732`

- Enhancement: Flattened the default profiles structure created by the `config init` command.
- Breaking: Split up authToken property in team config into tokenType and tokenValue properties to be consistent with Zowe v1 profiles.

## `5.0.0-next.202108062025`

- BugFix: Export all Config related interfaces.

## `5.0.0-next.202107122104`

- BugFix: Fixed secure credentials not being stored by the `config auto-init` command.

## `5.0.0-next.202107092101`

- Enhancement: Adds the `config auto-init` base handler and command builder, allowing a CLI to build a configuration auto-initialization command and handler
- Enhancement: Adds the optional `configAutoInitCommandConfig` interface to the IImperativeConfig interface, allowing for an auto-init command to be generated if a CLI supports it
- Enhancement: Better support for comments in JSON
- Bugfix: Revert schema changes related to additionalProperties. Re-enable IntelliSense when editing zowe.config.json files
- **Next Breaking**
    - Changed the schema paths and updated schema version

## `5.0.0-next.202106221817`

- **Next Breaking**
    - Replaced --user with --user-config on all config command groups due to conflict with --user option during config auto-initialization
    - Replaced --global with --global-config on all config command groups for consistency

## `5.0.0-next.202106212048`

- Enhancement: A new interface (IApimlSvcAttrs) was added. A property (apimlConnLookup) of that interface type was added to IImperativeConfig to enable plugins to tie themselves to an APIML service. Zowe-CLI can then ask APIML for the configuration data for the plugin to connect to that service.

## `5.0.0-next.202106041929`

- **Breaking**: Removed the following previously deprecated items:
    - ICliLoadProfile.ICliILoadProfile -- use ICliLoadProfile.ICliLoadProfile
    - IImperativeErrorParms.suppressReport -- has not been used since 10/17/2018
    - IImperativeConfig.pluginBaseCliVersion -- has not been used since version 1.0.1
    - AbstractRestClient.performRest -- use AbstractRestClient.request
    - AbstractSession.HTTP_PROTOCOL -- use SessConstants.HTTP_PROTOCOL
    - AbstractSession.HTTPS_PROTOCOL -- use SessConstants.HTTPS_PROTOCOL
    - AbstractSession.TYPE_NONE -- use SessConstants.AUTH_TYPE_NONE
    - AbstractSession.TYPE_BASIC -- use SessConstants.AUTH_TYPE_BASIC
    - AbstractSession.TYPE_BEARER -- use SessConstants.AUTH_TYPE_BEARER
    - AbstractSession.TYPE_TOKEN -- use SessConstants.AUTH_TYPE_TOKEN

## `5.0.0-next.202104262004`

- Enhancement: Remove message about NPM peer dep warnings that no longer applies to npm@7.
- **Breaking:** Imperative no longer requires plug-ins to include CLI package as a peer dependency. It is recommended that CLI plug-ins remove their peer dependency on @zowe/cli for improved compatibility with npm@7. This is a breaking change for plug-ins, as older versions of Imperative will fail to install a plug-in that lacks the CLI peer dependency.

## `5.0.0-next.202104140156`

- BugFix: Allow SCS to load new securely stored credentials. [#984](https://github.com/zowe/zowe-cli/issues/984)

## `5.0.0-next.202104071400`

- Enhancement: Add the ProfileInfo API to provide the following functionality:
    - Read configuration from disk.
    - Transparently read either a new team configuration or old style profiles.
    - Resolve order of precedence for profile argument values.
    - Provide information to enable callers to prompt for missing profile arguments.
    - Retain the location in which a profile or argument was found.
    - Automatically initialize CredentialManager, including an option to specify a custom keytar module.
    - Provide a means to postpone the loading of secure arguments until specifically requested by the calling app to delay loading sensitive data until it is needed.
    - Provide access to the lower-level Config API to fully manipulate the team configuration file.

## `5.0.0-next.202103111923`

- Enhancement: Allow custom directory to be specified for project config in `Config.load` method. [#544](https://github.com/zowe/imperative/issues/544)
- BugFix: Fixed Config object not exported at top level. [#543](https://github.com/zowe/imperative/issues/543)

## `5.0.0-next.202101292016`

- BugFix: Fixed error when Imperative APIs are called and "config" property of ImperativeConfig is not initialized. [#533](https://github.com/zowe/imperative/issues/533)

## `5.0.0-next.202101281717`

- Enhancement: Added new config API intended to replace the profiles API, and new "config" command group to manage config JSON files. The new API makes it easier for users to create, share, and switch between profile configurations.
- Deprecated: The "profiles" command group for managing global profiles in "{cliHome}/profiles". Use the new "config" command group instead.
- **Breaking**: Removed "config" command group for managing app settings in "{cliHome}/imperative/settings.json". If app settings already exist they are still loaded for backwards compatibility. For storing app settings use the new config API instead.
- Enhancement: Added support for secure credential storage without any plug-ins required. Include the "keytar" package as a dependency in your CLI to make use of it.
- Enhancement: Added `deprecatedReplacement` property to `ICommandDefinition` to deprecate a command.

## `5.0.0-next.202010301408`

- Enhancement: Allow hidden options.

## `5.0.0-next.202010161240`

- Enhancement:  Allow process exit code to be passed to daemon clients.

## `5.0.0-next.202009251501`

- Enhancement: add support for CLIs that want to run as a persistent process (daemon mode).

## `4.17.6`

- BugFix: Fixes an error where, in certain situations, the web help displays data for another command with the same name. [#728](https://github.com/zowe/imperative/issues/728)
- BugFix: Fixed web help wrongly escaping characters inside code blocks. [#730](https://github.com/zowe/imperative/issues/730)

## `4.17.5`

- BugFix: Updated log4js and nanoid for improved security.

## `4.17.4`

- BugFix: Fixed --hw not adding new lines when `\n` is present in the text. [#715](https://github.com/zowe/imperative/issues/715)

## `4.17.3`

- BugFix: Fixed AbstractRestClient silently failing to decompress last chunk of gzip-compressed binary data that is truncated.

## `4.17.2`

- BugFix: Updated prettyjson and cli-table3 in order to lockdown the `colors` package. [#719](https://github.com/zowe/imperative/issues/719)
- BugFix: Updated markdown-it to address a vulnerability. [Snyk Report](https://security.snyk.io/vuln/SNYK-JS-MARKDOWNIT-2331914)

## `4.17.1`

- BugFix: Fixed an issue where plugin install and uninstall did not work with NPM version 8. [#683](https://github.com/zowe/imperative/issues/683)

## `4.17.0`

- Enhancement: Export the Imperative Command Tree on the data object of the `zowe --ac` command when `--rfj` is specified.

## `4.16.2`

- BugFix: Reverts hiding the cert-key-file path so users can see what path was specified and check if the file exists

## `4.16.1`

- BugFix: Updated dependencies to resolve problems with the ansi-regex package

## `4.16.0`

- Enhancement: Implemented the ability to authenticate using client certificates in PEM format.

## `4.15.1`

- Bugfix: Updated js-yaml to resolve a potential security issue

## `4.15.0`

- Enhancement: Improved command suggestions for mistyped commands, add aliases to command suggestions

## `4.14.0`

- Enhancement: The `plugins validate` command returns an error code when plugins have errors if the new `--fail-on-error` option is specified. Also added `--fail-on-warning` option to return with an error code when plugins have warnings. [#463](https://github.com/zowe/imperative/issues/463)
- BugFix: Fixed regression where characters are not correctly escaped in web help causing extra slashes ("\") to appear. [#644](https://github.com/zowe/imperative/issues/644)

## `4.13.4`

- BugFix: Added missing periods at the end of command group descriptions for consistency. [#55](https://github.com/zowe/imperative/issues/55)

## `4.13.3`

- Performance: Improved the way that HTTP response chunks are saved, reducing time complexity from O(n<sup>2</sup>) to O(n). This dramatically improves performance for larger requests. [#618](https://github.com/zowe/imperative/pull/618)

## `4.13.2`

- BugFix: Fixed web help examples description typo at line 440 in `packages/cmd/src/CommandPreparer.ts`. [#612](https://github.com/zowe/imperative/issues/612)
- BugFix: Fixed Markdown special characters not being escaped in web help for descriptions of positional options and examples. [#620](https://github.com/zowe/imperative/issues/620)
- BugFix: Fixed subgroups not being displayed under their own heading in web help. [#323](https://github.com/zowe/imperative/issues/323)

## `4.13.1`

- BugFix: Fixed active command tree item not updating in web help when scrolling. [#425](https://github.com/zowe/imperative/issues/425)
- BugFix: Fixed main page of web help not staying scrolled to top of page when loaded. [#525](https://github.com/zowe/imperative/issues/525)

## `4.13.0`

- Enhancement: Added headers[] option to TextUtils.getTable(). [#369](https://github.com/zowe/imperative/issues/369)
- BugFix: Print a subset of the `stdout` and `stderr` buffers when calling `mProgressApi`'s `endBar()` to prevent duplication of output.
- Bugfix: Replaced `this` with `ImperativeConfig.instance` in `ImperativeConfig.getCallerFile()`. [#5](https://github.com/zowe/imperative/issues/5)

## `4.12.0`

- Enhancement: Added decompression support for REST responses with Content-Encoding `gzip`, `deflate`, or `br`. [#318](https://github.com/zowe/imperative/issues/318)

## `4.11.2`

- BugFix: Added `Protocol` to the Error Details coming from the `AbstractRestClient`. [#539](https://github.com/zowe/imperative/issues/539)

## `4.11.1`

- BugFix: Fixed vulnerabilities by replacing marked with markdown-it and sanitize-html.
- BugFix: Fixed plugin install failing to install package from private registry.

## `4.11.0`

- Enhancement: Fixed plugin install commands which were broken in npm@7. [#457](https://github.com/zowe/imperative/issues/457)
- BugFix: Fixed incorrect formatting of code blocks in web help. [#535](https://github.com/zowe/imperative/issues/535)

## `4.10.2`

- BugFix: Fixed vulnerabilities by updating marked

## `4.10.1`

- BugFix: Fixed an issue when `TypeError` has been raised by `Logger.getCallerFileAndLineTag()` when there was not filename for a stack frame. [#449](https://github.com/zowe/imperative/issues/449)

## `4.10.0`

- Enhancement: Added an `arrayAllowDuplicate` option to the `ICommandOptionDefinition` interface. By default, the option value is set to `true` and duplicate values are allowed in an array. Specify `false` if you want Imperative to throw an error for duplicate array values. [#437](https://github.com/zowe/imperative/issues/437)

## `4.9.0`

- BugFix: Updated `opener` dependency due to command injection vulnerability on Windows - [GHSL-2020-145](https://securitylab.github.com/advisories/GHSL-2020-145-domenic-opener)
- Enhancement: Expose `trim` parameter from `wrap-ansi` within `TextUtils.wordWrap()`

## `4.8.1`

- BugFix: Fixed an issue with `ConnectionPropsForSessCfg` where the user would be prompted for user/password even if a token was present. [#436](https://github.com/zowe/imperative/pull/436)

## `4.8.0`

- Enhancement: Added the SSO Callback function, which allows applications to call their own functions while validating session properties (i.e. host, port, user, password, token, etc...). The callback option is named `getValuesBack`. [#422](https://github.com/zowe/imperative/issues/422)

## `4.7.6`

- Enhancement: Added support for dynamically generated cookie names. Updated `AbstractSession.storeCookie()` to process cookie names that are not fully known at build-time. [#431](https://github.com/zowe/imperative/pull/431)

## `4.7.5`

- BugFix: Added support for creating an array with `allowableValues`. Previously, array type options could fail in the Syntax Validator. [#428](https://github.com/zowe/imperative/issues/428)

## `4.7.4`

- Fix update profile API storing secure fields incorrectly when called without CLI args

## `4.7.3`

- Fix web help failing to load in Internet Explorer 11
- Fix `--help-web` not working on macOS when DISPLAY environment variable is undefined
- Change type of `ISession.tokenType` to "string" (for compatiblity with versions older than 4.7.0).

## `4.7.2`

- Hide sensitive session properties (user, password, and token value) in log file. Since 4.7.0, only password was hidden.

## `4.7.1`

- Don't load token value into Session object if user or password are supplied

## `4.7.0`

- Add the --dd flag to profile creation to allow the profile to be created without the default values specified for that profile.
- Use a token for authentication if a token is present in the underlying REST session object.
- Added a new ConnectionPropsForSessCfg.addPropsOrPrompt function that places credentials (including a possible token) into a session configuration object.
    - Plugins must use this function to create their sessions to gain the features of automatic token-handling and prompting for missing connection options.
    - Connection information is obtained from the command line, environment variables, a service profile, a base profile, or from an option's default value in a service profile's definition, in that order.
    - If key connection information is not supplied to any cor Zowe command, the command will prompt for:
        -  host
        -  port
        -  user
        -  and password
    - Any prompt will timeout after 30 seconds so that it will not hang an automated script.
- Add base profiles, a new type of profile which can store values shared between profiles of other types.
    - The properties that are currently recognized in a base profile are:
        - host
        - port
        - user
        - password
        - rejectUnauthorized
        - tokenType
        - tokenValue
    - To use base profiles in an Imperative-based CLI, define a `baseProfile` schema on your Imperative configuration object.
    - If the `baseProfile` schema is defined, base profile support will be added to any command that uses profiles.
- Due to new options (like tokenValue) help text will change. Plugin developers may have to update any mismatched snapshots in their automated tests.
- Updated the version of TypeScript from 3.7.4 to 3.8.0.
- Updated the version of TSLint from 5.x to 6.1.2.
- Add login and logout commands to get and delete/invalidate tokens
  - Add showToken flag to display token only, and not save it to the user profile
  - Add ability to create a user profile on login if no profile of that type existed previously

## `4.6.4`

- Fix optional secure fields not deleted when overwriting a profile

## `4.6.3`

- Update log4js to improve Webpack compatibility for extenders

## `4.6.2`

- Fix vulnerabilities by updating yargs

## `4.6.1`

- Update perf-timing version

## `4.6.0`

- Add Bearer token in rest Session

## `4.5.6`

- Fix allowable values not exactly matching input

## `4.5.5`

- Fix absence of default value text when falsy values are used.

## `4.5.4`

- Patched vulnerabilities.

## `4.5.3`

- Fixed alignment of output from `zowe plugins list` command.

## `4.5.2`

- Fix failure to load secure profile fields that are optional when no value is found. Thanks @tjohnsonBCM
- Don't load secure profile fields when deleting profile. Thanks @tjohnsonBCM
- Deprecate the interface `ICliILoadProfile`. Use `ICliLoadProfile` instead.

## `4.5.1`

- Check that password is defined when `AbstractSession` uses auth. Thanks @apsychogirl
- Expose `IRestOptions` type in the API. Thanks @apsychogirl

## `4.5.0`

- Add `request` function to `AbstractRestClient` that returns REST client object in response. Thanks @Alexandru-Dimitru
- Deprecate the method `AbstractRestClient.performRest`. Use `AbstractRestClient.request` instead.

## `4.0.0`

- Support `prompt*` as a value for any CLI option to enable interactive prompting.

## `3.0.0`

- Rename package from "@brightside/imperative" to "@zowe/imperative".
- Change name of config option "credential-manager" to "CredentialManager".<|MERGE_RESOLUTION|>--- conflicted
+++ resolved
@@ -2,15 +2,13 @@
 
 All notable changes to the Imperative package will be documented in this file.
 
-<<<<<<< HEAD
 ## Recent Changes
 
 - **Next Breaking**: Changed the default behavior of `Config.save` and `ConfigSecure.save` APIs to save only the active config layer. [#732](https://github.com/zowe/imperative/issues/732)
-=======
+
 ## `5.0.0-next.202202111433`
 
 - Enhancement: Convert previously used profile property names into V2-compliant property names during the `zowe config convert-profiles` command. Conversions are: hostname -> host, username -> user, pass -> password.
->>>>>>> b535f4f6
 
 ## `5.0.0-next.202201311918`
 
