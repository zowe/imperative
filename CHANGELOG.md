--- conflicted
+++ resolved
@@ -4,11 +4,8 @@
 
 ## Recent Changes
 
-<<<<<<< HEAD
-- Expose `trim` parameter from `wrap-ansi` within `TextUtils.wordWrap()`
-=======
 - BugFix: Updated `opener` dependency due to command injection vulnerability on Windows - [GHSL-2020-145](https://securitylab.github.com/advisories/GHSL-2020-145-domenic-opener)
->>>>>>> 4995625f
+- Enhancement: Expose `trim` parameter from `wrap-ansi` within `TextUtils.wordWrap()`
 
 ## `4.8.1`
 
