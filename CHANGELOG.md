--- conflicted
+++ resolved
@@ -4,19 +4,12 @@
 
 ## Recent Changes
 
-<<<<<<< HEAD
-- BugFix: Fixed plugin install commands which were broken in npm@7. [#457](https://github.com/zowe/imperative/issues/457)
+- Enhancement: Fixed plugin install commands which were broken in npm@7. [#457](https://github.com/zowe/imperative/issues/457)
+- BugFix: Fixed incorrect formatting of code blocks in web help. [#535](https://github.com/zowe/imperative/issues/535)
 
 ## `4.10.2`
 
 - BugFix: Fixed vulnerabilities by updating marked
-=======
-- BugFix: Fixed incorrect formatting of code blocks in web help. [#535](https://github.com/zowe/imperative/issues/535)
-
-## `4.10.2`
-
-- Fix vulnerabilities by updating marked
->>>>>>> e598fb1f
 
 ## `4.10.1`
 
