--- conflicted
+++ resolved
@@ -4,12 +4,9 @@
 
 ## Recent Changes
 
-<<<<<<< HEAD
-- Fix update profile API storing secure fields incorrectly when called without CLI args
-=======
 - Fix web help failing to load in Internet Explorer 11
 - Fix `--help-web` not working on macOS when DISPLAY environment variable is undefined
->>>>>>> c7bc9c1f
+- Fix update profile API storing secure fields incorrectly when called without CLI args
 
 ## `4.7.2`
 
