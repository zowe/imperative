# Change Log

All notable changes to the Imperative package will be documented in this file.

<<<<<<< HEAD
## Recent changes

- Enhancement: Added environment variables support (`ZOWE_APP_LOG_LEVEL`, `ZOWE_IMPERATIVE_LOG_LEVEL`) for setting console logging level.
=======
## `5.3.5`

- BugFix: Fixed `DefaultHelpGenerator` unable to find module "ansi-colors" when Imperative is imported.
>>>>>>> 99df8ee4

## `5.3.4`

- BugFix: Added ANSI escape codes trimming for the Web Help. [#704](https://github.com/zowe/imperative/issues/704)
- BugFix: Fixed `AbstractRestClient` not converting LF line endings to CRLF for every line when downloading large files on Windows. [zowe/zowe-cli#1458](https://github.com/zowe/zowe-cli/issues/1458)
- BugFix: Fixed `zowe --version --rfj` including a trailing newline in the version field. [#842](https://github.com/zowe/imperative/issues/842)
- BugFix: Fixed `--response-format-json` option not supported by some commands in daemon mode. [#843](https://github.com/zowe/imperative/issues/843)

## `5.3.3`

- Expose the isSecured functionality from the ProfilesCredentials [#549](https://github.com/zowe/imperative/issues/549)
- Allow the ConfigAutoStore to store plain-text properties that are defined as secure in the schema (e.g. user, password) [zowe/vscode-extension-for-zowe#1804](https://github.com/zowe/vscode-extension-for-zowe/issues/1804)

## `5.3.2`

- BugFix: Fixed `ProfileInfo.readProfilesFromDisk` failing when team config files and old-school profile directory do not exist.
- BugFix: Fixed `ProfileInfo.updateProperty` not updating properties that are newly present after reloading team config.
- BugFix: Fixed ProfileInfo API not detecting secure credential manager after profiles have been reloaded.
- **Note:** If you are developing an SDK that uses the ProfileInfo API, use the method `ProfileInfo.getTeamConfig` instead of `ImperativeConfig.instance.config` which may contain outdated config or be undefined.

## `5.3.1`

- BugFix: Fixed `config init` saving empty string values to config file when prompt was skipped.
- BugFix: Fixed `ConfigLayers.read` skipping load of secure property values.
- BugFix: Improved performance of `ConfigLayers.activate` by skipping config reload if the active layer directory has not changed.
- BugFix: Removed `async` keyword from `ConfigLayers.read` and `ConfigLayers.write` methods since they do not contain asynchronous code.

## `5.3.0`

- Enhancement: Added environmental variable support to the ProfileInfo APIs by defaulting `homeDir` to `cliHome`. [zowe/vscode-extension-for-zowe#1777](https://github.com/zowe/vscode-extension-for-zowe/issues/1777)
- BugFix: Updated `cli-table3` dependency for performance improvements.
- BugFix: Fixed `config init` not replacing empty values with prompted for values in team config. [#821](https://github.com/zowe/imperative/issues/821)

## `5.2.2`

- BugFix: Fixed `config secure` not respecting the `rejectUnauthorized` property in team config. [#813](https://github.com/zowe/imperative/issues/813)
- BugFix: Fixed `config import` not respecting the `rejectUnauthorized` property in team config. [#816](https://github.com/zowe/imperative/issues/816)

## `5.2.1`

- BugFix: Fixed issue where `config auto-init` may fail to create project config when global config already exists. [#810](https://github.com/zowe/imperative/issues/810)

## `5.2.0`

- Enhancement: Adds the ability for CLIs and Plug-ins to override some of the prompting logic if an alternate property is set.
- BugFix: Fixed `osLoc` information returning project level paths instead of the global layer. [#805](https://github.com/zowe/imperative/pull/805)
- BugFix: Fixed `autoStore` not being checked by `updateKnownProperty`. [#806](https://github.com/zowe/imperative/pull/806)
- BugFix: Fixed `plugins uninstall` command failing when there is a space in the install path.

## `5.1.0`

- Enhancement: Introduced flag `--show-inputs-only` to show the inputs of the command
that would be used if a command were executed.
- Enhancement: Added dark theme to web help that is automatically used when system-wide dark mode is enabled.
- BugFix: Fixed ProfileInfo API `argTeamConfigLoc` not recognizing secure fields in multi-layer operations. [#800](https://github.com/zowe/imperative/pull/800)
- BugFix: Fixed ProfileInfo API `updateKnownProperty` possibly storing information in the wrong location due to optional osLoc information. [#800](https://github.com/zowe/imperative/pull/800)

## `5.0.2`

- BugFix: Fixed a bug where, upon trying to create a V1 profile containing no secure properties, if the credential manager cannot access the credential vault, an error would be thrown.

## `5.0.1`

- BugFix: Fixed ProfileInfo API targeting default base profile instead of the operating layer's base profile. [#791](https://github.com/zowe/imperative/issues/791)

## `5.0.0`

- Major: Introduced Team Profiles, Daemon mode, and more. See the prerelease items below for more details.

## `5.0.0-next.202204142147`

- BugFix: Fixed missing `osLoc` information from `ProfileInfo.getAllProfiles()`. [#771](https://github.com/zowe/imperative/issues/771)
- BugFix: Fixed updateKnownProperty saving to the active layer instead of the layer of the desired profile.
- Enhancement: Added the ability to exclude the home directory from `ProfileInfo.getAllProfiles()`. [#787](https://github.com/zowe/imperative/issues/771)

## `5.0.0-next.202204131728`

- BugFix: Fixed `autoStore` property not being merged properly between team config layers.

## `5.0.0-next.202204111131`

- BugFix: Updated `moment` dependency.

## `5.0.0-next.202204081605`

- BugFix: Fixed `config set` command not respecting the property type defined in the schema. [#772](https://github.com/zowe/imperative/issues/772)

## `5.0.0-next.202204051515`

- Enhancement: Added support for profile name aliases in team config so that `--zosmf-profile lpar1` falls back to profile "zosmf_lpar1" if "lpar1" does not exist.
- BugFix: Reworded potentially misleading output of `config convert-profiles` command mentioning obsolete plug-ins.
- BugFix: Made `--dry-run` and `--prompt` options mutually exclusive on `config init` command.
- **Next Breaking**: The team config API method `config.api.profiles.get` now returns `null` if a profile doesn't exist unless `mustExist` is false. [#518](https://github.com/zowe/imperative/issues/518)
- BugFix: Added the ability to read option values from aliases. Enhanced backward compatibility with V1 profiles. [#770](https://github.com/zowe/imperative/issues/770)

## `5.0.0-next.202203311701`

- BugFix: Allowed `ProfileCredentials.isSecured` to be insecure on teamConfig based on existing secure fields. [#762](https://github.com/zowe/imperative/issues/762)

## `5.0.0-next.202203231534`

- Enhancement: Added JSON property autocompletion to `secure` array in team config files. [zowe/zowe-cli#1187](https://github.com/zowe/zowe-cli/issues/1187)
- BugFix: Fixed incorrect description for untyped profiles in team config files. [zowe/zowe-cli#1303](https://github.com/zowe/zowe-cli/issues/1303)
- **Next Breaking**: Schema files created or updated with the above changes are not backward compatible with older versions of Imperative.

## `5.0.0-next.202203222132`

- BugFix: Reverted unintentional breaking change that prevented `DefaultCredentialManager` from finding Keytar outside of calling CLI's node_modules folder.

## `5.0.0-next.202203211501`

- Enhancement: Enhanced secure ProfileInfo APIs with user-defined secure properties. [#739](https://github.com/zowe/imperative/issues/739)
- Enhancement: Introduced `updateKnownProperty` which will update a given property in most cases and `resolve(false)` otherwise.
- Enhancement: Introduced `updateProperty` which takes care of special cases where the property is not found.
- Enhancement: Allowed adding and removing properties from the ProfileInfo class.
- Enhancement: Allowed properties to be stored securely from the ProfileInfo class. `v2 profiles only`
- BugFix: Removed user-defined secure properties if `getSecureValues: false`. [#738](https://github.com/zowe/imperative/issues/738)
- BugFix: Removed strict requirement of `IHandlerParameter` from the `ConfigAutoStore` class by implementing helper methods.
- BugFix: Allowed `private loadSchema` function to return the corresponding schema for a user config. [#758](https://github.com/zowe/imperative/issues/758)

## `5.0.0-next.202203181826`

- BugFix: Fixed a bug where the `<APP>_EDITOR` environment variable was not being respected in a graphical environment [zowe/zowe-cli#1335](https://github.com/zowe/zowe-cli/issues/1335)
- BugFix: Fixed AbstractRestClient returning compressed data in `causeErrors` property for streamed responses. [#753](https://github.com/zowe/imperative/issues/753)

## `5.0.0-next.202203091934`

- Enhancement: Added prompt for base profile host property to `zowe config init`. [zowe/zowe-cli#1219](https://github.com/zowe/zowe-cli/issues/1219)
- **Next Breaking**
  - The `getSecureValue` callback property has been renamed to `getValueBack` on the `IConfigBuilderOpts` interface.
  - If your plug-in defines profile properties with `includeInTemplate` and `secure` both true, the `config init` command no longer prompts for their values.

## `5.0.0-next.202203072228`

- BugFix: Removed extra space in help text following option name [#745](https://github.com/zowe/imperative/issues/745).
- BugFix: Fixed Ctrl+C (SIGINT) response to CLI prompts throwing an error rather than exiting silently.

## `5.0.0-next.202202232039`

- Enhancement: Added `stdin` property to `IHandlerParameters` which defaults to `process.stdin` and can be overridden with another readable stream in daemon mode.
  - This may be a breaking change for unit tests that mock the `IHandlerParameters` interface since a required property has been added.
- **Next Breaking**: Replaced `IYargsContext` interface with `IDaemonContext` and renamed `yargsContext` property of `ImperativeConfig.instance` to `daemonContext`. A context object is no longer supplied to `yargs` since it gets parsed as CLI arguments which is undesired behavior.

## `5.0.0-next.202202111730`

- **Next Breaking**: Changed the default behavior of `Config.save` and `ConfigSecure.save` APIs to save only the active config layer. [#732](https://github.com/zowe/imperative/issues/732)

## `5.0.0-next.202202111433`

- Enhancement: Convert previously used profile property names into V2-compliant property names during the `zowe config convert-profiles` command. Conversions are: hostname -> host, username -> user, pass -> password.

## `5.0.0-next.202201311918`

- BugFix: Fixed useful debugging information missing from error message when Keytar module fails to load.

## `5.0.0-next.202201102100`

- BugFix: Fixed ZOWE_CLI_HOME environment variable not respected by team config in daemon mode. [zowe/zowe-cli#1240](https://github.com/zowe/zowe-cli/issues/1240)

## `5.0.0-next.202201071721`

- Enhancement: Replaced hidden `--dcd` option used by CommandProcessor in daemon mode with IDaemonResponse object.
- **Next Breaking**
    - Changed the "args" type on the `Imperative.parse` method to allow a string array.
    - Restructured the IDaemonResponse interface to provide information to CommandProcessor.

## `5.0.0-next.202201061509`

- Enhancement: Added `overwrite` option for `zowe config init` command to overwrite config files instead of merging new changes. [#1036](https://github.com/zowe/zowe-cli/issues/1036)

## `5.0.0-next.202201051456`

- BugFix: Fixed inconsistent error message when invalid CLI command is run in daemon mode. [zowe/zowe-cli#1081](https://github.com/zowe/zowe-cli/issues/1081)

## `5.0.0-next.202112221912`

- Enhancement: Added `delete` option to `config convert-profiles` command.

## `5.0.0-next.202112201553`

- BugFix: Fixed config auto-store may store secure properties in plain text if secure array is outside of subprofile in team config. [#709](https://github.com/zowe/imperative/issues/709)

## `5.0.0-next.202112171553`

- Enhancement: Added `config convert-profiles` command that converts v1 profiles to team config. [zowe/zowe-cli#896](https://github.com/zowe/zowe-cli/issues/896)
- Enhancement: Added `config edit` command that opens config JSON file in default text editor. [zowe/zowe-cli#1072](https://github.com/zowe/zowe-cli/issues/1072)

## `5.0.0-next.202112151934`

- BugFix: Removed `@internal` methods from type declarations so they don't appear in IntelliSense. [#679](https://github.com/zowe/imperative/issues/679)
- BugFix: Made the `ProfileInfo.initSessCfg` method public for easier instantiation of classes that extend AbstractSession.
- Deprecated: All methods in the `IHandlerParameters.profiles` class. Use the `ConfigProfiles` API for team config instead.

## `5.0.0-next.202112132158`

- Enhancement: Added an environment variable to control whether or not sensitive data will be masked in the console output.<br/>
    This behavior excludes any TRACE level logs for both, Imperative.log and AppName.log.<br/>
    This behavior also excludes properties defined as secure by the plugin developers.<br/>
    If the schema definition is not found, we will exclude the following properties: user, password, tokenValue, and keyPassphrase.<br/>
    More information: [zowe/zowe-cli #1106](https://github.com/zowe/zowe-cli/issues/1106)

## `5.0.0-next.202112101814`

- BugFix: Fixed daemon mode not loading secure properties in team config. [zowe/zowe-cli#1232](https://github.com/zowe/zowe-cli/issues/1232)

## `5.0.0-next.202112021611`

- BugFix: Fixed `config import` and `config init` behaving incorrectly when config JSON exists in higher level directory. [zowe/zowe-cli#1218](https://github.com/zowe/zowe-cli/issues/1218)
- BugFix: Fixed `config import` command not failing when positional argument "location" is missing.

## `5.0.0-next.202112012301`

- Enhancement: Changed CLI prompt input to be hidden for properties designated as secure in team config. [zowe/zowe-cli#1106](https://github.com/zowe/zowe-cli/issues/1106)
- BugFix: Improved error message when Keytar module fails to load. [#27](https://github.com/zowe/imperative/issues/27)
- **Next Breaking**
    - Removed the `ConfigProfiles.load` API method. Use the methods `ConfigLayers.find` and `ConfigSecure.securePropsForProfile` instead. [#568](https://github.com/zowe/imperative/issues/568)

## `5.0.0-next.202111301806`

- Enhancement: Added a utility function to get basic system architecture and platform info

## `5.0.0-next.202111292021`

- **Next Breaking**: Use JSON-based communication protocol between imperative daemon server and client.

## `5.0.0-next.202111192150`

- BugFix: Changed credentials to be stored securely by default for v1 profiles to be consistent with the experience for v2 profiles. [zowe/zowe-cli#1128](https://github.com/zowe/zowe-cli/issues/1128)
- **Next Breaking**
    - Removed the `credentialServiceName` property from ImperativeConfig. The default credential manager uses the `name` property instead.

## `5.0.0-next.202111101806`

- Enhancement: Added `dry-run` option for `zowe config init` command to preview changes instead of saving them to disk. [#1037](https://github.com/zowe/zowe-cli/issues/1037)
- Bugfix: Fix crashing issue related to reloading the config when `--dcd` option is specified [#943](https://github.com/zowe/zowe-cli/issues/943) [#1190](https://github.com/zowe/zowe-cli/issues/1190)

## `5.0.0-next.202111032034`

- Enhancement: Added `autoStore` property to config JSON files which defaults to true. When this property is enabled and the CLI prompts you to enter connection info, the values you enter will be saved to disk (or credential vault if they are secure) for future use. [zowe/zowe-cli#923](https://github.com/zowe/zowe-cli/issues/923)
- **Next Breaking**
    - Changed the default behavior of `Config.set` so that it no longer coerces string values to other types unless the `parseString` option is true.

## `5.0.0-next.202110201735`

- **LTS Breaking**
    - Changed the return value of the public `PluginManagementFacility.requirePluginModuleCallback` function
- BugFix: Updated the profiles list as soon as the plugin is installed.

## `5.0.0-next.202110191937`

- **Next Breaking**: Added the new, required, abstract method 'displayAutoInitChanges' to the 'BaseAutoInitHandler' class.

## `5.0.0-next.202110071645`

- Enhancement: Added `config update-schemas [--depth <value>]` command. [zowe/zowe-cli#1059](https://github.com/zowe/zowe-cli/issues/1059)
- Enhancement: Added the ability to update the global schema file when installing a new plugin. [zowe/zowe-cli#1059](https://github.com/zowe/zowe-cli/issues/1059)
- **Next Breaking**
    - Renamed public static function ConfigSchemas.loadProfileSchemas to ConfigSchemas.loadSchema

## `5.0.0-next.202110011948`

- **LTS Breaking**: Changed default log level from DEBUG to WARN for Imperative logger and app logger to reduce the volume of logs written to disk. [#634](https://github.com/zowe/imperative/issues/634)

## `5.0.0-next.202109281439`

- Enhancement: Added `config import` command that imports team config files from a local path or web URL. [#1083](https://github.com/zowe/zowe-cli/issues/1083)
- Enhancement: Added Help Doc examples for the `zowe config` group of commands. [#1061](https://github.com/zowe/zowe-cli/issues/1061)

## `5.0.0-next.202109031503`

- Enhancement: Log in to authentication service to obtain token value instead of prompting for it in `config secure` command.

## `5.0.0-next.202108181618`

- **LTS Breaking**: Make `fail-on-error` option true by default on `zowe plugins validate` command.

## `5.0.0-next.202108121732`

- Enhancement: Flattened the default profiles structure created by the `config init` command.
- **Next Breaking**: Split up authToken property in team config into tokenType and tokenValue properties to be consistent with Zowe v1 profiles.

## `5.0.0-next.202108062025`

- BugFix: Export all Config related interfaces.

## `5.0.0-next.202107122104`

- BugFix: Fixed secure credentials not being stored by the `config auto-init` command.

## `5.0.0-next.202107092101`

- Enhancement: Adds the `config auto-init` base handler and command builder, allowing a CLI to build a configuration auto-initialization command and handler
- Enhancement: Adds the optional `configAutoInitCommandConfig` interface to the IImperativeConfig interface, allowing for an auto-init command to be generated if a CLI supports it
- Enhancement: Better support for comments in JSON
- Bugfix: Revert schema changes related to additionalProperties. Re-enable IntelliSense when editing zowe.config.json files
- **Next Breaking**
    - Changed the schema paths and updated schema version

## `5.0.0-next.202106221817`

- **Next Breaking**
    - Replaced --user with --user-config on all config command groups due to conflict with --user option during config auto-initialization
    - Replaced --global with --global-config on all config command groups for consistency

## `5.0.0-next.202106212048`

- Enhancement: A new interface (IApimlSvcAttrs) was added. A property (apimlConnLookup) of that interface type was added to IImperativeConfig to enable plugins to tie themselves to an APIML service. Zowe-CLI can then ask APIML for the configuration data for the plugin to connect to that service.

## `5.0.0-next.202106041929`

- **LTS Breaking**: Removed the following previously deprecated items:
    - ICliLoadProfile.ICliILoadProfile -- use ICliLoadProfile.ICliLoadProfile
    - IImperativeErrorParms.suppressReport -- has not been used since 10/17/2018
    - IImperativeConfig.pluginBaseCliVersion -- has not been used since version 1.0.1
    - AbstractRestClient.performRest -- use AbstractRestClient.request
    - AbstractSession.HTTP_PROTOCOL -- use SessConstants.HTTP_PROTOCOL
    - AbstractSession.HTTPS_PROTOCOL -- use SessConstants.HTTPS_PROTOCOL
    - AbstractSession.TYPE_NONE -- use SessConstants.AUTH_TYPE_NONE
    - AbstractSession.TYPE_BASIC -- use SessConstants.AUTH_TYPE_BASIC
    - AbstractSession.TYPE_BEARER -- use SessConstants.AUTH_TYPE_BEARER
    - AbstractSession.TYPE_TOKEN -- use SessConstants.AUTH_TYPE_TOKEN

## `5.0.0-next.202104262004`

- Enhancement: Remove message about NPM peer dep warnings that no longer applies to npm@7.
- **LTS Breaking**: Imperative no longer requires plug-ins to include CLI package as a peer dependency. It is recommended that CLI plug-ins remove their peer dependency on @zowe/cli for improved compatibility with npm@7. This is a breaking change for plug-ins, as older versions of Imperative will fail to install a plug-in that lacks the CLI peer dependency.

## `5.0.0-next.202104140156`

- BugFix: Allow SCS to load new securely stored credentials. [#984](https://github.com/zowe/zowe-cli/issues/984)

## `5.0.0-next.202104071400`

- Enhancement: Add the ProfileInfo API to provide the following functionality:
    - Read configuration from disk.
    - Transparently read either a new team configuration or old style profiles.
    - Resolve order of precedence for profile argument values.
    - Provide information to enable callers to prompt for missing profile arguments.
    - Retain the location in which a profile or argument was found.
    - Automatically initialize CredentialManager, including an option to specify a custom keytar module.
    - Provide a means to postpone the loading of secure arguments until specifically requested by the calling app to delay loading sensitive data until it is needed.
    - Provide access to the lower-level Config API to fully manipulate the team configuration file.

## `5.0.0-next.202103111923`

- Enhancement: Allow custom directory to be specified for project config in `Config.load` method. [#544](https://github.com/zowe/imperative/issues/544)
- BugFix: Fixed Config object not exported at top level. [#543](https://github.com/zowe/imperative/issues/543)

## `5.0.0-next.202101292016`

- BugFix: Fixed error when Imperative APIs are called and "config" property of ImperativeConfig is not initialized. [#533](https://github.com/zowe/imperative/issues/533)

## `5.0.0-next.202101281717`

- Enhancement: Added new config API intended to replace the profiles API, and new "config" command group to manage config JSON files. The new API makes it easier for users to create, share, and switch between profile configurations.
- Deprecated: The "profiles" command group for managing global profiles in "{cliHome}/profiles". Use the new "config" command group instead.
- **LTS Breaking**: Removed "config" command group for managing app settings in "{cliHome}/imperative/settings.json". If app settings already exist they are still loaded for backwards compatibility. For storing app settings use the new config API instead.
- Enhancement: Added support for secure credential storage without any plug-ins required. Include the "keytar" package as a dependency in your CLI to make use of it.
- Enhancement: Added `deprecatedReplacement` property to `ICommandDefinition` to deprecate a command.

## `5.0.0-next.202010301408`

- Enhancement: Allow hidden options.

## `5.0.0-next.202010161240`

- Enhancement:  Allow process exit code to be passed to daemon clients.

## `5.0.0-next.202009251501`

- Enhancement: add support for CLIs that want to run as a persistent process (daemon mode).

## `4.18.3`

- BugFix: Removed `moment` dependency.

## `4.18.2`

- BugFix: Updated `moment` dependency.

## `4.18.1`

- BugFix: Fixed AbstractRestClient returning compressed data in `causeErrors` property for streamed responses. [#753](https://github.com/zowe/imperative/issues/753)

## `4.18.0`

- Enhancement: Sorted output of `plugins list` command in alphabetical order to make it easier to read. [#489](https://github.com/zowe/imperative/issues/489)
- Enhancement: Added `--short` option to `plugins list` command to abbreviate its output. [#743](https://github.com/zowe/imperative/issues/743)
- BugFix: Fixed single character options rendered in help with double dash instead of single dash. [#638](https://github.com/zowe/imperative/issues/638)

## `4.17.6`

- BugFix: Fixed an error where, in certain situations, the web help displays data for another command with the same name. [#728](https://github.com/zowe/imperative/issues/728)
- BugFix: Fixed web help wrongly escaping characters inside code blocks. [#730](https://github.com/zowe/imperative/issues/730)

## `4.17.5`

- BugFix: Updated log4js and nanoid for improved security.

## `4.17.4`

- BugFix: Fixed --hw not adding new lines when `\n` is present in the text. [#715](https://github.com/zowe/imperative/issues/715)

## `4.17.3`

- BugFix: Fixed AbstractRestClient silently failing to decompress last chunk of gzip-compressed binary data that is truncated.

## `4.17.2`

- BugFix: Updated prettyjson and cli-table3 in order to lockdown the `colors` package. [#719](https://github.com/zowe/imperative/issues/719)
- BugFix: Updated markdown-it to address a vulnerability. [Snyk Report](https://security.snyk.io/vuln/SNYK-JS-MARKDOWNIT-2331914)

## `4.17.1`

- BugFix: Fixed an issue where plugin install and uninstall did not work with NPM version 8. [#683](https://github.com/zowe/imperative/issues/683)

## `4.17.0`

- Enhancement: Export the Imperative Command Tree on the data object of the `zowe --ac` command when `--rfj` is specified.

## `4.16.2`

- BugFix: Reverts hiding the cert-key-file path so users can see what path was specified and check if the file exists

## `4.16.1`

- BugFix: Updated dependencies to resolve problems with the ansi-regex package

## `4.16.0`

- Enhancement: Implemented the ability to authenticate using client certificates in PEM format.

## `4.15.1`

- Bugfix: Updated js-yaml to resolve a potential security issue

## `4.15.0`

- Enhancement: Improved command suggestions for mistyped commands, add aliases to command suggestions

## `4.14.0`

- Enhancement: The `plugins validate` command returns an error code when plugins have errors if the new `--fail-on-error` option is specified. Also added `--fail-on-warning` option to return with an error code when plugins have warnings. [#463](https://github.com/zowe/imperative/issues/463)
- BugFix: Fixed regression where characters are not correctly escaped in web help causing extra slashes ("\") to appear. [#644](https://github.com/zowe/imperative/issues/644)

## `4.13.4`

- BugFix: Added missing periods at the end of command group descriptions for consistency. [#55](https://github.com/zowe/imperative/issues/55)

## `4.13.3`

- Performance: Improved the way that HTTP response chunks are saved, reducing time complexity from O(n<sup>2</sup>) to O(n). This dramatically improves performance for larger requests. [#618](https://github.com/zowe/imperative/pull/618)

## `4.13.2`

- BugFix: Fixed web help examples description typo at line 440 in `packages/cmd/src/CommandPreparer.ts`. [#612](https://github.com/zowe/imperative/issues/612)
- BugFix: Fixed Markdown special characters not being escaped in web help for descriptions of positional options and examples. [#620](https://github.com/zowe/imperative/issues/620)
- BugFix: Fixed subgroups not being displayed under their own heading in web help. [#323](https://github.com/zowe/imperative/issues/323)

## `4.13.1`

- BugFix: Fixed active command tree item not updating in web help when scrolling. [#425](https://github.com/zowe/imperative/issues/425)
- BugFix: Fixed main page of web help not staying scrolled to top of page when loaded. [#525](https://github.com/zowe/imperative/issues/525)

## `4.13.0`

- Enhancement: Added headers[] option to TextUtils.getTable(). [#369](https://github.com/zowe/imperative/issues/369)
- BugFix: Print a subset of the `stdout` and `stderr` buffers when calling `mProgressApi`'s `endBar()` to prevent duplication of output.
- Bugfix: Replaced `this` with `ImperativeConfig.instance` in `ImperativeConfig.getCallerFile()`. [#5](https://github.com/zowe/imperative/issues/5)

## `4.12.0`

- Enhancement: Added decompression support for REST responses with Content-Encoding `gzip`, `deflate`, or `br`. [#318](https://github.com/zowe/imperative/issues/318)

## `4.11.2`

- BugFix: Added `Protocol` to the Error Details coming from the `AbstractRestClient`. [#539](https://github.com/zowe/imperative/issues/539)

## `4.11.1`

- BugFix: Fixed vulnerabilities by replacing marked with markdown-it and sanitize-html.
- BugFix: Fixed plugin install failing to install package from private registry.

## `4.11.0`

- Enhancement: Fixed plugin install commands which were broken in npm@7. [#457](https://github.com/zowe/imperative/issues/457)
- BugFix: Fixed incorrect formatting of code blocks in web help. [#535](https://github.com/zowe/imperative/issues/535)

## `4.10.2`

- BugFix: Fixed vulnerabilities by updating marked

## `4.10.1`

- BugFix: Fixed an issue when `TypeError` has been raised by `Logger.getCallerFileAndLineTag()` when there was not filename for a stack frame. [#449](https://github.com/zowe/imperative/issues/449)

## `4.10.0`

- Enhancement: Added an `arrayAllowDuplicate` option to the `ICommandOptionDefinition` interface. By default, the option value is set to `true` and duplicate values are allowed in an array. Specify `false` if you want Imperative to throw an error for duplicate array values. [#437](https://github.com/zowe/imperative/issues/437)

## `4.9.0`

- BugFix: Updated `opener` dependency due to command injection vulnerability on Windows - [GHSL-2020-145](https://securitylab.github.com/advisories/GHSL-2020-145-domenic-opener)
- Enhancement: Expose `trim` parameter from `wrap-ansi` within `TextUtils.wordWrap()`

## `4.8.1`

- BugFix: Fixed an issue with `ConnectionPropsForSessCfg` where the user would be prompted for user/password even if a token was present. [#436](https://github.com/zowe/imperative/pull/436)

## `4.8.0`

- Enhancement: Added the SSO Callback function, which allows applications to call their own functions while validating session properties (i.e. host, port, user, password, token, etc...). The callback option is named `getValuesBack`. [#422](https://github.com/zowe/imperative/issues/422)

## `4.7.6`

- Enhancement: Added support for dynamically generated cookie names. Updated `AbstractSession.storeCookie()` to process cookie names that are not fully known at build-time. [#431](https://github.com/zowe/imperative/pull/431)

## `4.7.5`

- BugFix: Added support for creating an array with `allowableValues`. Previously, array type options could fail in the Syntax Validator. [#428](https://github.com/zowe/imperative/issues/428)

## `4.7.4`

- Fix update profile API storing secure fields incorrectly when called without CLI args

## `4.7.3`

- Fix web help failing to load in Internet Explorer 11
- Fix `--help-web` not working on macOS when DISPLAY environment variable is undefined
- Change type of `ISession.tokenType` to "string" (for compatiblity with versions older than 4.7.0).

## `4.7.2`

- Hide sensitive session properties (user, password, and token value) in log file. Since 4.7.0, only password was hidden.

## `4.7.1`

- Don't load token value into Session object if user or password are supplied

## `4.7.0`

- Add the --dd flag to profile creation to allow the profile to be created without the default values specified for that profile.
- Use a token for authentication if a token is present in the underlying REST session object.
- Added a new ConnectionPropsForSessCfg.addPropsOrPrompt function that places credentials (including a possible token) into a session configuration object.
    - Plugins must use this function to create their sessions to gain the features of automatic token-handling and prompting for missing connection options.
    - Connection information is obtained from the command line, environment variables, a service profile, a base profile, or from an option's default value in a service profile's definition, in that order.
    - If key connection information is not supplied to any cor Zowe command, the command will prompt for:
        -  host
        -  port
        -  user
        -  and password
    - Any prompt will timeout after 30 seconds so that it will not hang an automated script.
- Add base profiles, a new type of profile which can store values shared between profiles of other types.
    - The properties that are currently recognized in a base profile are:
        - host
        - port
        - user
        - password
        - rejectUnauthorized
        - tokenType
        - tokenValue
    - To use base profiles in an Imperative-based CLI, define a `baseProfile` schema on your Imperative configuration object.
    - If the `baseProfile` schema is defined, base profile support will be added to any command that uses profiles.
- Due to new options (like tokenValue) help text will change. Plugin developers may have to update any mismatched snapshots in their automated tests.
- Updated the version of TypeScript from 3.7.4 to 3.8.0.
- Updated the version of TSLint from 5.x to 6.1.2.
- Add login and logout commands to get and delete/invalidate tokens
  - Add showToken flag to display token only, and not save it to the user profile
  - Add ability to create a user profile on login if no profile of that type existed previously

## `4.6.4`

- Fix optional secure fields not deleted when overwriting a profile

## `4.6.3`

- Update log4js to improve Webpack compatibility for extenders

## `4.6.2`

- Fix vulnerabilities by updating yargs

## `4.6.1`

- Update perf-timing version

## `4.6.0`

- Add Bearer token in rest Session

## `4.5.6`

- Fix allowable values not exactly matching input

## `4.5.5`

- Fix absence of default value text when falsy values are used.

## `4.5.4`

- Patched vulnerabilities.

## `4.5.3`

- Fixed alignment of output from `zowe plugins list` command.

## `4.5.2`

- Fix failure to load secure profile fields that are optional when no value is found. Thanks @tjohnsonBCM
- Don't load secure profile fields when deleting profile. Thanks @tjohnsonBCM
- Deprecate the interface `ICliILoadProfile`. Use `ICliLoadProfile` instead.

## `4.5.1`

- Check that password is defined when `AbstractSession` uses auth. Thanks @apsychogirl
- Expose `IRestOptions` type in the API. Thanks @apsychogirl

## `4.5.0`

- Add `request` function to `AbstractRestClient` that returns REST client object in response. Thanks @Alexandru-Dimitru
- Deprecate the method `AbstractRestClient.performRest`. Use `AbstractRestClient.request` instead.

## `4.0.0`

- Support `prompt*` as a value for any CLI option to enable interactive prompting.

## `3.0.0`

- Rename package from "@brightside/imperative" to "@zowe/imperative".
- Change name of config option "credential-manager" to "CredentialManager".<|MERGE_RESOLUTION|>--- conflicted
+++ resolved
@@ -2,15 +2,13 @@
 
 All notable changes to the Imperative package will be documented in this file.
 
-<<<<<<< HEAD
 ## Recent changes
 
 - Enhancement: Added environment variables support (`ZOWE_APP_LOG_LEVEL`, `ZOWE_IMPERATIVE_LOG_LEVEL`) for setting console logging level.
-=======
+
 ## `5.3.5`
 
 - BugFix: Fixed `DefaultHelpGenerator` unable to find module "ansi-colors" when Imperative is imported.
->>>>>>> 99df8ee4
 
 ## `5.3.4`
 
