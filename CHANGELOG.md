--- conflicted
+++ resolved
@@ -2,16 +2,14 @@
 
 All notable changes to the Imperative package will be documented in this file.
 
-<<<<<<< HEAD
 ## Recent Changes
 
 - BugFix: Added validation for null/undefined command definitions [#868](https://github.com/zowe/imperative/issues/868)
-=======
+
 ## `5.7.1`
 
 - BugFix: Updated plugins `--login` command option to behave as expected when running in an NPM 9 environment
 - BugFix: Cleaned up uses of execSync in Imperative where it makes sense to do so.
->>>>>>> 10224f59
 
 ## `5.7.0`
 
