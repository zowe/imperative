--- conflicted
+++ resolved
@@ -2,7 +2,6 @@
 
 All notable changes to the Imperative package will be documented in this file.
 
-<<<<<<< HEAD
 ## `5.0.0-next.202108121732`
 
 - Enhancement: Flattened the default profiles structure created by the `config init` command.
@@ -98,7 +97,7 @@
 ## `5.0.0-next.202009251501`
 
 - Enhancement: add support for CLIs that want to run as a persistent process (daemon mode).
-=======
+
 ## `4.15.0`
 
 - Enhancement: Improved command suggestions for mistyped commands, add aliases to command suggestions
@@ -115,7 +114,6 @@
 ## `4.13.3`
 
 - Performance: Improved the way that HTTP response chunks are saved, reducing time complexity from O(n<sup>2</sup>) to O(n). This dramatically improves performance for larger requests. [#618](https://github.com/zowe/imperative/pull/618)
->>>>>>> df4e727b
 
 ## `4.13.2`
 
