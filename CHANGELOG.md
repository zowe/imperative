# Change Log

All notable changes to the Imperative package will be documented in this file.

## Recent Changes

<<<<<<< HEAD
- BugFix: Fixed plugin install failing to install package from private registry.
=======
- BugFix: Fixed vulnerabilities by replacing marked with markdown-it and sanitize-html
>>>>>>> f63fd9e5

## `4.11.0`

- Enhancement: Fixed plugin install commands which were broken in npm@7. [#457](https://github.com/zowe/imperative/issues/457)
- BugFix: Fixed incorrect formatting of code blocks in web help. [#535](https://github.com/zowe/imperative/issues/535)

## `4.10.2`

- BugFix: Fixed vulnerabilities by updating marked

## `4.10.1`

- BugFix: Fixed an issue when `TypeError` has been raised by `Logger.getCallerFileAndLineTag()` when there was not filename for a stack frame. [#449](https://github.com/zowe/imperative/issues/449)

## `4.10.0`

- Enhancement: Added an `arrayAllowDuplicate` option to the `ICommandOptionDefinition` interface. By default, the option value is set to `true` and duplicate values are allowed in an array. Specify `false` if you want Imperative to throw an error for duplicate array values. [#437](https://github.com/zowe/imperative/issues/437)


## `4.9.0`

- BugFix: Updated `opener` dependency due to command injection vulnerability on Windows - [GHSL-2020-145](https://securitylab.github.com/advisories/GHSL-2020-145-domenic-opener)
- Enhancement: Expose `trim` parameter from `wrap-ansi` within `TextUtils.wordWrap()`

## `4.8.1`

- BugFix: Fixed an issue with `ConnectionPropsForSessCfg` where the user would be prompted for user/password even if a token was present. [#436](https://github.com/zowe/imperative/pull/436)

## `4.8.0`

- Enhancement: Added the SSO Callback function, which allows applications to call their own functions while validating session properties (i.e. host, port, user, password, token, etc...). The callback option is named `getValuesBack`. [#422](https://github.com/zowe/imperative/issues/422)

## `4.7.6`

- Enhancement: Added support for dynamically generated cookie names. Updated `AbstractSession.storeCookie()` to process cookie names that are not fully known at build-time. [#431](https://github.com/zowe/imperative/pull/431)

## `4.7.5`

- BugFix: Added support for creating an array with `allowableValues`. Previously, array type options could fail in the Syntax Validator. [#428](https://github.com/zowe/imperative/issues/428)

## `4.7.4`

- Fix update profile API storing secure fields incorrectly when called without CLI args

## `4.7.3`

- Fix web help failing to load in Internet Explorer 11
- Fix `--help-web` not working on macOS when DISPLAY environment variable is undefined
- Change type of `ISession.tokenType` to "string" (for compatiblity with versions older than 4.7.0).

## `4.7.2`

- Hide sensitive session properties (user, password, and token value) in log file. Since 4.7.0, only password was hidden.

## `4.7.1`

- Don't load token value into Session object if user or password are supplied

## `4.7.0`

- Add the --dd flag to profile creation to allow the profile to be created without the default values specified for that profile.
- Use a token for authentication if a token is present in the underlying REST session object.
- Added a new ConnectionPropsForSessCfg.addPropsOrPrompt function that places credentials (including a possible token) into a session configuration object.
    - Plugins must use this function to create their sessions to gain the features of automatic token-handling and prompting for missing connection options.
    - Connection information is obtained from the command line, environment variables, a service profile, a base profile, or from an option's default value in a service profile's definition, in that order.
    - If key connection information is not supplied to any cor Zowe command, the command will prompt for:
        -  host
        -  port
        -  user
        -  and password
    - Any prompt will timeout after 30 seconds so that it will not hang an automated script.
- Add base profiles, a new type of profile which can store values shared between profiles of other types.
    - The properties that are currently recognized in a base profile are:
        - host
        - port
        - user
        - password
        - rejectUnauthorized
        - tokenType
        - tokenValue
    - To use base profiles in an Imperative-based CLI, define a `baseProfile` schema on your Imperative configuration object.
    - If the `baseProfile` schema is defined, base profile support will be added to any command that uses profiles.
- Due to new options (like tokenValue) help text will change. Plugin developers may have to update any mismatched snapshots in their automated tests.
- Updated the version of TypeScript from 3.7.4 to 3.8.0.
- Updated the version of TSLint from 5.x to 6.1.2.
- Add login and logout commands to get and delete/invalidate tokens
  - Add showToken flag to display token only, and not save it to the user profile
  - Add ability to create a user profile on login if no profile of that type existed previously

## `4.6.4`

- Fix optional secure fields not deleted when overwriting a profile

## `4.6.3`

- Update log4js to improve Webpack compatibility for extenders

## `4.6.2`

- Fix vulnerabilities by updating yargs

## `4.6.1`

- Update perf-timing version

## `4.6.0`

- Add Bearer token in rest Session

## `4.5.6`

- Fix allowable values not exactly matching input

## `4.5.5`

- Fix absence of default value text when falsy values are used.

## `4.5.4`

- Patched vulnerabilities.

## `4.5.3`

- Fixed alignment of output from `zowe plugins list` command.

## `4.5.2`

- Fix failure to load secure profile fields that are optional when no value is found. Thanks @tjohnsonBCM
- Don't load secure profile fields when deleting profile. Thanks @tjohnsonBCM
- Deprecate the interface `ICliILoadProfile`. Use `ICliLoadProfile` instead.

## `4.5.1`

- Check that password is defined when `AbstractSession` uses auth. Thanks @apsychogirl
- Expose `IRestOptions` type in the API. Thanks @apsychogirl

## `4.5.0`

- Add `request` function to `AbstractRestClient` that returns REST client object in response. Thanks @Alexandru-Dimitru
- Deprecate the method `AbstractRestClient.performRest`. Use `AbstractRestClient.request` instead.

## `4.0.0`

- Support `prompt*` as a value for any CLI option to enable interactive prompting.

## `3.0.0`

- Rename package from "@brightside/imperative" to "@zowe/imperative".
- Change name of config option "credential-manager" to "CredentialManager".<|MERGE_RESOLUTION|>--- conflicted
+++ resolved
@@ -4,11 +4,8 @@
 
 ## Recent Changes
 
-<<<<<<< HEAD
+- BugFix: Fixed vulnerabilities by replacing marked with markdown-it and sanitize-html.
 - BugFix: Fixed plugin install failing to install package from private registry.
-=======
-- BugFix: Fixed vulnerabilities by replacing marked with markdown-it and sanitize-html
->>>>>>> f63fd9e5
 
 ## `4.11.0`
 
