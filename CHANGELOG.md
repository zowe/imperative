--- conflicted
+++ resolved
@@ -4,16 +4,12 @@
 
 ## Recent Changes
 
-<<<<<<< HEAD
 - Enhancement: Added `delete` option to `config convert-profiles` command.
-=======
 - Enhancement: Added `config convert-profiles` command that converts v1 profiles to team config. [zowe/zowe-cli#896](https://github.com/zowe/zowe-cli/issues/896)
 - Enhancement: Added `config edit` command that opens config JSON file in default text editor. [zowe/zowe-cli#1072](https://github.com/zowe/zowe-cli/issues/1072)
->>>>>>> f8323dfe
 
 ## `5.0.0-next.202112151934`
 
-- Enhancement: Added `config convert-profiles` command that converts v1 profiles to team config. [zowe/zowe-cli#896](https://github.com/zowe/zowe-cli/issues/896)
 - BugFix: Removed `@internal` methods from type declarations so they don't appear in IntelliSense. [#679](https://github.com/zowe/imperative/issues/679)
 - BugFix: Made the `ProfileInfo.initSessCfg` method public for easier instantiation of classes that extend AbstractSession.
 - Deprecated: All methods in the `IHandlerParameters.profiles` class. Use the `ConfigProfiles` API for team config instead.
