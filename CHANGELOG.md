--- conflicted
+++ resolved
@@ -2,17 +2,15 @@
 
 All notable changes to the Imperative package will be documented in this file.
 
-<<<<<<< HEAD
 ## Recent Changes
 
 - Enhancement: Added `overwrite` option for `zowe config init` command to overwrite config files instead of merging new changes. [#1036](https://github.com/zowe/zowe-cli/issues/1036)
-=======
+
 ## `5.0.0-next.202111032034`
 
 - Enhancement: Added `autoStore` property to config JSON files which defaults to true. When this property is enabled and the CLI prompts you to enter connection info, the values you enter will be saved to disk (or credential vault if they are secure) for future use. [zowe/zowe-cli#923](https://github.com/zowe/zowe-cli/issues/923)
 - **Next Breaking**
     - Changed the default behavior of `Config.set` so that it no longer coerces string values to other types unless the `parseString` option is true.
->>>>>>> cb250a89
 
 ## `5.0.0-next.202110201735`
 
