--- conflicted
+++ resolved
@@ -2,16 +2,14 @@
 
 All notable changes to the Imperative package will be documented in this file.
 
-<<<<<<< HEAD
 ## Recent Changes
 
 - BugFix: Fixed the `login` and `logout` handlers, fixing the `li` and `lo` aliases.
-=======
+
 ## `5.11.0`
 
 - Enhancement: Added `credMgrOverride` property to `IProfOpts` interface that can be used to override credential manager in the ProfileInfo API. [zowe-cli#1632](https://github.com/zowe/zowe-cli/issues/1632)
 - Deprecated: The `requireKeytar` property on the `IProfOpts` interface. Use the `credMgrOverride` property instead and pass the callback that requires Keytar to `ProfileCredentials.defaultCredMgrWithKeytar`.
->>>>>>> cf84a287
 
 ## `5.10.0`
 
