--- conflicted
+++ resolved
@@ -2,11 +2,10 @@
 
 All notable changes to the Imperative package will be documented in this file.
 
-<<<<<<< HEAD
 ## Recent Changes
 
 - BugFix: Fixed `config secure` not respecting the `rejectUnauthorized` property in team config. [#813](https://github.com/zowe/imperative/issues/813)
-=======
+
 ## `5.2.1`
 
 - BugFix: Fixed issue where `config auto-init` may fail to create project config when global config already exists. [#810](https://github.com/zowe/imperative/issues/810)
@@ -17,7 +16,6 @@
 - BugFix: Fixed `osLoc` information returning project level paths instead of the global layer. [#805](https://github.com/zowe/imperative/pull/805)
 - BugFix: Fixed `autoStore` not being checked by `updateKnownProperty`. [#806](https://github.com/zowe/imperative/pull/806)
 - BugFix: Fixed `plugins uninstall` command failing when there is a space in the install path.
->>>>>>> 71656303
 
 ## `5.1.0`
 
