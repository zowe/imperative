/*
* This program and the accompanying materials are made available under the terms of the *
* Eclipse Public License v2.0 which accompanies this distribution, and is available at *
* https://www.eclipse.org/legal/epl-v20.html                                      *
*                                                                                 *
* SPDX-License-Identifier: EPL-2.0                                                *
*                                                                                 *
* Copyright Contributors to the Zowe Project.                                     *
*                                                                                 *
*/

/**
 * Main class of the Imperative framework, returned when you
 * require("imperative") e.g. const imperative =  require("imperative");
 */
import { Logger } from "../../logger";
import { IImperativeConfig } from "./doc/IImperativeConfig";
import { Arguments } from "yargs";
import { ConfigurationLoader } from "./ConfigurationLoader";
import { ConfigurationValidator } from "./ConfigurationValidator";
import { isNullOrUndefined } from "util";
import { ImperativeApi } from "./api/ImperativeApi";
import { IImperativeApi } from "./api/doc/IImperativeApi";
import { Constants } from "../../constants";
import { TextUtils } from "../../utilities";
import { ImperativeReject } from "../../interfaces";
import { LoggingConfigurer } from "./LoggingConfigurer";
import { ImperativeError } from "../../error";
import { IPluginCfgProps } from "./plugins/doc/IPluginCfgProps";
import { PluginManagementFacility } from "./plugins/PluginManagementFacility";
import {
    CliProfileManager,
    CommandYargs,
    ICommandDefinition,
    ICommandProfileTypeConfiguration,
    ICommandResponseParms,
    IHelpGenerator,
    IHelpGeneratorFactory,
    IHelpGeneratorParms,
    IYargsResponse,
    YargsConfigurer,
    YargsDefiner
} from "../../cmd";
import { ProfileUtils } from "../../profiles";
import { ImperativeHelpGeneratorFactory } from "./help/ImperativeHelpGeneratorFactory";
import { OverridesLoader } from "./OverridesLoader";
import { ImperativeProfileManagerFactory } from "./profiles/ImperativeProfileManagerFactory";
import { ImperativeConfig } from "./ImperativeConfig";
import { EnvironmentalVariableSettings } from "./env/EnvironmentalVariableSettings";
<<<<<<< HEAD
import { LoggerManager } from "../../logger/src/LoggerManager";
=======
import { AppSettings } from "../../settings";
import {join} from "path";
import {existsSync, mkdirSync, writeFileSync} from "fs";
import * as jsonfile from "jsonfile";
>>>>>>> 75556548

export class Imperative {

    /**
     *  Retrieve the root command name.
     *  @example
     *  For example, in "banana a b --c", banana is the root command name.
     *  @returns {string} - root command name
     */
    public static get rootCommandName(): string {
        return this.mRootCommandName;
    }

    /**
     * Get the complete full command tree
     * @returns {ICommandDefinition}
     */
    public static get fullCommandTree(): ICommandDefinition {
        return this.mFullCommandTree;
    }

    public static get mLog(): Logger {
        // return Logger.getImperativeLogger();
        return Logger.getConsoleLogger();
    }

    /**
     * Initialize the configuration for your CLI.
     * Wipes out any existing config that has already been set.
     *
     * @param {IImperativeConfig} [config] Configuration for Imperative provided by your application.
     *                                     If this parameter is not set, we will look in the closest
     *                                     package.json up the directory tree from the main entry
     *                                     point of your cli.
     *
     *                                     package.imperative.configurationModule should point to the
     *                                     compiled module that exports the configuration.
     *
     * @returns {Promise<void>} A promise indicating that we are done here.
     */
    public static init(config?: IImperativeConfig): Promise<void> {
        return new Promise<void>(async (initializationComplete: () => void, initializationFailed: ImperativeReject) => {
            try {
                /**
                 * Config Logger Manager to enable log messages in memory prior to logger init.
                 */
                LoggerManager.instance.logInMemory = true;

                /**
                 * Identify caller's location on the system
                 */
                ImperativeConfig.instance.callerLocation = process.mainModule.filename;

                /**
                 * Load callers configuration, validate, and save
                 */
                config = ConfigurationLoader.load(config, ImperativeConfig.instance.callerPackageJson,
                    ImperativeConfig.instance.getCallerFile
                );
                ConfigurationValidator.validate(config);
                ImperativeConfig.instance.loadedConfig = config;

                // Initialize our settings file
                this.initAppSettings();

                /* TODO: Create some logger placeholder that just caches messages
                 * until we can initialize logging. This allows us to call methods that
                 * use logging just like any method (but before logging is initialized).
                 */

                /**
                 * Get the command name from the package bin.
                 * If no command name exists, we will instead use the file name invoked
                 * and log a debug warning.
                 */
                if (!isNullOrUndefined(ImperativeConfig.instance.findPackageBinName())) {
                    this.mRootCommandName = ImperativeConfig.instance.findPackageBinName();
                }
                else {
                    this.mRootCommandName = ImperativeConfig.instance.callerLocation;
                    this.mLog.debug("WARNING: No \"bin\" configuration was found in your package.json," +
                        " or your package.json could not be found. " +
                        "Defaulting command name to filepath instead.");
                }

                // If plugins are allowed, enable core plugins commands
                if (config.allowPlugins) {
                    PluginManagementFacility.instance.init();

                    // load the configuration of every installed plugin for later processing
                    PluginManagementFacility.instance.loadAllPluginCfgProps();

                    // Override the config object with things loaded from plugins
                    Object.assign(
                        ImperativeConfig.instance.loadedConfig.overrides,
                        PluginManagementFacility.instance.pluginOverrides
                    );
                }

                /**
                 * Once we have a complete representation of the config object, we should be able to
                 * use that and populate all required categories and expose them on our API object
                 * so that an app using imperative can write to the imperative log, its own log, or
                 * even a plug-in log.
                 *
                 * Any other initialization added to this routine should occur after logging has been initialized.
                 */
                this.initLogging();

                /**
                 * Now we should apply any overrides to default Imperative functionality. This is where CLI
                 * developers are able to really start customizing Imperative and how it operates internally.
                 */
                await OverridesLoader.load(ImperativeConfig.instance.loadedConfig);

                /**
                 * Build API object
                 */
                this.mApi = this.constructApiObject();

                /**
                 * Build the help generator factory - requires the root command name and the loaded configuration document
                 */
                this.mHelpGeneratorFactory = new ImperativeHelpGeneratorFactory(this.rootCommandName, ImperativeConfig.instance.loadedConfig);

                // resolve command module globs, forming the root of the CLI command tree
                this.log.info(`Loaded and validated config for '${config.name}'. Config details at trace level of logging.`);
                this.log.trace(`The config object for '${config.name}' is:\n` +
                    JSON.stringify(config, null, 2)
                );
                const resolvedHostCliCmdTree: ICommandDefinition = ImperativeConfig.instance.resolvedCmdTree;

                // If plugins are allowed, add plugins' commands and profiles to the CLI command tree
                if (config.allowPlugins) {
                    PluginManagementFacility.instance.addAllPluginsToHostCli(resolvedHostCliCmdTree);
                    this.log.info("Plugins added to the CLI command tree.");
                }

                // final preparation of the command tree
                const preparedHostCliCmdTree = ImperativeConfig.instance.getPreparedCmdTree(resolvedHostCliCmdTree);

                /**
                 * Initialize the profile environment
                 */
                this.initProfiles(config);

                /**
                 * Define all known commands
                 */
                this.log.info("Inherited traits applied to CLI command tree children. " +
                    "Cmd tree details at trace level of logging."
                );
                this.log.trace("The CLI command tree before being defined to yargs: " +
                    JSON.stringify(preparedHostCliCmdTree, null, 2)
                );
                this.defineCommands(preparedHostCliCmdTree);

                /**
                 * Notify caller initialization is complete
                 */
                initializationComplete();
            } catch (error) {
                if (error.report) {
                    writeFileSync(`${process.cwd()}/imperative_debug.log`, error.report);
                }
                initializationFailed(
                    error instanceof ImperativeError ?
                        error :
                        new ImperativeError({
                            msg: "UNEXPECTED ERROR ENCOUNTERED",
                            causeErrors: error
                        })
                );
            }
        });
    }

    /**
     * Returns the default console object to be used for messaging for
     * imperative fails to initialize or to be used before logging
     * is initialized.
     * @return {Logger}: an instance of the default console object
     */
    public static get console(): Logger {
        return this.constructConsoleApi();
    }

    /**
     * Parse command line arguments and issue the user's specified command
     * @returns {Imperative} this, for chaining syntax
     */
    public static parse(): Imperative {
        Imperative.yargs.argv; // tslint:disable-line
        return this;
    }

    /**
     *
     * @param {string} type the profile type to search for configuration for
     * @returns {IImperativeProfileConfig | undefined}  The profile configuration if found, otherwise, undefined.
     */
    public static getProfileConfiguration(type: string): ICommandProfileTypeConfiguration | undefined {
        const profileConfigs = ImperativeConfig.instance.loadedConfig.profiles;
        if (isNullOrUndefined(profileConfigs) || profileConfigs.length === 0) {
            return undefined;
        }
        let foundConfig: ICommandProfileTypeConfiguration;
        for (const profile of profileConfigs) {
            if (profile.type === type) {
                foundConfig = profile;
            }
        }
        return foundConfig;
    }

    /**
     * Get the configured help generator for your CLI. If you have not specified a custom generator,
     * the DefaultHelpGenerator will be used.
     * You probably won't need to call this from your CLI, but it is used internally.
     * @returns {IHelpGenerator} - The help generator for the command
     * @param {IHelpGeneratorParms} parms - parameters to the help generator including command definition
     */
    public static getHelpGenerator(parms: IHelpGeneratorParms): IHelpGenerator {
        return this.mHelpGeneratorFactory.getHelpGenerator(parms);
    }

    /**
     * Returns the imperative API object containing various framework API methods for usage in your CLI implemenation.
     * @return {ImperativeApi}: The api object.
     */
    public static get api(): ImperativeApi {
        if (isNullOrUndefined(this.mApi)) {
            throw new ImperativeError(
                {
                    msg: "Imperative API object does not exist.  The Imperative.init() promise " +
                    "must be fullfilled before the API object can be accessed.  For issuing messages " +
                    "without the API object, use Imperative.console.",
                },
                {
                    suppressReport: true, // node-report is unnecessary here
                    logger: Imperative.console,
                }
            );
        }
        return this.mApi;
    }

    /**
     * Highlight text with your configured (or default) primary color
     * @param {string} text - the text to highlight
     * @returns {string} - the highlighted text
     */
    public static highlightWithPrimaryColor(text: string): string {
        return TextUtils.chalk[ImperativeConfig.instance.loadedConfig.primaryTextColor](text);
    }

    /**
     * Get the configured environmental variable prefix for the user's CLI
     * @returns {string} - the configured or default prefix for environmental variables for use in the environmental variable service
     */
    public static get envVariablePrefix(): string {
        return ImperativeConfig.instance.loadedConfig.envVariablePrefix == null ? ImperativeConfig.instance.loadedConfig.name :
            ImperativeConfig.instance.loadedConfig.envVariablePrefix;
    }

    /**
     * Highlight text with your configured (or default) secondary color
     * @param {string} text - the text to highlight
     * @returns {string} - the highlighted text
     */
    public static highlightWithSecondaryColor(text: string): string {
        return TextUtils.chalk[ImperativeConfig.instance.loadedConfig.secondaryTextColor](text);
    }

    private static yargs = require("yargs");
    private static mApi: ImperativeApi;
    // private static mLog: Logger;
    private static mConsoleLog: Logger;
    private static mFullCommandTree: ICommandDefinition;
    private static mRootCommandName: string;
    private static mHelpGeneratorFactory: IHelpGeneratorFactory;

    /**
     * Get log instance
     */
    private static get log(): Logger {
        return this.mLog;
    }

    /**
     * Load the correct {@link AppSettings} instance from values located in the
     * cli home folder.
     */
    private static initAppSettings() {
        const cliSettingsRoot = join(ImperativeConfig.instance.cliHome, "settings");
        const cliSettingsFile = join(cliSettingsRoot, "imperative.json");

        AppSettings.initialize(
            cliSettingsFile,
            (settingsFile, defaultSettings) => {
                if (!existsSync(cliSettingsRoot)) {
                    mkdirSync(cliSettingsRoot);
                }

                jsonfile.writeFileSync(settingsFile, defaultSettings, {
                    spaces: 2
                });

                return defaultSettings;
            }
        );
    }

    /**
     * Init log object such that subsequent calls to the Logger.getImperativeLogger() (or
     * other similar calls), will contain all necessary categories for logging.
     *
     * TODO(Kelosky): handle level setting via global config (trace enabling and such)
     */
    private static initLogging() {
        /**
         * Save reference to our instance
         */
        // this.mLog = Logger.getImperativeLogger();
        // this.mLog = Logger.getConsoleLogger();
        /**
         * Build logging config from imperative config
         */
        const loggingConfig = LoggingConfigurer.configureLogger(ImperativeConfig.instance.cliHome, ImperativeConfig.instance.loadedConfig);

        /**
         * Setup log4js
         */
        Logger.initLogger(loggingConfig);

        /**
         * Set log levels from environmental variable settings
         */
        const envSettings = EnvironmentalVariableSettings.read(this.envVariablePrefix);
        if (envSettings.imperativeLogLevel.value != null) {
            // set the imperative log level based on the user's environmental variable, if any
            this.mLog.level = envSettings.imperativeLogLevel.value;
            this.mLog.info("Set imperative log level to %s from environmental variable setting '%s'",
                envSettings.imperativeLogLevel.value, envSettings.imperativeLogLevel.key);
        } else {
            this.mLog.info("Environmental setting for imperative log level ('%s') was blank.", envSettings.imperativeLogLevel.key);
        }

        if (envSettings.appLogLevel.value != null) {
            // set the app log level based on the user's environmental variable, if any
            Logger.getAppLogger().level = envSettings.appLogLevel.value;
            this.mLog.info("Set app log level to %s from environmental variable setting '%s'",
                envSettings.appLogLevel.value, envSettings.appLogLevel.key);
        } else {
            this.mLog.info("Environmental setting for app log level ('%s') was blank.", envSettings.appLogLevel.key);
        }
    }

    /**
     * Initialize the profiles directory with types and meta files. This can be called every startup of the CLI
     * without issue, but if the meta files or configuration changes, we'll have to re-initialize.
     * TODO: Determine the re-initialize strategy.
     * @private
     * @static
     * @param {IImperativeConfig} config - The configuration document passed to init.
     * @memberof Imperative
     */
    private static initProfiles(config: IImperativeConfig) {
        if (!isNullOrUndefined(config.profiles) && config.profiles.length > 0) {
            CliProfileManager.initialize({
                configuration: config.profiles,
                profileRootDirectory: ProfileUtils.constructProfilesRootDirectory(ImperativeConfig.instance.cliHome),
                reinitialize: false
            });
        }
    }

    /**
     * Define to yargs for main CLI and plugins
     *
     * @param {ICommandDefinition} preparedHostCliCmdTree - The Root of the imperative host CLI
     *        which has already prepared by ImperativeConfig.getPreparedCmdTree.
     */
    private static defineCommands(preparedHostCliCmdTree: ICommandDefinition) {
        const commandResponseParms: ICommandResponseParms = {
            primaryTextColor: ImperativeConfig.instance.loadedConfig.primaryTextColor,
            progressBarSpinner: ImperativeConfig.instance.loadedConfig.progressBarSpinner
        };

        // Configure Yargs to meet the CLI's needs
        new YargsConfigurer(
            preparedHostCliCmdTree,
            Imperative.yargs,
            commandResponseParms,
            new ImperativeProfileManagerFactory(this.api),
            this.mHelpGeneratorFactory,
            ImperativeConfig.instance.loadedConfig.experimentalCommandDescription,
            this.rootCommandName).configure();

        // Define the commands to yargs
        CommandYargs.defineOptionsToYargs(Imperative.yargs, preparedHostCliCmdTree.options);
        const definer = new YargsDefiner(
            Imperative.yargs,
            ImperativeConfig.instance.loadedConfig.primaryTextColor,
            Imperative.rootCommandName,
            new ImperativeProfileManagerFactory(this.api),
            this.mHelpGeneratorFactory,
            ImperativeConfig.instance.loadedConfig.experimentalCommandDescription
        );

        for (const child of preparedHostCliCmdTree.children) {
            definer.define(child,
                (args: Arguments, response: IYargsResponse) => {
                    if (!response.success) {
                        process.exitCode = Constants.ERROR_EXIT_CODE;
                    }
                }, commandResponseParms
            );
        }
        Imperative.mFullCommandTree = preparedHostCliCmdTree;
    }

    /**
     * Construct the API object for return to caller of init()
     * @return {ImperativeApi}: The API object
     */
    private static constructApiObject(): ImperativeApi {
        const apiParms: IImperativeApi = {
            imperativeLogger: this.constructImperativeLoggerApi(),
            appLogger: this.constructAppLoggerApi()
        };
        let api = new ImperativeApi(
            apiParms,
            ImperativeConfig.instance.loadedConfig,
            ImperativeConfig.instance.cliHome
        );

        /**
         * Add dynamic API methods to API object
         */
        api = this.constructDynamicLoggersApi(api);

        return api;
    }


    /**
     * Build the Logger API object for the app using the framework
     * @return {Logger}: returns the app Logger API object
     */
    private static constructAppLoggerApi(): Logger {
        return Logger.getAppLogger();
    }

    /**
     * Build the imperative API object for the app using the framework
     * @return {Logger}: returns the imperative Logger API object
     */
    private static constructImperativeLoggerApi(): Logger {
        return Logger.getImperativeLogger();
    }

    /**
     * Build the default console API object for the framework
     * @return {Logger}: returns the default console Logger API object
     */
    private static constructConsoleApi(): Logger {
        if (isNullOrUndefined(Imperative.mConsoleLog)) {
            Imperative.mConsoleLog = Logger.getConsoleLogger();
            return Imperative.mConsoleLog;
        } else {
            return Imperative.mConsoleLog;
        }
    }

    private static constructDynamicLoggersApi(api: any) {
        const loadedConfig: IImperativeConfig = ImperativeConfig.instance.loadedConfig;
        if (loadedConfig.logging.additionalLogging != null &&
            loadedConfig.logging.additionalLogging.length > 0) {
            for (const logConfig of loadedConfig.logging.additionalLogging) {
                api.addAdditionalLogger(logConfig.apiName, Logger.getLoggerCategory(logConfig.apiName));
            }
        }
        return api;
    }
}<|MERGE_RESOLUTION|>--- conflicted
+++ resolved
@@ -47,14 +47,11 @@
 import { ImperativeProfileManagerFactory } from "./profiles/ImperativeProfileManagerFactory";
 import { ImperativeConfig } from "./ImperativeConfig";
 import { EnvironmentalVariableSettings } from "./env/EnvironmentalVariableSettings";
-<<<<<<< HEAD
 import { LoggerManager } from "../../logger/src/LoggerManager";
-=======
 import { AppSettings } from "../../settings";
 import {join} from "path";
 import {existsSync, mkdirSync, writeFileSync} from "fs";
 import * as jsonfile from "jsonfile";
->>>>>>> 75556548
 
 export class Imperative {
 
