/*
* This program and the accompanying materials are made available under the terms of the
* Eclipse Public License v2.0 which accompanies this distribution, and is available at
* https://www.eclipse.org/legal/epl-v20.html
*
* SPDX-License-Identifier: EPL-2.0
*
* Copyright Contributors to the Zowe Project.
*
*/

import { ICommandHandler, IHandlerParameters, ICommandArguments, IHandlerResponseApi } from "../../../../../../cmd";
import { Constants } from "../../../../../../constants";
import { ISession, ConnectionPropsForSessCfg, Session, SessConstants, AbstractSession } from "../../../../../../rest";
import { Imperative } from "../../../../Imperative";
import { ImperativeExpect } from "../../../../../../expect";
import { ImperativeError } from "../../../../../../error";
import { ISaveProfileFromCliArgs } from "../../../../../../profiles";
import { ImperativeConfig, TextUtils } from "../../../../../../utilities";
import { Config, ConfigConstants, ConfigSchema, IConfig } from "../../../../../../config";
import { CredentialManagerFactory } from "../../../../../../security";
import { diff } from "jest-diff";
import stripAnsi from "strip-ansi";
import * as open from "open";
import * as JSONC from "comment-json";
import * as lodash from "lodash";

/**
 * This class is used by the auto init command handler as the base class for its implementation.
 */
export abstract class BaseAutoInitHandler implements ICommandHandler {

    /**
     * The profile type where connection information should be stored
     */
    protected abstract mProfileType: string;

    /**
     * The session being created from the command line arguments / profile
     */
    protected mSession: AbstractSession;

    /**
     * This is called by the {@link BaseAuthHandler#process} when it needs a
     * session. Should be used to create a session to connect to the auto-init
     * service.
     * @abstract
     * @param {ICommandArguments} args The command line arguments to use for building the session
     * @returns {ISession} The session object built from the command line arguments.
     */
    protected abstract createSessCfgFromArgs(args: ICommandArguments): ISession;

    /**
     * This handler is used for both "auth login" and "auth logout" commands.
     * It determines the correct action to take and calls either `processLogin`
     * or `processLogout` accordingly.
     *
     * @param {IHandlerParameters} commandParameters Command parameters sent by imperative.
     *
     * @returns {Promise<void>}
     */
    public async process(commandParameters: IHandlerParameters) {
        await this.processAutoInit(commandParameters);
    }

    // TODO update
    /**
     * This is called by the "auto-init" command after it creates a session, to
     * obtain information that can be used to automatically create a config
     * @abstract
     * @param {AbstractSession} session The session object to use to connect to the auth service
     * @returns {Promise<string>} The response from the auth service containing a token
     */
    protected abstract doAutoInit(session: AbstractSession, params: IHandlerParameters): Promise<IConfig>;

    // TODO update
    /**
     * Performs the login operation. Builds a session to connect to the auth
     * service, sends a login request to it to obtain a token, and stores the
     * resulting token in the profile of type `mProfileType`.
     * @param {IHandlerParameters} params Command parameters sent by imperative.
     */
    private async processAutoInit(params: IHandlerParameters) {
        const sessCfg = this.createSessCfgFromArgs(params.arguments);
        const sessCfgWithCreds = await ConnectionPropsForSessCfg.addPropsOrPrompt<ISession>(
            sessCfg, params.arguments, { parms: params, doPrompting: true },
        );
        this.mSession = new Session(sessCfgWithCreds);
        const profileConfig = await this.doAutoInit(this.mSession, params);
        let global = false;
        let user = false;

        // Use params to set which config layer to apply to
        if (params.arguments.globalConfig && params.arguments.globalConfig === true) {
            global = true;
        }
        if (params.arguments.userConfig && params.arguments.userConfig === true) {
            user = true
        }
        ImperativeConfig.instance.config.api.layers.activate(user, global);

        if (params.arguments.dryRun && params.arguments.dryRun === true) {
            // Merge and display, do not save
            // TODO preserve comments

            // Handle if the file doesn't actually exist
            let original: any = ImperativeConfig.instance.config.api.layers.get();
            let originalProperties: any;
            if (original.exists === false) {
                originalProperties = {};
            } else {
                originalProperties = JSONC.parse(JSONC.stringify(original.properties));

                // Hide secure stuff
                for (const secureProp of ImperativeConfig.instance.config.api.secure.secureFields(original)) {
                    if (lodash.has(originalProperties, secureProp)) {
                        lodash.unset(originalProperties, secureProp);
                    }
                }
            }

            let dryRun: any = ImperativeConfig.instance.config.api.layers.dryRunMerge(profileConfig);
            const dryRunProperties = JSONC.parse(JSONC.stringify(dryRun.properties));

            // Hide secure stuff
            for (const secureProp of ImperativeConfig.instance.config.api.secure.findSecure(dryRun.properties.profiles, "profiles")) {
                if (lodash.has(dryRunProperties, secureProp)) {
                    lodash.unset(dryRunProperties, secureProp);
                }
            }

            original = JSONC.stringify(originalProperties,
                                      null,
                                      ConfigConstants.INDENT);
            dryRun = JSONC.stringify(dryRunProperties,
                                     null,
                                     ConfigConstants.INDENT);

            let jsonDiff = diff(original, dryRun, {aAnnotation: "Removed",
                                                   bAnnotation: "Added",
                                                   aColor: TextUtils.chalk.red,
                                                   bColor: TextUtils.chalk.green});

            if (stripAnsi(jsonDiff) === "Compared values have no visual difference.") {
                jsonDiff = dryRun;
            }

            params.response.console.log(jsonDiff);
            params.response.data.setObj(jsonDiff);
        } else if (params.arguments.edit && params.arguments.edit === true) {
            // Open in the default editor
            // TODO make this work in an environment without a GUI
            await open(ImperativeConfig.instance.config.api.layers.get().path, {wait: true});
        } else if (params.arguments.overwrite && params.arguments.overwrite ===
             true) {
            if (params.arguments.forSure && params.arguments.forSure === true) {
                // Clear layer, merge, generate schema, and save
                ImperativeConfig.instance.config.api.layers.set(profileConfig);
<<<<<<< HEAD
=======
                const schema = ConfigSchema.buildSchema(ImperativeConfig.instance.loadedConfig.profiles);
                ImperativeConfig.instance.config.setSchema(schema);
>>>>>>> da88ba4c
                await ImperativeConfig.instance.config.save(false);
            }
        } else {
            // Merge, generate schema, and save
            ImperativeConfig.instance.config.api.layers.merge(profileConfig);
            if (ImperativeConfig.instance.config.api.layers.get().properties.$schema == null) {
                // TODO What condition should we use to decide whether to (re)generate schema?
                const schema = ConfigSchema.buildSchema(ImperativeConfig.instance.loadedConfig.profiles);
                ImperativeConfig.instance.config.setSchema(schema);
            }
            await ImperativeConfig.instance.config.save(false);
        }
    }
}<|MERGE_RESOLUTION|>--- conflicted
+++ resolved
@@ -156,11 +156,8 @@
             if (params.arguments.forSure && params.arguments.forSure === true) {
                 // Clear layer, merge, generate schema, and save
                 ImperativeConfig.instance.config.api.layers.set(profileConfig);
-<<<<<<< HEAD
-=======
                 const schema = ConfigSchema.buildSchema(ImperativeConfig.instance.loadedConfig.profiles);
                 ImperativeConfig.instance.config.setSchema(schema);
->>>>>>> da88ba4c
                 await ImperativeConfig.instance.config.save(false);
             }
         } else {
