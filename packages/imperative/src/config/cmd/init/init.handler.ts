/*
* This program and the accompanying materials are made available under the terms of the
* Eclipse Public License v2.0 which accompanies this distribution, and is available at
* https://www.eclipse.org/legal/epl-v20.html
*
* SPDX-License-Identifier: EPL-2.0
*
* Copyright Contributors to the Zowe Project.
*
*/

import { ICommandHandler, IHandlerParameters } from "../../../../../cmd";
import { ImperativeConfig, TextUtils } from "../../../../../utilities";
import { Config, ConfigConstants, ConfigSchema, IConfig } from "../../../../../config";
import { IProfileProperty } from "../../../../../profiles";
import { ConfigBuilder } from "../../../../../config/src/ConfigBuilder";
import { IConfigBuilderOpts } from "../../../../../config/src/doc/IConfigBuilderOpts";
import { CredentialManagerFactory } from "../../../../../security";
import { coercePropValue, secureSaveError } from "../../../../../config/src/ConfigUtils";
import { OverridesLoader } from "../../../OverridesLoader";
import * as JSONC from "comment-json";
import * as lodash from "lodash";
import { diff } from "jest-diff";
import stripAnsi = require("strip-ansi");

/**
 * Init config
 */
export default class InitHandler implements ICommandHandler {
    private params: IHandlerParameters;

    /**
     * Process the command and input.
     *
     * @param {IHandlerParameters} params Parameters supplied by yargs
     *
     * @throws {ImperativeError}
     */
    public async process(params: IHandlerParameters): Promise<void> {
        this.params = params;

        // Load the config and set the active layer according to user options
        await this.ensureCredentialManagerLoaded();
        const config = ImperativeConfig.instance.config;
        const configDir = params.arguments.globalConfig ? null : process.cwd();
        config.api.layers.activate(params.arguments.userConfig, params.arguments.globalConfig, configDir);
        const layer = config.api.layers.get();

<<<<<<< HEAD
        await this.initWithSchema(config, params.arguments.userConfig, params.arguments.overwrite, params.arguments.forSure);

        if (params.arguments.prompt !== false && !CredentialManagerFactory.initialized && config.api.secure.secureFields().length > 0) {
            const warning = secureSaveError();
            params.response.console.log(TextUtils.chalk.yellow("Warning:\n") +
                `${warning.message} Skipped prompting for credentials.\n\n${warning.additionalDetails}\n`);
=======
        if (params.arguments.dryRun && params.arguments.dryRun === true) {
            let dryRun = await this.initForDryRun(config, params.arguments.userConfig);

            if (params.arguments.prompt !== false && !CredentialManagerFactory.initialized && config.api.secure.secureFields().length > 0) {
                const warning = secureSaveError();
                params.response.console.log(TextUtils.chalk.yellow("Warning:\n") +
                    `${warning.message} Skipped prompting for credentials.\n\n${warning.additionalDetails}\n`);
            }

            // Merge and display, do not save
            // Handle if the file doesn't actually exist
            let original: any = layer;
            let originalProperties: any;

            if (original.exists === false) {
                originalProperties = {};
            } else {
                originalProperties = JSONC.parse(JSONC.stringify(original.properties, null, ConfigConstants.INDENT));

                // Hide secure stuff
                for (const secureProp of ImperativeConfig.instance.config.api.secure.secureFields(original)) {
                    if (lodash.has(originalProperties, secureProp)) {
                        lodash.unset(originalProperties, secureProp);
                    }
                }
            }

            const dryRunProperties = JSONC.parse(JSONC.stringify(dryRun.properties, null, ConfigConstants.INDENT));

            // Hide secure stuff
            for (const secureProp of ImperativeConfig.instance.config.api.secure.findSecure(dryRun.properties.profiles, "profiles")) {
                if (lodash.has(dryRunProperties, secureProp)) {
                    lodash.unset(dryRunProperties, secureProp);
                }
            }

            original = JSONC.stringify(originalProperties, null, ConfigConstants.INDENT);
            dryRun = JSONC.stringify(dryRunProperties, null, ConfigConstants.INDENT);

            let jsonDiff = diff(original, dryRun, {aAnnotation: "Removed",
                bAnnotation: "Added",
                aColor: TextUtils.chalk.red,
                bColor: TextUtils.chalk.green});

            if (stripAnsi(jsonDiff) === "Compared values have no visual difference.") {
                jsonDiff = dryRun;
            }

            params.response.console.log(jsonDiff);
            params.response.data.setObj(jsonDiff);
        } else {
            await this.initWithSchema(config, params.arguments.userConfig);

            if (params.arguments.prompt !== false && !CredentialManagerFactory.initialized && config.api.secure.secureFields().length > 0) {
                const warning = secureSaveError();
                params.response.console.log(TextUtils.chalk.yellow("Warning:\n") +
                    `${warning.message} Skipped prompting for credentials.\n\n${warning.additionalDetails}\n`);
            }

            // Write the active created/updated config layer
            await config.save(false);
            params.response.console.log(`Saved config template to ${layer.path}`);
>>>>>>> 3a9acedb
        }
    }

    /**
     * If CredentialManager was not already loaded by Imperative.init, load it
     * now before performing config operations in the init handler.
     */
    private async ensureCredentialManagerLoaded() {
        if (!CredentialManagerFactory.initialized) {
            await OverridesLoader.loadCredentialManager(ImperativeConfig.instance.loadedConfig,
                ImperativeConfig.instance.callerPackageJson);
        }
    }

    /**
     * Creates JSON template for config. Also creates a schema file in the same
     * folder alongside the config.
     * @param config Config object to be populated
     * @param user If true, properties will be left empty for user config
     */
    private async initWithSchema(config: Config, user: boolean, overwrite: boolean, forSure: boolean): Promise<void> {
        const opts: IConfigBuilderOpts = {};
        if (!user) {
            opts.populateProperties = true;
            opts.getSecureValue = this.promptForProp.bind(this);
        }

        // Build new config and merge with existing layer or overwrite it if overwrite option is present
        const newConfig: IConfig = await ConfigBuilder.build(ImperativeConfig.instance.loadedConfig, opts);
        if (overwrite && forSure) {
            config.api.layers.set(newConfig);
        } else {
            config.api.layers.merge(newConfig);
        }

        // Build the schema and write it to disk
        ConfigSchema.updateSchema();
    }

    /**
     * Do a dry run of creating JSON template for config.
     * Also create a schema file in the same folder alongside the config.
     * @param config Config object to be populated
     * @param user If true, properties will be left empty for user config
     */
    private async initForDryRun(config: Config, user: boolean): Promise<any> {
        const opts: IConfigBuilderOpts = {};
        if (!user) {
            opts.populateProperties = true;
            opts.getSecureValue = this.promptForProp.bind(this);
        }

        // Build new config and merge with existing layer
        const newConfig: IConfig = await ConfigBuilder.build(ImperativeConfig.instance.loadedConfig, opts);
        return config.api.layers.merge(newConfig, true);
    }

    /**
     * Prompts for the value of a property on the CLI. Returns null if `--prompt false`
     * argument is passed, or prompt times out, or a blank value is entered.
     * @param propName The name of the property
     * @param property The profile property definition
     */
    private async promptForProp(propName: string, property: IProfileProperty): Promise<any> {
        // skip prompting in CI environment
        if (this.params.arguments.prompt === false || !CredentialManagerFactory.initialized) {
            return null;
        }

        // get the summary and value
        if ((property as any).optionDefinition?.description != null) {
            propName = `${propName} (${(property as any).optionDefinition.description})`;
        }

        const propValue: any = await this.params.response.console.prompt(`${propName} - blank to skip: `, {hideText: property.secure});

        // coerce to correct type
        if (propValue && propValue.trim().length > 0) {
            return coercePropValue(propValue);
        }

        return propValue || null;
    }
}<|MERGE_RESOLUTION|>--- conflicted
+++ resolved
@@ -46,14 +46,7 @@
         config.api.layers.activate(params.arguments.userConfig, params.arguments.globalConfig, configDir);
         const layer = config.api.layers.get();
 
-<<<<<<< HEAD
-        await this.initWithSchema(config, params.arguments.userConfig, params.arguments.overwrite, params.arguments.forSure);
-
-        if (params.arguments.prompt !== false && !CredentialManagerFactory.initialized && config.api.secure.secureFields().length > 0) {
-            const warning = secureSaveError();
-            params.response.console.log(TextUtils.chalk.yellow("Warning:\n") +
-                `${warning.message} Skipped prompting for credentials.\n\n${warning.additionalDetails}\n`);
-=======
+        // Do a dry run if dryRun flag is present. Otherwise, initialize or overwrite the config
         if (params.arguments.dryRun && params.arguments.dryRun === true) {
             let dryRun = await this.initForDryRun(config, params.arguments.userConfig);
 
@@ -105,7 +98,7 @@
             params.response.console.log(jsonDiff);
             params.response.data.setObj(jsonDiff);
         } else {
-            await this.initWithSchema(config, params.arguments.userConfig);
+            await this.initWithSchema(config, params.arguments.userConfig, params.arguments.overwrite, params.arguments.forSure);
 
             if (params.arguments.prompt !== false && !CredentialManagerFactory.initialized && config.api.secure.secureFields().length > 0) {
                 const warning = secureSaveError();
@@ -116,7 +109,6 @@
             // Write the active created/updated config layer
             await config.save(false);
             params.response.console.log(`Saved config template to ${layer.path}`);
->>>>>>> 3a9acedb
         }
     }
 
@@ -144,7 +136,7 @@
             opts.getSecureValue = this.promptForProp.bind(this);
         }
 
-        // Build new config and merge with existing layer or overwrite it if overwrite option is present
+        // Build new config and merge with existing layer or overwrite it if overwrite & forSure options are present
         const newConfig: IConfig = await ConfigBuilder.build(ImperativeConfig.instance.loadedConfig, opts);
         if (overwrite && forSure) {
             config.api.layers.set(newConfig);
