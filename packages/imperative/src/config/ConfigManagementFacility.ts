--- conflicted
+++ resolved
@@ -19,11 +19,8 @@
 import { secureDefinition } from "./cmd/secure/secure.definition";
 import { setDefinition } from "./cmd/set/set.definition";
 import { importDefinition } from "./cmd/import/import.definition";
-<<<<<<< HEAD
 import { convertProfilesDefinition } from "./cmd/convert-profiles/convert-profiles.definition";
-=======
 import { updateSchemasDefinition } from "./cmd/update-schemas/update-schemas.definition";
->>>>>>> cae116c8
 
 export class ConfigManagementFacility {
     private static mInstance: ConfigManagementFacility;
@@ -80,11 +77,8 @@
                 schemaDefinition,
                 profilesDefinition,
                 importDefinition,
-<<<<<<< HEAD
-                convertProfilesDefinition
-=======
-                updateSchemasDefinition,
->>>>>>> cae116c8
+                convertProfilesDefinition,
+                updateSchemasDefinition
             ]
         });
 
