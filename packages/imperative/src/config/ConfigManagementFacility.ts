--- conflicted
+++ resolved
@@ -68,11 +68,7 @@
 
         // Add the config group and related commands.
         UpdateImpConfig.addCmdGrp({
-<<<<<<< HEAD
-            name: "configToBeRemoved",
-=======
             name: "config_unused",
->>>>>>> 87a7cb8e
             type: "group",
             summary: "Manage configuration and overrides",
             description: "Manage configuration and overrides. To see all set-able options use \"list\" command.",
