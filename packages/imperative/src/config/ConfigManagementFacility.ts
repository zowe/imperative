--- conflicted
+++ resolved
@@ -18,13 +18,10 @@
 import { profilesDefinition } from "./cmd/profiles/profiles.definition";
 import { secureDefinition } from "./cmd/secure/secure.definition";
 import { setDefinition } from "./cmd/set/set.definition";
-<<<<<<< HEAD
 import { editDefinition } from "./cmd/edit/edit.definition";
-=======
 import { importDefinition } from "./cmd/import/import.definition";
 import { convertProfilesDefinition } from "./cmd/convert-profiles/convert-profiles.definition";
 import { updateSchemasDefinition } from "./cmd/update-schemas/update-schemas.definition";
->>>>>>> 38a73abf
 
 export class ConfigManagementFacility {
     private static mInstance: ConfigManagementFacility;
@@ -80,13 +77,10 @@
                 initDefinition,
                 schemaDefinition,
                 profilesDefinition,
-<<<<<<< HEAD
-                editDefinition
-=======
+                editDefinition,
                 importDefinition,
                 convertProfilesDefinition,
                 updateSchemasDefinition
->>>>>>> 38a73abf
             ]
         });
 
