/*
* This program and the accompanying materials are made available under the terms of the
* Eclipse Public License v2.0 which accompanies this distribution, and is available at
* https://www.eclipse.org/legal/epl-v20.html
*
* SPDX-License-Identifier: EPL-2.0
*
* Copyright Contributors to the Zowe Project.
*
*/

import { IImperativeOverrides } from "./doc/IImperativeOverrides";
import { CredentialManagerFactory, DefaultCredentialManager } from "../../security";
import { IImperativeConfig } from "./doc/IImperativeConfig";
import { isAbsolute, resolve } from "path";
import { AppSettings } from "../../settings";
import { ImperativeConfig } from "../../utilities";
import { IConfigVault } from "../../config";
import { Logger } from "../../logger";

/**
 * Imperative-internal class to load overrides
 * You should not need to call this from your CLI.
 */
export class OverridesLoader {
<<<<<<< HEAD
  /**
   * Apply overrides to all applicable facilities and use our defaults where
   * an override is not provided.
   *
   * @param {IImperativeConfig} config - the current {@link Imperative#loadedConfig}
   * @param {any} packageJson - the current package.json
   */
  public static async load(
      config: IImperativeConfig,
      packageJson: any
  ): Promise<void> {
    // Initialize the Credential Manager
    await this.loadCredentialManager(config, packageJson);
  }

  /**
   * Initialize the Credential Manager using the supplied override when provided.
   *
   * @param {IImperativeConfig} config - the current {@link Imperative#loadedConfig}
   * @param {any} packageJson - the current package.json
   */
  public static async loadCredentialManager(
      config: IImperativeConfig,
      packageJson: any
  ): Promise<void> {
    const overrides: IImperativeOverrides = config.overrides || {};
=======
    /**
     * Apply overrides to all applicable facilities and use our defaults where
     * an override is not provided.
     *
     * @param {IImperativeConfig} config - the current {@link Imperative#loadedConfig}
     * @param {any} packageJson - the current package.json
     */
    public static async load(
        config: IImperativeConfig,
        packageJson: any
    ): Promise<void> {
        // Initialize the Credential Manager
        await (ImperativeConfig.instance.config?.exists ? this.loadCredentialManager : this.loadCredentialManagerOld)(config, packageJson);
    }

    /**
     * Load the baked-in zowe CredentialManager and initialize it.
     * If we need to reinstate 3rd party overrides, delete this function and
     * rename loadCredentialManagerOld.
     *
     * @internal
     * @param {IImperativeConfig} config - the current {@link Imperative#loadedConfig}
     * @param {any} packageJson - the current package.json
     */
    public static async loadCredentialManager(
        config: IImperativeConfig,
        packageJson: any
    ): Promise<void> {
        if (packageJson.dependencies?.keytar != null || packageJson.optionalDependencies?.keytar != null) {
            // Load the CredentialManager built into Imperative for managing secure properties
            await CredentialManagerFactory.initialize({
                // The display name will be the plugin name that introduced the override OR it will default to the CLI name
                displayName: config.productDisplayName || config.name,
                // For overrides, the service could be the CLI name, but we do not override anymore.
                // Null will use the service name of the built-in credential manager.
                service: config.credentialServiceName || null,
                // If the default is to be used, we won't implant the invalid credential manager.
                // We do not use the invalid credential manager, since we no longer allow overrides.
                invalidOnFailure: false
            });
        }

        await OverridesLoader.loadSecureConfig();
    }

    /**
     * Initialize the Credential Manager using the supplied override when provided.
     *
     * @param {IImperativeConfig} config - the current {@link Imperative#loadedConfig}
     * @param {any} packageJson - the current package.json
     */
    private static async loadCredentialManagerOld(
        config: IImperativeConfig,
        packageJson: any
    ): Promise<void> {
        const overrides: IImperativeOverrides = config.overrides;

        const ZOWE_CLI_PACKAGE_NAME = `@zowe/cli`;
>>>>>>> cb250a89

        // The manager display name used to populate the "managed by" fields in profiles
        const displayName: string = (
            overrides.CredentialManager != null
            && AppSettings.initialized
            && AppSettings.instance.getNamespace("overrides") != null
            && AppSettings.instance.get("overrides", "CredentialManager") != null
            && AppSettings.instance.get("overrides", "CredentialManager") !== false
        ) ?
            // App settings is configured - use the plugin name for the manager name
            AppSettings.instance.get("overrides", "CredentialManager") as string
            :
            // App settings is not configured - use the CLI display name OR the package name as the manager name
            config.productDisplayName || config.name;

<<<<<<< HEAD
    // The manager display name used to populate the "managed by" fields in profiles
    // App settings is not configured - use the CLI display name OR the package name as the manager name
    let displayName: string = config.productDisplayName || config.name;
    if (overrides.CredentialManager != null
        && ImperativeConfig.instance.config?.exists
        && ImperativeConfig.instance.config.properties.overrides.CredentialManager) {
      // Team config contains override - use the plugin name for the manager name
      displayName = ImperativeConfig.instance.config.properties.overrides.CredentialManager as string;
    } else if (overrides.CredentialManager != null
        && AppSettings.initialized
        && AppSettings.instance.getNamespace("overrides") != null
        && AppSettings.instance.get("overrides", "CredentialManager") != null
        && AppSettings.instance.get("overrides", "CredentialManager") !== false) {
      // App settings is configured - use the plugin name for the manager name
      displayName = AppSettings.instance.get("overrides", "CredentialManager") as string;
    }

    let cliHasKeytar: boolean = packageJson.dependencies?.keytar != null;
    if (ImperativeConfig.instance.config?.exists) {
      cliHasKeytar = cliHasKeytar || packageJson.optionalDependencies?.keytar != null;
    }

    // Initialize the credential manager if an override was supplied and/or keytar was supplied in package.json
    if (overrides.CredentialManager != null || cliHasKeytar) {
      let Manager = overrides.CredentialManager;
      if (typeof overrides.CredentialManager === "string" && !isAbsolute(overrides.CredentialManager)) {
        Manager = resolve(process.mainModule.filename, "../", overrides.CredentialManager);
      }
=======
        // Initialize the credential manager if an override was supplied and/or keytar was supplied in package.json
        if (overrides.CredentialManager != null || packageJson.dependencies?.keytar != null) {
            let Manager = overrides.CredentialManager;
            if (typeof overrides.CredentialManager === "string" && !isAbsolute(overrides.CredentialManager)) {
                Manager = resolve(process.mainModule.filename, "../", overrides.CredentialManager);
            }

            await CredentialManagerFactory.initialize({
                // Init the manager with the override specified OR (if null) default to keytar
                Manager,
                // The display name will be the plugin name that introduced the override OR it will default to the CLI name
                displayName,
>>>>>>> cb250a89

                // zowe cli will always add `Zowe` to it's list of service names
                service: config?.name === ZOWE_CLI_PACKAGE_NAME ? DefaultCredentialManager.SVC_NAME : config?.name,

<<<<<<< HEAD
        // zowe cli will always add `Zowe` to it's list of service names
        service: config?.credentialServiceName || (config.name !== ZOWE_CLI_PACKAGE_NAME ? config.name : null),
=======
                // If the default is to be used, we won't implant the invalid credential manager
                invalidOnFailure: !(Manager == null)
            });
        }
>>>>>>> cb250a89

        await OverridesLoader.loadSecureConfig();
    }

    /**
     * After the plugins and secure credentials are loaded, rebuild the configuration with the
     * secure values
     */
    private static async loadSecureConfig() {
        if (!CredentialManagerFactory.initialized) return;

        const vault: IConfigVault = {
            load: ((key: string): Promise<string> => {
                return CredentialManagerFactory.manager.load(key, true);
            }),
            save: ((key: string, value: any): Promise<void> => {
                return CredentialManagerFactory.manager.save(key, value);
            })
        };

        try {
            await ImperativeConfig.instance.config.api.secure.load(vault);
        } catch (err) {
            // Secure vault is optional since we can prompt for values instead
            Logger.getImperativeLogger().warn(`Secure vault not enabled. Reason: ${err.message}`);
        }
    }
}<|MERGE_RESOLUTION|>--- conflicted
+++ resolved
@@ -23,7 +23,6 @@
  * You should not need to call this from your CLI.
  */
 export class OverridesLoader {
-<<<<<<< HEAD
   /**
    * Apply overrides to all applicable facilities and use our defaults where
    * an override is not provided.
@@ -50,66 +49,6 @@
       packageJson: any
   ): Promise<void> {
     const overrides: IImperativeOverrides = config.overrides || {};
-=======
-    /**
-     * Apply overrides to all applicable facilities and use our defaults where
-     * an override is not provided.
-     *
-     * @param {IImperativeConfig} config - the current {@link Imperative#loadedConfig}
-     * @param {any} packageJson - the current package.json
-     */
-    public static async load(
-        config: IImperativeConfig,
-        packageJson: any
-    ): Promise<void> {
-        // Initialize the Credential Manager
-        await (ImperativeConfig.instance.config?.exists ? this.loadCredentialManager : this.loadCredentialManagerOld)(config, packageJson);
-    }
-
-    /**
-     * Load the baked-in zowe CredentialManager and initialize it.
-     * If we need to reinstate 3rd party overrides, delete this function and
-     * rename loadCredentialManagerOld.
-     *
-     * @internal
-     * @param {IImperativeConfig} config - the current {@link Imperative#loadedConfig}
-     * @param {any} packageJson - the current package.json
-     */
-    public static async loadCredentialManager(
-        config: IImperativeConfig,
-        packageJson: any
-    ): Promise<void> {
-        if (packageJson.dependencies?.keytar != null || packageJson.optionalDependencies?.keytar != null) {
-            // Load the CredentialManager built into Imperative for managing secure properties
-            await CredentialManagerFactory.initialize({
-                // The display name will be the plugin name that introduced the override OR it will default to the CLI name
-                displayName: config.productDisplayName || config.name,
-                // For overrides, the service could be the CLI name, but we do not override anymore.
-                // Null will use the service name of the built-in credential manager.
-                service: config.credentialServiceName || null,
-                // If the default is to be used, we won't implant the invalid credential manager.
-                // We do not use the invalid credential manager, since we no longer allow overrides.
-                invalidOnFailure: false
-            });
-        }
-
-        await OverridesLoader.loadSecureConfig();
-    }
-
-    /**
-     * Initialize the Credential Manager using the supplied override when provided.
-     *
-     * @param {IImperativeConfig} config - the current {@link Imperative#loadedConfig}
-     * @param {any} packageJson - the current package.json
-     */
-    private static async loadCredentialManagerOld(
-        config: IImperativeConfig,
-        packageJson: any
-    ): Promise<void> {
-        const overrides: IImperativeOverrides = config.overrides;
-
-        const ZOWE_CLI_PACKAGE_NAME = `@zowe/cli`;
->>>>>>> cb250a89
 
         // The manager display name used to populate the "managed by" fields in profiles
         const displayName: string = (
@@ -125,7 +64,6 @@
             // App settings is not configured - use the CLI display name OR the package name as the manager name
             config.productDisplayName || config.name;
 
-<<<<<<< HEAD
     // The manager display name used to populate the "managed by" fields in profiles
     // App settings is not configured - use the CLI display name OR the package name as the manager name
     let displayName: string = config.productDisplayName || config.name;
@@ -154,33 +92,12 @@
       if (typeof overrides.CredentialManager === "string" && !isAbsolute(overrides.CredentialManager)) {
         Manager = resolve(process.mainModule.filename, "../", overrides.CredentialManager);
       }
-=======
-        // Initialize the credential manager if an override was supplied and/or keytar was supplied in package.json
-        if (overrides.CredentialManager != null || packageJson.dependencies?.keytar != null) {
-            let Manager = overrides.CredentialManager;
-            if (typeof overrides.CredentialManager === "string" && !isAbsolute(overrides.CredentialManager)) {
-                Manager = resolve(process.mainModule.filename, "../", overrides.CredentialManager);
-            }
-
-            await CredentialManagerFactory.initialize({
-                // Init the manager with the override specified OR (if null) default to keytar
-                Manager,
-                // The display name will be the plugin name that introduced the override OR it will default to the CLI name
-                displayName,
->>>>>>> cb250a89
 
                 // zowe cli will always add `Zowe` to it's list of service names
                 service: config?.name === ZOWE_CLI_PACKAGE_NAME ? DefaultCredentialManager.SVC_NAME : config?.name,
 
-<<<<<<< HEAD
         // zowe cli will always add `Zowe` to it's list of service names
         service: config?.credentialServiceName || (config.name !== ZOWE_CLI_PACKAGE_NAME ? config.name : null),
-=======
-                // If the default is to be used, we won't implant the invalid credential manager
-                invalidOnFailure: !(Manager == null)
-            });
-        }
->>>>>>> cb250a89
 
         await OverridesLoader.loadSecureConfig();
     }
