--- conflicted
+++ resolved
@@ -96,13 +96,7 @@
                     "Plug-ins within the Imperative CLI Framework can legitimately gain\n" +
           `control of the ${ImperativeConfig.instance.rootCommandName} CLI application ` +
           "during the execution of every command.\n" +
-<<<<<<< HEAD
           "Install 3rd party plug-ins at your own risk.\n"
-=======
-          "Install 3rd party plug-ins at your own risk.\n\n" +
-          "Imperative's plugin installation program handles @zowe peer dependencies.\n" +
-          "You can safely ignore NPM warnings about missing @zowe peer dependencies.\n"
->>>>>>> e527067c
                 );
 
                 params.response.console.log("Registry = " + installRegistry);
@@ -126,11 +120,7 @@
                     }
 
                     for (const packageName in packageJson) {
-<<<<<<< HEAD
-                        if (packageJson.hasOwnProperty(packageName)) {
-=======
                         if (Object.prototype.hasOwnProperty.call(packageJson, packageName)) {
->>>>>>> e527067c
                             const packageInfo: IPluginJsonObject = packageJson[packageName];
 
                             // Registry is typed as optional in the doc but the function expects it
