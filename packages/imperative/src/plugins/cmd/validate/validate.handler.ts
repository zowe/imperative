/*
* This program and the accompanying materials are made available under the terms of the
* Eclipse Public License v2.0 which accompanies this distribution, and is available at
* https://www.eclipse.org/legal/epl-v20.html
*
* SPDX-License-Identifier: EPL-2.0
*
* Copyright Contributors to the Zowe Project.
*
*/

import { ICommandHandler, IHandlerParameters, IHandlerResponseApi } from "../../../../../cmd";
import { TextUtils } from "../../../../../utilities";
import { IssueSeverity, PluginIssues } from "../../utilities/PluginIssues";
import { IPluginJson } from "../../doc/IPluginJson";

/**
 * The validate command handler for the cli plugin validate command.
 *
 * @see {validateDefinition}
 */
export default class ValidateHandler implements ICommandHandler {

    /**
   * A class with recorded issues for each plugin for which problems were detected.
   *
   * @private
   * @type {IPluginIssues}
   */
    private pluginIssues = PluginIssues.instance;

    // __________________________________________________________________________
    /**
   * Process the command and input.
   *
   * @param {IHandlerParameters} params - Parameters supplied by yargs
   *
   * @param {string[]} [params.arguments.plugin] - The name of
   *        a plugin to validate. If omitted all installed plugins
   *        will be validated.
   *
   * @returns {Promise<ICommandResponse>} The command response
   *
   * @throws {ImperativeError}
   */
    public async process(params: IHandlerParameters): Promise<void> {
        let pluginName: string = null;
        let err: boolean = false;
        let localerr: boolean = null;
        const failOnWarning: boolean = params.arguments.failOnWarning || false;
        const installedPlugins: IPluginJson = this.pluginIssues.getInstalledPlugins();

        if (params.arguments.plugin == null ||
      params.arguments.plugin.length === 0 ||
      params.arguments.plugin === "") {
            if (Object.keys(installedPlugins).length === 0) {
                params.response.console.log(
                    "No plugins have been installed into your CLI application."
                );
            } else {
                // loop through each plugin installed in our plugins file
                for (pluginName in installedPlugins) {
<<<<<<< HEAD
                    if (this.pluginIssues.getInstalledPlugins().hasOwnProperty(pluginName)) {
=======
                    if (Object.prototype.hasOwnProperty.call(this.pluginIssues.getInstalledPlugins(), pluginName)) {
>>>>>>> e527067c
                        localerr = this.displayPluginIssues(pluginName, params.response, failOnWarning);
                        if (localerr === true) { err = localerr; }
                    }
                }
            }
        } else {
            // is the specified plugin installed?
            pluginName = params.arguments.plugin;
<<<<<<< HEAD
            if (!installedPlugins.hasOwnProperty(pluginName)) {
=======
            if (!Object.prototype.hasOwnProperty.call(installedPlugins, pluginName)) {
>>>>>>> e527067c
                params.response.console.log(TextUtils.chalk.red(
                    "The specified plugin '" + pluginName +
          "' has not been installed into your CLI application."
                ));
                err = true;
            } else {
                err = this.displayPluginIssues(pluginName, params.response, failOnWarning);
            }
        }

        if (err === true && params.arguments.failOnError) {
            params.response.console.log("\n");
<<<<<<< HEAD
            params.response.console.error(TextUtils.chalk.red("Problems detected during plugin validation. Please check above for more information."));
=======
            params.response.console.error(TextUtils.chalk.red(
                "Problems detected during plugin validation. Please check above for more information."));
>>>>>>> e527067c
            params.response.data.setExitCode(1);
        }
    }

    // __________________________________________________________________________
    /**
   * Display the issues assocated with the specified plugin.
   *
   * @param {string} pluginName - The name of the plugin.
   *
   * @param {IHandlerResponseApi} cmdResponse - Used to supply the response from the command.
   */
    private displayPluginIssues(pluginName: string, cmdResponse: IHandlerResponseApi, failOnWarning: boolean = false): boolean {
<<<<<<< HEAD
    // display any plugin issues
=======
        // display any plugin issues
>>>>>>> e527067c
        let valResultsMsg: string = "\n_____ " + "Validation results for plugin '" +
        pluginName + "' _____\n";
        let err = false;
        const issueListForPlugin = this.pluginIssues.getIssueListForPlugin(pluginName);
        if (issueListForPlugin.length === 0) {
            valResultsMsg += "This plugin was successfully validated. Enjoy the plugin.";
            cmdResponse.console.log(valResultsMsg);
        } else {
            const setOfIssueSevs: IssueSeverity[] = [];
            for (const nextIssue of issueListForPlugin) {
                valResultsMsg += "\n*** " + nextIssue.issueSev + ": " + nextIssue.issueText + "\n";
                if (!setOfIssueSevs.includes(nextIssue.issueSev)) {
                    setOfIssueSevs.push(nextIssue.issueSev);
                }
            }

            valResultsMsg += "\n";
            let msgColor: string = "yellow";
            if (setOfIssueSevs.includes(IssueSeverity.CFG_ERROR)) {
                msgColor = "red";
                valResultsMsg += "This plugin has configuration errors. No component of the plugin will be available.";
                err = true;
            } else {
                if (setOfIssueSevs.includes(IssueSeverity.CMD_ERROR)) {
                    msgColor = "red";
                    valResultsMsg += "This plugin has command errors. No plugin commands will be available.\n";
                    err = true;
                }
                if (setOfIssueSevs.includes(IssueSeverity.OVER_ERROR)) {
                    msgColor = "red";
                    valResultsMsg += "This plugin has override errors. This plugin will not override a framework component.";
                    err = true;
                }
            }

            // if we had no errors, only warnings are left
            if (msgColor === "yellow") {
                valResultsMsg += "This plugin has warnings, but its commands and framework overrides will still be available.";
                if (failOnWarning) { err = true; }
            }

            cmdResponse.console.log(TextUtils.chalk[msgColor](valResultsMsg));
            return err;
        }
    }
}<|MERGE_RESOLUTION|>--- conflicted
+++ resolved
@@ -60,11 +60,7 @@
             } else {
                 // loop through each plugin installed in our plugins file
                 for (pluginName in installedPlugins) {
-<<<<<<< HEAD
-                    if (this.pluginIssues.getInstalledPlugins().hasOwnProperty(pluginName)) {
-=======
                     if (Object.prototype.hasOwnProperty.call(this.pluginIssues.getInstalledPlugins(), pluginName)) {
->>>>>>> e527067c
                         localerr = this.displayPluginIssues(pluginName, params.response, failOnWarning);
                         if (localerr === true) { err = localerr; }
                     }
@@ -73,11 +69,7 @@
         } else {
             // is the specified plugin installed?
             pluginName = params.arguments.plugin;
-<<<<<<< HEAD
-            if (!installedPlugins.hasOwnProperty(pluginName)) {
-=======
             if (!Object.prototype.hasOwnProperty.call(installedPlugins, pluginName)) {
->>>>>>> e527067c
                 params.response.console.log(TextUtils.chalk.red(
                     "The specified plugin '" + pluginName +
           "' has not been installed into your CLI application."
@@ -90,12 +82,8 @@
 
         if (err === true && params.arguments.failOnError) {
             params.response.console.log("\n");
-<<<<<<< HEAD
-            params.response.console.error(TextUtils.chalk.red("Problems detected during plugin validation. Please check above for more information."));
-=======
             params.response.console.error(TextUtils.chalk.red(
                 "Problems detected during plugin validation. Please check above for more information."));
->>>>>>> e527067c
             params.response.data.setExitCode(1);
         }
     }
@@ -109,11 +97,7 @@
    * @param {IHandlerResponseApi} cmdResponse - Used to supply the response from the command.
    */
     private displayPluginIssues(pluginName: string, cmdResponse: IHandlerResponseApi, failOnWarning: boolean = false): boolean {
-<<<<<<< HEAD
-    // display any plugin issues
-=======
         // display any plugin issues
->>>>>>> e527067c
         let valResultsMsg: string = "\n_____ " + "Validation results for plugin '" +
         pluginName + "' _____\n";
         let err = false;
