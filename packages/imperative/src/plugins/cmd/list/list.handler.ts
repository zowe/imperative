/*
* This program and the accompanying materials are made available under the terms of the
* Eclipse Public License v2.0 which accompanies this distribution, and is available at
* https://www.eclipse.org/legal/epl-v20.html
*
* SPDX-License-Identifier: EPL-2.0
*
* Copyright Contributors to the Zowe Project.
*
*/

import { ICommandHandler, IHandlerParameters } from "../../../../../cmd";
import { Logger } from "../../../../../logger/";
import { IPluginJson } from "../../doc/IPluginJson";
import { TextUtils } from "../../../../../utilities";
<<<<<<< HEAD
import { PluginIssues } from "../../utilities/PluginIssues";
=======
import { PMFConstants } from "../../utilities/PMFConstants";
>>>>>>> e527067c

/**
 * The install command handler for cli plugin install.
 *
 * @see {installDefinition}
 */
export default class ListHandler implements ICommandHandler {
    /**
     * A logger for this class
     *
     * @private
     * @type {Logger}
     */
    private log: Logger = Logger.getImperativeLogger();

    /**
     * Process the command and input.
     *
     * @param {IHandlerParameters} params Parameters supplied by yargs
     *
     * @returns {Promise<ICommandResponse>} The command response
     *
     * @throws {ImperativeError}
     */
    public async process(params: IHandlerParameters): Promise<void> {
        const chalk = TextUtils.chalk;

        const installedPlugins: IPluginJson = PluginIssues.instance.getInstalledPlugins();

        params.response.data.setObj(installedPlugins);
        let listOutput: string = "";
        let firstTime = true;

        for (const pluginName in installedPlugins) {
            if (Object.prototype.hasOwnProperty.call(installedPlugins, pluginName)) {
                // Build the console output
                if (firstTime) {
                    listOutput = `\n${chalk.yellow.bold("Installed plugins:")} \n\n`;
                }

                listOutput = listOutput + `${chalk.yellow.bold(" -- pluginName: ")}` +
                  `${chalk.red.bold(pluginName)} \n`;
                listOutput = listOutput + `${chalk.yellow.bold(" -- package: ")}` +
                  `${chalk.red.bold(installedPlugins[pluginName].package)} \n`;
                listOutput = listOutput + `${chalk.yellow.bold(" -- version: ")}` +
                  `${chalk.red.bold(installedPlugins[pluginName].version)} \n`;
                listOutput = listOutput + `${chalk.yellow.bold(" -- registry: ")}` +
                  installedPlugins[pluginName].registry + "\n\n";

                // Write to the log file
                if (firstTime) {
                    this.log.simple(" ");
                    this.log.simple("Installed plugins:");
                    this.log.simple(" ");
                    firstTime = false;
                }
                this.log.simple("    pluginName: " + pluginName);
                this.log.simple("    package: " + installedPlugins[pluginName].package);
                this.log.simple("    version: " + installedPlugins[pluginName].version);
                this.log.simple("    registry: " + installedPlugins[pluginName].registry);
                this.log.simple(" ");
            }
        }

        if (listOutput === "") {
            listOutput = "No plugins have been installed into your CLI application.";
        }

        // Write to the results of the list command to console
        params.response.console.log(listOutput);
    }
}<|MERGE_RESOLUTION|>--- conflicted
+++ resolved
@@ -13,11 +13,7 @@
 import { Logger } from "../../../../../logger/";
 import { IPluginJson } from "../../doc/IPluginJson";
 import { TextUtils } from "../../../../../utilities";
-<<<<<<< HEAD
 import { PluginIssues } from "../../utilities/PluginIssues";
-=======
-import { PMFConstants } from "../../utilities/PMFConstants";
->>>>>>> e527067c
 
 /**
  * The install command handler for cli plugin install.
