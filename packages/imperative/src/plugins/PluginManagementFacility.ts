/*
* This program and the accompanying materials are made available under the terms of the
* Eclipse Public License v2.0 which accompanies this distribution, and is available at
* https://www.eclipse.org/legal/epl-v20.html
*
* SPDX-License-Identifier: EPL-2.0
*
* Copyright Contributors to the Zowe Project.
*
*/

import { PerfTiming } from "@zowe/perf-timing";
import { IImperativeConfig } from "../../src/doc/IImperativeConfig";
import { UpdateImpConfig } from "../../src/UpdateImpConfig";
import { isAbsolute, join } from "path";
import { ImperativeConfig, JsUtils } from "../../../utilities";
import { Logger } from "../../../logger";
import { existsSync, mkdirSync } from "fs";
import { PMFConstants } from "./utilities/PMFConstants";
import { readFileSync, writeFileSync } from "jsonfile";
import { IPluginCfgProps } from "./doc/IPluginCfgProps";
import { ICommandDefinition, ICommandProfileTypeConfiguration } from "../../../cmd";
import { IssueSeverity, PluginIssues } from "./utilities/PluginIssues";
import { ConfigurationValidator } from "../ConfigurationValidator";
import { ConfigurationLoader } from "../ConfigurationLoader";
import { DefinitionTreeResolver } from "../DefinitionTreeResolver";
import { IImperativeOverrides } from "../doc/IImperativeOverrides";
import { AppSettings } from "../../../settings";
import { CommandTreeCache } from "../CommandTreeCache";

/**
 * This class is the main engine for the Plugin Management Facility. The
 * underlying class should be treated as a singleton and should be accessed
 * via PluginManagmentFacility.instance.
 */
export class PluginManagementFacility {
    /**
     * This is the variable that stores the specific instance of the PMF. Defined
     * as static so that it can be accessed from anywhere.
     *
     * @private
     * @type {PluginManagementFacility}
     */
    private static mInstance: PluginManagementFacility;

    /**
     * Gets a single instance of the PMF. On the first call of
     * PluginManagementFacility.instance, a new PMF is initialized and returned.
     * Every subsequent call will use the one that was first created.
     *
     * @returns {PluginManagementFacility} - The newly initialized PMF object.
     */
    public static get instance(): PluginManagementFacility {
        if (this.mInstance == null) {
            this.mInstance = new PluginManagementFacility();
        }

        return this.mInstance;
    }

    /**
     * Internal reference to the set of configuration properties for all loaded plugins.
     */
    private mAllPluginCfgProps: IPluginCfgProps[] = [];

    /**
     * Get the set of configuration properties for all loaded plugins.
     */
    public get allPluginCfgProps(): IPluginCfgProps[] {
        return this.mAllPluginCfgProps;
    }

    /**
     * Internal reference to the overrides provided by plugins.
     */
    private mPluginOverrides: IImperativeOverrides = {};

    /**
     * Object that defines what overrides will be provided by all plugins.
     */
    public get pluginOverrides(): IImperativeOverrides {
        return this.mPluginOverrides;
    }

    /**
     * Used as a short-name access to PMF constants.
     */
    private pmfConst: PMFConstants = PMFConstants.instance;

    /**
     * The CLI command tree with module globs already resolved.
     *
     * @private
     * @type {ICommandDefinition}
     */
    private resolvedCliCmdTree: ICommandDefinition = null;

    /**
     * The property name within package.json that holds the
     * Imperative configuration object.
     *
     * @private
     * @type {string}
     */
    private readonly impConfigPropNm = "imperative";

    /**
     * Used for internal imperative logging.
     *
     * @private
     * @type {Logger}
     */
    private impLogger: Logger = Logger.getImperativeLogger();

    /**
     * A class with recorded issues for each plugin for which problems were detected.
     *
     * @private
     * @type {IPluginIssues}
     */
    private pluginIssues = PluginIssues.instance;

    /**
     * The name of the plugin currently being processed.
     * This is required by callback function requirePluginModuleCallback, whose signature
     * is fixed, and cannot have the plugin name passed in.
     *
     * @private
     * @type {string}
     */
    private pluginNmForUseInCallback: string = "NoPluginNameAssigned";

    /**
     * A set of bright dependencies used by plugins. Each item in the
     * set contains the dependency's property name, and the the version
     * of that dependency.
     *
     * @type {Object}
     */
    private readonly npmPkgNmProp = "name";
    private readonly noPeerDependency = "-1";

    /**
     * The semantic versioning module (which does not have the
     * typing to do an 'import').
     */
    private readonly semver = require("semver");

    /**
     * Tracker to ensure that [init]{@link PluginManagementFacility#init} was
     * called. Most methods cannot be used unless init was called first.
     *
     * @private
     * @type {boolean}
     */
    private wasInitCalled = false;

    // __________________________________________________________________________
    /**
     * Initialize the PMF. Must be called to enable the various commands provided
     * by the facility.
     */
    public init(): void {
        this.impLogger.debug("PluginManagementFacility.init() - Start");

        // Load lib after the fact to save on speed when plugins not enabled
        const { PluginRequireProvider } = require("./PluginRequireProvider");

        // Create the hook for imperative and the application cli
        PluginRequireProvider.createPluginHooks([
            PMFConstants.instance.IMPERATIVE_PKG_NAME,
            PMFConstants.instance.CLI_CORE_PKG_NAME
        ]);

        // Add the plugin group and related commands.
        UpdateImpConfig.addCmdGrp({
            name: "plugins",
            type: "group",
            description: "Install and manage plug-ins",
            children: [
                // Done dynamically so that PMFConstants can be initialized
                require("./cmd/install/install.definition").installDefinition,
                require("./cmd/list/list.definition").listDefinition,
                require("./cmd/uninstall/uninstall.definition").uninstallDefinition,
                require("./cmd/update/update.definition").updateDefinition,
                require("./cmd/validate/validate.definition").validateDefinition
            ]
        });

        // When everything is done set this variable to true indicating successful
        // initialization.
        this.wasInitCalled = true;
        this.impLogger.debug("PluginManagementFacility.init() - Success");
    }

    // __________________________________________________________________________
    /**
     * Add all installed plugins' commands and profiles into the host CLI's command tree.
     *
     * @param resolvedCliCmdTree - The CLI command tree with
     *        module globs already resolved.
     */
    public addAllPluginsToHostCli(resolvedCliCmdTree: ICommandDefinition): void {
        // Store the host CLI command tree. Later functions will use it.
        this.resolvedCliCmdTree = resolvedCliCmdTree;

        // Loop through each plugin and add it to the CLI command tree
        for (const nextPluginCfgProps of this.mAllPluginCfgProps) {
            this.addPluginToHostCli(nextPluginCfgProps);

            // log the issue list for this plugin
            const issueListForPlugin = this.pluginIssues.getIssueListForPlugin(nextPluginCfgProps.pluginName);
            if (issueListForPlugin.length > 0) {
                this.impLogger.warn("addAllPluginsToHostCli: Issues for plugin = '" +
                    nextPluginCfgProps.pluginName + "':\n" +
                    JSON.stringify(issueListForPlugin, null, 2));
            } else {
                this.impLogger.info("addAllPluginsToHostCli: Plugin = '" +
                    nextPluginCfgProps.pluginName +
                    "' was successfully validated with no issues."
                );
            }
        }
    }

    // __________________________________________________________________________
    /**
     * Loads the configuration properties of each plugin. The configuration
     * information is used when overriding a piece of the imperative
     * infrastructure with a plugin's capability, when validating each plugin,
     * and when adding each plugin's commands to the CLI command tree.
     * Errors are recorded in PluginIssues.
     */
    public loadAllPluginCfgProps(): void {
        // Initialize the plugin.json file if needed
        if (!existsSync(this.pmfConst.PLUGIN_JSON)) {
            if (!existsSync(this.pmfConst.PMF_ROOT)) {
                this.impLogger.debug("Creating PMF_ROOT directory");
                mkdirSync(this.pmfConst.PMF_ROOT);
            }

            this.impLogger.debug("Creating PLUGIN_JSON file");
            writeFileSync(this.pmfConst.PLUGIN_JSON, {});
        }

        const loadedOverrides: {[key: string]: IImperativeOverrides} = {};

        // iterate through all of our installed plugins
        for (const nextPluginNm of Object.keys(this.pluginIssues.getInstalledPlugins())) {

            const nextPluginCfgProps = this.loadPluginCfgProps(nextPluginNm);
            if (nextPluginCfgProps) {
                this.mAllPluginCfgProps.push(nextPluginCfgProps);

                // Remember the overrides as a key of our temporary object
                loadedOverrides[nextPluginNm] = nextPluginCfgProps.impConfig.overrides;

                this.impLogger.trace("Next plugin's configuration properties:\n" +
                    JSON.stringify(nextPluginCfgProps, null, 2)
                );
            } else {
                this.impLogger.error(
                    "loadAllPluginCfgProps: Unable to load the configuration for the plug-in named '" +
                    nextPluginNm + "' The plug-in was not added to the host CLI."
                );
            }
        }

        // Loop through each overrides setting here. Setting is an override that we are modifying while
        // plugin is the pluginName from which to get the setting. This is probably the ugliest piece
        // of code that I have ever written :/
        for (const [setting, pluginName] of Object.entries(AppSettings.instance.getNamespace("overrides"))) {
            if (pluginName !== false) {
                Logger.getImperativeLogger().debug(
                    `PluginOverride: Attempting to overwrite "${setting}" with value provided by plugin "${pluginName}"`
                );
                if (!loadedOverrides.hasOwnProperty(pluginName)) {
                    // the plugin name specified in our settings is not available
                    const overrideErrMsg = `You attempted to override the "${setting}" setting ` +
                        `with a plugin named "${pluginName}" that is not installed and loadable.` +
                        `\nWe will use a "${setting}" that purposely fails until you reconfigure.`;
                    Logger.getImperativeLogger().error(overrideErrMsg);

                    /* We need to assign a class (which always shows an error when
                     * the CLI tries to use credentials) into the current override setting.
                     * We also need to embed our error message into that class. We cannot
                     * create a new object from a class and pass the error into its
                     * constructor, because the CredentialManagerFactory takes a class and
                     * it calls the constructor of our supplied class. Thus we need an
                     * anonymous class so that we can access our 'overrideErrMsg' variable.
                     * Our trick is that we simply throw an error in the constructor
                     * of our anonymous class. The CredentialManagerFactory catches
                     * our error, and places it into its InvalidCredentialManager,
                     * which in turn shows our error every time the CLI tries to use
                     * credentials. Finally since lint complains about more than one
                     * class in a file, we have to temporarily turn off that lint error.
                     */
                    /* tslint:disable:max-classes-per-file */
                    (this.mPluginOverrides as any)[setting] = class {
                        constructor() {
                            throw overrideErrMsg;
                        }
                    };
                    /* tslint:enable:max-classes-per-file */
                    continue;
                }

                // Like the cli the overrides can be the actual class or the string path
                let loadedSetting: string | object = (loadedOverrides[pluginName] as any)[setting];

                // If the overrides loaded is a string path, just resolve it here since it would be much
                // to do so in the overrides loader.
                if (typeof loadedSetting === "string") {
                    let pathToPluginOverride = loadedSetting;
                    try {
                        if (!isAbsolute(pathToPluginOverride)) {
                            Logger.getImperativeLogger().trace(`PluginOverride: Resolving ${pathToPluginOverride} in ${pluginName}`);

                            // This is actually kind of disgusting. What is happening is that we are getting the
                            // entry file of the plugin using require.resolve since the modules loaded are different
                            // when using node or ts-node. This require gets us the index.js/index.ts file that
                            // the plugin defines. So we then cd up a directory and resolve the path relative
                            // to the plugin entry file.
                            pathToPluginOverride = join(
                                require.resolve(this.formPluginRuntimePath(pluginName)),
                                "../",
                                pathToPluginOverride
                            );
                        }
                        loadedSetting = require(pathToPluginOverride);
                        Logger.getImperativeLogger().info(`PluginOverride: Overrode "${setting}" ` +
                            `with "${pathToPluginOverride}" from plugin "${pluginName}"`);
                    } catch (requireError) {
                        const overrideErrMsg = `Unable to override "${setting}" with "${pathToPluginOverride}" ` +
                            `from plugin "${pluginName}"\n` + "Reason = " + requireError.message +
                            `\nWe will use a "${setting}" that purposely fails until you reconfigure.`;
                        PluginIssues.instance.recordIssue(pluginName, IssueSeverity.OVER_ERROR, overrideErrMsg);

                        // See the big block comment above about using an anonymous class.
                        /* tslint:disable:max-classes-per-file */
                        (this.mPluginOverrides as any)[setting] = class {
                            constructor() {
                                throw overrideErrMsg;
                            }
                        };
                        /* tslint:enable:max-classes-per-file */
                        continue;
                    }
                }

                // Save the setting in the mPluginsOverrides object that was stored previously in
                // the loadedOverrides object as the plugin name.
                (this.mPluginOverrides as any)[setting] = loadedSetting;
            }
        }

        this.impLogger.info("All plugin configurations have been loaded. Details at trace level of logging.");
    }

    // __________________________________________________________________________
    /**
     * Require a module from a plugin using a relative path name to the module.
     * Used as a callback function from the ConfigurationLoader to load
     * configuration handlers.
     *
     * @param {string} relativePath - A relative path from plugin's root.
     *        Typically supplied as ./lib/blah/blah/blah.
     *
     * @returns {any} - The content exported from the specified module.
     */
    public requirePluginModuleCallback(relativePath: string): any {

        const pluginModuleRuntimePath = this.formPluginRuntimePath(this.pluginNmForUseInCallback, relativePath);
        try {
            return require(pluginModuleRuntimePath);
        } catch (requireError) {
            PluginIssues.instance.recordIssue(this.pluginNmForUseInCallback, IssueSeverity.CMD_ERROR,
                "Unable to load the following module for plug-in '" +
                this.pluginNmForUseInCallback + "' :\n" + pluginModuleRuntimePath + "\n" +
                "Reason = " + requireError.message
            );
            return {};
        }
    }

    // __________________________________________________________________________
    /**
     * Add the specified plugin to the imperative command tree.
     *
     * @param {IPluginCfgProps} pluginCfgProps - The configuration properties for this plugin
     */
    private addPluginToHostCli(pluginCfgProps: IPluginCfgProps): void {

        const timingApi = PerfTiming.api;

        if (PerfTiming.isEnabled) {
            // Marks point START
            timingApi.mark("START_ADD_PLUGIN");
        }

        /* Form a top-level command group for this plugin.
         * Resolve all means of command definition into the pluginCmdGroup.children
         */
        let pluginCmdGroup: ICommandDefinition = null;
        try {
<<<<<<< HEAD
            if (!CommandTreeCache.enabled || CommandTreeCache.instance.outdated) {
                pluginCmdGroup = {
                    name: pluginCfgProps.impConfig.name,
                    description: pluginCfgProps.impConfig.rootCommandDescription,
                    type: "group",
                    children: DefinitionTreeResolver.combineAllCmdDefs(
                        this.formPluginRuntimePath(pluginCfgProps.pluginName, "./lib"),
                        pluginCfgProps.impConfig.definitions, pluginCfgProps.impConfig.commandModuleGlobs
                    )
                };
                /**
                 * Fill in the optional aliases and summary fields,
                 * if specified.
                 */
                if (pluginCfgProps.impConfig.pluginSummary != null) {
                    this.impLogger.debug("Adding summary from pluginSummary field of configuration");
                    pluginCmdGroup.summary = pluginCfgProps.impConfig.pluginSummary;
                }
                if (pluginCfgProps.impConfig.pluginAliases != null) {
                    this.impLogger.debug("Adding aliases from pluginAliases field of configuration");
                    pluginCmdGroup.aliases = pluginCfgProps.impConfig.pluginAliases;
                }
            } else {
                pluginCmdGroup = this.resolvedCliCmdTree.children.find((cmdDef: ICommandDefinition) => {
                    return cmdDef.name === pluginCfgProps.impConfig.name;
                });
=======
            pluginCmdGroup = {
                name: pluginCfgProps.impConfig.name,
                description: pluginCfgProps.impConfig.rootCommandDescription,
                type: "group",
                children: DefinitionTreeResolver.combineAllCmdDefs(
                    this.formPluginRuntimePath(pluginCfgProps.pluginName, "./lib"),
                    pluginCfgProps.impConfig.definitions, pluginCfgProps.impConfig.commandModuleGlobs,
                    ImperativeConfig.instance.loadedConfig.baseProfile != null
                )
            };
            /**
             * Fill in the optional aliases and summary fields,
             * if specified.
             */
            if (pluginCfgProps.impConfig.pluginSummary != null) {
                this.impLogger.debug("Adding summary from pluginSummary field of configuration");
                pluginCmdGroup.summary = pluginCfgProps.impConfig.pluginSummary;
            }
            if (pluginCfgProps.impConfig.pluginAliases != null) {
                this.impLogger.debug("Adding aliases from pluginAliases field of configuration");
                pluginCmdGroup.aliases = pluginCfgProps.impConfig.pluginAliases;
>>>>>>> 1ae0c80d
            }
        }
        catch (impErr) {
            const errMsg = "Failed to combine command definitions. Reason = " + impErr.message;
            this.impLogger.error("addPluginToHostCli: DefinitionTreeResolver.combineAllCmdDefs: " + errMsg);
            this.pluginIssues.recordIssue(pluginCfgProps.pluginName, IssueSeverity.CMD_ERROR, errMsg);
            return;
        }

        // validate the plugin's configuration
        if (this.validatePlugin(pluginCfgProps, pluginCmdGroup) === false) {
            this.impLogger.error("addPluginToHostCli: The plug-in named '" + pluginCfgProps.pluginName +
                "' failed validation and was not added to the host CLI app.");
            return;
        }

        if (pluginCmdGroup.children.length <= 0) {
            this.impLogger.info("addPluginToHostCli: The plugin '" +
                pluginCfgProps.pluginName +
                "' has no commands, so no new commands will be added to the host CLI app."
            );
        } else {
            // add the new plugin group into the imperative command tree
            this.impLogger.info("addPluginToHostCli: Adding commands for plug-in '" +
                pluginCfgProps.pluginName + "' to CLI command tree. Plugin command details at trace level of logging."
            );
            this.impLogger.trace("addPluginToHostCli: Commands for plugin = '" +
                pluginCfgProps.pluginName + "':\n" + JSON.stringify(pluginCmdGroup, null, 2)
            );
            if (!this.addCmdGrpToResolvedCliCmdTree(pluginCfgProps.pluginName, pluginCmdGroup)) {
                return;
            }
        }

        // add the profiles for this plugin to our imperative config object
        if (pluginCfgProps.impConfig.profiles && pluginCfgProps.impConfig.profiles.length > 0) {
            this.impLogger.trace("addPluginToHostCli: Adding these profiles for plug-in = '" +
                pluginCfgProps.pluginName + "':\n" +
                JSON.stringify(pluginCfgProps.impConfig.profiles, null, 2)
            );
            try {
                UpdateImpConfig.addProfiles(pluginCfgProps.impConfig.profiles);
            }
            catch (impErr) {
                const errMsg = "Failed to add profiles for the plug-in = '" + pluginCfgProps.pluginName +
                    "'.\nReason = " + impErr.message +
                    "\nBecause of profile error, removing commands for this plug-in";
                this.impLogger.error("addPluginToHostCli: " + errMsg);
                this.pluginIssues.recordIssue(pluginCfgProps.pluginName, IssueSeverity.CMD_ERROR, errMsg);
                this.removeCmdGrpFromResolvedCliCmdTree(pluginCmdGroup);
            }
        }

        if (PerfTiming.isEnabled) {
            // Marks point END
            timingApi.mark("END_ADD_PLUGIN");
            timingApi.measure("Add plugin completed: " + pluginCfgProps.impConfig.name, "START_ADD_PLUGIN", "END_ADD_PLUGIN");
        }

    }

    // __________________________________________________________________________
    /**
     * Add a new command group into the host CLI's resolved command tree.
     * We had to wait until the host CLI was resolved, so that we could check for
     * name conflicts. So each  plugin's commands are added to the host CLI
     * command tree after both have been resolved.
     *
     * @param {string} pluginName - the name of the plugin to initialize
     *
     * @param {ICommandDefinition} cmdDefToAdd - command definition group to to be added.
     *
     * @returns True upon success. False upon error, and errors are recorded in pluginIssues.
     */
    private addCmdGrpToResolvedCliCmdTree(pluginName: string, cmdDefToAdd: ICommandDefinition): boolean {
        if (this.resolvedCliCmdTree == null) {
            const errMsg = "The resolved command tree was null. " +
                "Imperative should have created an empty command definition array.";
            this.impLogger.error("addCmdGrpToResolvedCliCmdTree: While adding plugin = '" +
                pluginName + "', " + errMsg);
            this.pluginIssues.recordIssue(pluginName, IssueSeverity.CMD_ERROR, errMsg);
            return false;
        }

        if (this.resolvedCliCmdTree.children == null) {
            const errMsg = "The resolved command tree children was null. " +
                "Imperative should have created an empty children array.";
            this.impLogger.error("addCmdGrpToResolvedCliCmdTree: While adding plugin = '" +
                pluginName + "', " + errMsg);
            this.pluginIssues.recordIssue(pluginName, IssueSeverity.CMD_ERROR, errMsg);
            return false;
        }

        if (CommandTreeCache.enabled && !CommandTreeCache.instance.outdated) {
            this.impLogger.debug("Skipped adding definition = '" + cmdDefToAdd.name + "' to the resolved command tree because it was cached.");
            return true;
        }

        const cmdDefInx = this.resolvedCliCmdTree.children.findIndex((existingCmdDef: ICommandDefinition) => {
            return existingCmdDef.name === cmdDefToAdd.name;
        });
        if (cmdDefInx > -1) {
            const errMsg = "The command group = '" + cmdDefToAdd.name +
                "' already exists. Plugin management should have already rejected this plugin.";
            this.impLogger.error("addCmdGrpToResolvedCliCmdTree: " + errMsg);
            this.pluginIssues.recordIssue(pluginName, IssueSeverity.CMD_ERROR, errMsg);
            return false;
        }
        this.impLogger.debug("Adding definition = '" + cmdDefToAdd.name + "' to the resolved command tree.");
        this.resolvedCliCmdTree.children.push(cmdDefToAdd);
        return true;
    }

    // __________________________________________________________________________
    /**
     * Compare the version of a plugin version property with a version property
     * of its base CLI.
     *
     * If the versions do not intersect (according so semver rules), then a
     * PluginIssue is recorded.
     *
     * @param  pluginName - The name of the plugin.
     *
     * @param  pluginVerPropNm - The name of the plugin property containing a version.
     *
     * @param  pluginVerVal - value of the plugin's version.
     *
     * @param  cliVerPropNm - The name of the base CLI property containing a version.
     *
     * @param  cliVerVal - value of the base CLI's version.
     *
     */
    private comparePluginVersionToCli(
        pluginName: string,
        pluginVerPropNm: string,
        pluginVerVal: string,
        cliVerPropNm: string,
        cliVerVal: string
    ): void {
        const cliCmdName = ImperativeConfig.instance.rootCommandName;
        try {
            if (!this.semver.intersects(cliVerVal, pluginVerVal, false)) {
                this.pluginIssues.recordIssue(pluginName, IssueSeverity.WARNING,
                    "The version value (" + pluginVerVal + ") of the plugin's '" +
                    pluginVerPropNm + "' property is incompatible with the version value (" +
                    cliVerVal + ") of the " + cliCmdName + " command's '" +
                    cliVerPropNm + "' property."
                );
            }
        } catch (semverExcept) {
            PluginIssues.instance.recordIssue(pluginName, IssueSeverity.WARNING,
                "Failed to compare the version value (" +
                pluginVerVal + ") of the plugin's '" + pluginVerPropNm +
                "' property with the version value (" + cliVerVal +
                ") of the " + cliCmdName + " command's '" + cliVerPropNm + "' property.\n" +
                "This can occur when one of the specified values is not a valid version string.\n" +
                "Reported reason = " + semverExcept.message
            );
        }
    }

    // __________________________________________________________________________
    /**
     * Get the package name of our base CLI.
     *
     * @returns The CLI package name contained in the package.json 'name' property.
     */
    private getCliPkgName(): string {
        const cliPackageJson: any = ImperativeConfig.instance.callerPackageJson;
        if (!cliPackageJson.hasOwnProperty(this.npmPkgNmProp)) {
            return "NoNameInCliPkgJson";
        }
        return cliPackageJson[this.npmPkgNmProp];
    }

    // __________________________________________________________________________
    /**
     * Remove a command group that was previously added.
     * We remove a command group if we discover errors after
     * adding the command group.
     *
     * @param {ICommandDefinition} cmdDefToRemove - command definition to be removed.
     */
    private removeCmdGrpFromResolvedCliCmdTree(cmdDefToRemove: ICommandDefinition): void {
        if (this.resolvedCliCmdTree &&
            this.resolvedCliCmdTree.children &&
            this.resolvedCliCmdTree.children.length > 0
        ) {
            const cmdDefInx = this.resolvedCliCmdTree.children.findIndex((existingCmdDef: ICommandDefinition) => {
                return existingCmdDef.name === cmdDefToRemove.name;
            });
            if (cmdDefInx > -1) {
                this.impLogger.debug("Removing definition = '" + cmdDefToRemove.name + "'");
                this.resolvedCliCmdTree.children.splice(cmdDefInx, 1);
            }
        }
    }

    // __________________________________________________________________________
    /**
     * Does the supplied pluginGroupNm match an existing top-level
     * name or alias in the imperative command tree?
     * If a conflict occurs, plugIssues.doesPluginHaveError() will return true.
     *
     * @param {string} pluginName - The name of the plugin that we are checking.
     *
     * @param {ICommandDefinition} pluginGroupDefinition - A plugin's command group definition..
     *
     * @param {ICommandDefinition} cmdTreeDef - A top-level command tree
     *        definition against which we compare the supplied
     *        pluginGroupNm. It is typically the imperative command tree.
     *
     * @returns {[boolean, string]} - {hasConflict, message} - hasConflict: True when we found a conflict.
     *                                False when find no conflicts.
     *                                message: the message describing the conflict
     */
    private conflictingNameOrAlias(
        pluginName: string,
        pluginGroupDefinition: ICommandDefinition,
        cmdTreeDef: ICommandDefinition
    ): {hasConflict: boolean, message: string} {
        /* If cache is enabled and up to date, this check can be skipped.
         * It will still run at plugin install because then cache is outdated.
         */
        if (CommandTreeCache.enabled && !CommandTreeCache.instance.outdated) {
            return {hasConflict: false, message: undefined};
        }

        const pluginGroupNm: string = pluginGroupDefinition.name;
        /* Confirm that pluginGroupNm is not an existing top-level
         * group or command in the imperative command tree
         * and confirm that none of the plugin aliases match any command names
         */
        if (pluginGroupNm.toLowerCase() === cmdTreeDef.name.toLowerCase()) {
            const conflictMessage = this.impLogger.error("The plugin named '%s' attempted to add a group of commands" +
                " with the name '%s'" +
                ". Your base application already contains a group with the name '%s'.", pluginGroupNm, pluginGroupDefinition.name,
                cmdTreeDef.name);
            return {hasConflict: true, message: conflictMessage};
        }

        if (pluginGroupDefinition.aliases != null) {
            for (const pluginAlias of pluginGroupDefinition.aliases) {
                if (pluginAlias.toLowerCase() === cmdTreeDef.name.toLowerCase()) {
                    const conflictMessage = this.impLogger.error("The plugin named '%s' attempted to add a group of commands" +
                        " with the alias '%s' " +
                        ". Your base application already contains a group with the name '%s'.", pluginGroupNm, pluginAlias,
                        cmdTreeDef.name);
                    return {hasConflict: true, message: conflictMessage};
                }
            }
        }
        /* Confirm that pluginGroupNm is not an existing top-level
         * alias in the command tree definition.
         */
        if (cmdTreeDef.hasOwnProperty("aliases")) {
            for (const nextAliasToTest of cmdTreeDef.aliases) {
                // if the plugin name matches an alias of the definition tree
                if (pluginGroupNm.toLowerCase() === nextAliasToTest.toLowerCase()) {
                    const conflictMessage = this.impLogger.error("The plugin attempted to add a group of commands with the name '%s' " +
                        ". Your base application already contains a group with an alias '%s'.", pluginGroupNm, nextAliasToTest,
                        cmdTreeDef.name);
                    return {hasConflict: true, message: conflictMessage};
                }
                if (pluginGroupDefinition.aliases != null) {
                    for (const pluginAlias of pluginGroupDefinition.aliases) {
                        // if an alias of the plugin matches an alias of hte definition tree
                        if (pluginAlias.toLowerCase() === nextAliasToTest.toLowerCase()) {
                            const conflictMessage = this.impLogger.error("The plugin named '%s' attempted to add a " +
                                "group of command with the alias '%s', which conflicts with " +
                                "another alias of the same name for group '%s'.", pluginGroupDefinition.name, pluginAlias,
                                cmdTreeDef.name);
                            return {hasConflict: true, message: conflictMessage};
                        }
                    }
                }
            }
        }
        // no conflict if we got this far
        return {hasConflict: false, message: undefined};
    }

    // __________________________________________________________________________
    /**
     * Form the absolute path to a runtime file for a plugin from a path name
     * that is relative to the plugin's root directory (where its package.json lives).
     *
     * @param {string} pluginName - The name of the plugin.
     *
     * @param {string} relativePath - A relative path from plugin's root.
     *        Typically supplied as ./lib/blah/blah/blah.
     *        If not supplied, (or supplied as an an empty string,
     *        the result will be a path to
     *        <The_PLUGIN_NODE_MODULE_LOCATION_ForTheBaseCLI>/<pluginName>.
     *        If an absolute path is supplied, it is returned exactly as supplied.
     *
     * @returns {string} - The absolute path to the file.
     */
    private formPluginRuntimePath(
        pluginName: string,
        relativePath: string = ""
    ): string {
        const pluginRuntimeDir = join(this.pmfConst.PLUGIN_NODE_MODULE_LOCATION, pluginName);

        if (relativePath.length === 0) {
            return pluginRuntimeDir;
        }

        /* If the relative path is already absolute, do not place our
         * plugin's runtime location in front of the supplied path.
         */
        if (isAbsolute(relativePath)) {
            return relativePath;
        }

        return join(pluginRuntimeDir, relativePath);
    }

    // __________________________________________________________________________
    /**
     * Read a plugin's configuration properties. The properties are obtained
     * from the plugins package.json file, including it's imperative property.
     *
     * @param {string} pluginName - the name of the plugin
     *
     * @returns {IPluginCfgProps} - The plugin's configuration properties
     *    or null if the plugin's configuration cannot be retrieved.
     *    Errors are recorded in PluginIssues.
     */
    private loadPluginCfgProps(pluginName: string): IPluginCfgProps {
        const pluginCfgProps: IPluginCfgProps = {
            pluginName,
            npmPackageName: "PluginHasNoNpmPkgName",
            impConfig: {},
            cliDependency: {
                peerDepName: this.pmfConst.CLI_CORE_PKG_NAME,
                peerDepVer: this.noPeerDependency
            },
            impDependency: {
                peerDepName: this.pmfConst.IMPERATIVE_PKG_NAME,
                peerDepVer: this.noPeerDependency
            }
        };

        this.impLogger.trace("loadPluginCfgProps: Reading configuration for plugin = '" +
            pluginName + "' from its package.json file.");

        // this is the starting point for reporting plugin issues, so clear old ones
        this.pluginIssues.removeIssuesForPlugin(pluginName);

        // confirm that we can find the path to the plugin node_module
        const pluginRunTimeRootPath = this.formPluginRuntimePath(pluginName);
        if (!existsSync(pluginRunTimeRootPath)) {
            this.pluginIssues.recordIssue(pluginName, IssueSeverity.CFG_ERROR,
                "The path to the plugin does not exist: " + pluginRunTimeRootPath);
            return null;
        }

        // confirm that we can find the path to the plugin's package.json
        const pluginPkgJsonPathNm = join(pluginRunTimeRootPath, "package.json");
        if (!existsSync(pluginPkgJsonPathNm)) {
            this.pluginIssues.recordIssue(pluginName, IssueSeverity.CFG_ERROR,
                "Configuration file does not exist: '" + pluginPkgJsonPathNm + "'");
            return null;
        }

        // read package.json
        let pkgJsonData: any = null;
        try {
            pkgJsonData = readFileSync(pluginPkgJsonPathNm);
        }
        catch (ioErr) {
            this.pluginIssues.recordIssue(pluginName, IssueSeverity.CFG_ERROR,
                "Cannot read '" + pluginPkgJsonPathNm +
                "' Reason = " + ioErr.message);
            return null;
        }

        // extract the plugin npm package name property for later use in class
        if (pkgJsonData.hasOwnProperty(this.npmPkgNmProp)) {
            pluginCfgProps.npmPackageName = pkgJsonData[this.npmPkgNmProp];
        }

        // use the CLI's package name as a peer dependency in the plugin
        const cliPkgName = this.getCliPkgName();
        const cliCmdName = ImperativeConfig.instance.rootCommandName;
        if (cliPkgName === "NoNameInCliPkgJson"){
            this.pluginIssues.recordIssue(pluginName, IssueSeverity.WARNING,
                "The property '" + this.npmPkgNmProp +
                "' does not exist in the package.json file of the '" +
                cliCmdName + "' project. Defaulting to " +
                "'" + pluginCfgProps.cliDependency.peerDepName + "',"
            );
        } else {
            pluginCfgProps.cliDependency.peerDepName = cliPkgName;
        }

        // confirm that the peerDependencies property exists in plugin's package.json
        const peerDepPropNm = "peerDependencies";
        if (pkgJsonData.hasOwnProperty(peerDepPropNm)) {
            // get the version of the host CLI dependency for this plugin
            if (pkgJsonData[peerDepPropNm].hasOwnProperty(pluginCfgProps.cliDependency.peerDepName)) {
                pluginCfgProps.cliDependency.peerDepVer =
                    pkgJsonData[peerDepPropNm][pluginCfgProps.cliDependency.peerDepName];
            } else {
                this.pluginIssues.recordIssue(pluginName, IssueSeverity.WARNING,
                    "The property '" + pluginCfgProps.cliDependency.peerDepName +
                    "' does not exist within the '" + peerDepPropNm +
                    "' property in the file '" + pluginPkgJsonPathNm + "'."
                );
            }

            // get the version of the imperative dependency for this plugin
            if (pkgJsonData[peerDepPropNm].hasOwnProperty(pluginCfgProps.impDependency.peerDepName)) {
                pluginCfgProps.impDependency.peerDepVer =
                    pkgJsonData[peerDepPropNm][pluginCfgProps.impDependency.peerDepName];
            } else {
                this.pluginIssues.recordIssue(pluginName, IssueSeverity.WARNING,
                    "The property '" + pluginCfgProps.impDependency.peerDepName +
                    "' does not exist within the '" + peerDepPropNm +
                    "' property in the file '" + pluginPkgJsonPathNm + "'."
                );
            }
        } else {
            this.pluginIssues.recordIssue(pluginName, IssueSeverity.WARNING,
                "Your '" + this.pmfConst.NPM_NAMESPACE +
                "' dependencies must be contained within a '" + peerDepPropNm +
                "' property. That property does not exist in the file '" +
                pluginPkgJsonPathNm + "'."
            );
        }

        // extract the imperative property
        if (!pkgJsonData.hasOwnProperty(this.impConfigPropNm)) {
            this.pluginIssues.recordIssue(pluginName, IssueSeverity.CFG_ERROR,
                "The required property '" + this.impConfigPropNm +
                "' does not exist in file '" + pluginPkgJsonPathNm + "'.");
            return null;
        }

        // use the core imperative loader because it will load config modules

        const timingApi = PerfTiming.api;

        if (PerfTiming.isEnabled) {
            // Marks point START
            timingApi.mark("START_LOAD_PLUGIN");
        }

        let pluginConfig: IImperativeConfig;
        this.pluginNmForUseInCallback = pluginName;
        try {
            // const startTime = new Date();
            pluginConfig = ConfigurationLoader.load(
                null, pkgJsonData, this.requirePluginModuleCallback.bind(this)
            );
            // const endTime = new Date();
            // console.log((endTime as any) - (startTime as any), "ms", "-", pluginName);
        }
        catch (impError) {
            this.pluginIssues.recordIssue(pluginName, IssueSeverity.CFG_ERROR,
                "Failed to load the plugin's configuration from:\n" +
                pluginPkgJsonPathNm +
                "\nReason = " + impError.message
            );
            return null;
        }

        if (PerfTiming.isEnabled) {
            // Marks point END
            timingApi.mark("END_LOAD_PLUGIN");
            timingApi.measure("Load plugin completed", "START_LOAD_PLUGIN", "END_LOAD_PLUGIN");
        }

        this.pluginNmForUseInCallback = "NoPluginNameAssigned";

        pluginCfgProps.impConfig = pluginConfig;
        return pluginCfgProps;
    }

    // __________________________________________________________________________
    /**
     * Validates that the semver range strings specified by the plugin for
     * versions of the imperative framework and host CLI program are compatible
     * with those specified in the host CLI.
     *
     * Both range strings come from the package.json files of the plugin and the
     * hosting CLI. We consider the version ranges to be compatible if the two
     * ranges intersect. This should allow npm to download one common version
     * of core and of imperative to be owned by the base CLI and shared by the plugin.
     *
     * Any errors are recorded in PluginIssues.
     *
     * @param {IPluginCfgProps} pluginCfgProps - The configuration properties for this plugin
     */
    private validatePeerDepVersions(pluginCfgProps: IPluginCfgProps): void {
        // get the name of the base CLI for error messages
        const cliCmdName = ImperativeConfig.instance.rootCommandName;
        const cliPackageJson: any = ImperativeConfig.instance.callerPackageJson;
        let cliVerPropName = "version";

        // compare the plugin's requested CLI version with the CLI's actual version
        if ( pluginCfgProps.cliDependency.peerDepVer !== this.noPeerDependency) {
            if (cliPackageJson.hasOwnProperty(cliVerPropName)) {
                this.comparePluginVersionToCli(
                    pluginCfgProps.pluginName,
                    pluginCfgProps.cliDependency.peerDepName,
                    pluginCfgProps.cliDependency.peerDepVer,
                    cliVerPropName,
                    cliPackageJson[cliVerPropName]
                );
            } else {
                this.pluginIssues.recordIssue(pluginCfgProps.pluginName, IssueSeverity.CFG_ERROR,
                    "The property '" + cliVerPropName +
                    "' does not exist within the package.json file of the '" +
                    cliCmdName + "' project."
                );
            }
        }

        // compare the plugin's requested imperative version with the CLI's actual version
        if ( pluginCfgProps.impDependency.peerDepVer !== this.noPeerDependency) {
            /* The CLI's imperative version is within its dependencies property
             * under the same property name as the plugin uses.
             */
            const cliDepPropName = "dependencies";
            cliVerPropName = pluginCfgProps.impDependency.peerDepName;
            if (cliPackageJson.hasOwnProperty(cliDepPropName)) {
                if (cliPackageJson[cliDepPropName].hasOwnProperty(cliVerPropName)) {
                    this.comparePluginVersionToCli(
                        pluginCfgProps.pluginName,
                        pluginCfgProps.impDependency.peerDepName,
                        pluginCfgProps.impDependency.peerDepVer,
                        cliVerPropName,
                        cliPackageJson[cliDepPropName][cliVerPropName]
                    );
                } else {
                    this.pluginIssues.recordIssue(pluginCfgProps.pluginName, IssueSeverity.CFG_ERROR,
                        "The property '" + cliVerPropName +
                        "' does not exist within the '" + cliDepPropName +
                        "' property in the package.json file of the '" +
                        cliCmdName + "' project."
                    );
                }
            } else {
                this.pluginIssues.recordIssue(pluginCfgProps.pluginName, IssueSeverity.CFG_ERROR,
                    "The property '" + cliDepPropName +
                    "' does not exist in the package.json file of the '" +
                    cliCmdName + "' project."
                );
            }
        }
    }

    // __________________________________________________________________________
    /**
     * Validate the plugin.
     *
     * @param {IPluginCfgProps} pluginCfgProps - The configuration properties for this plugin
     *
     * @param {ICommandDefinition} pluginCmdGroup - The command group to be added
     *        for this plugin, with all commands resolved into its children property.
     *
     * @returns {boolean} - True if valid. False otherwise.
     *        PluginIssues contains the set of issues.
     */
    private validatePlugin(
        pluginCfgProps: IPluginCfgProps,
        pluginCmdGroup: ICommandDefinition
    ): boolean {
        if (JsUtils.isObjEmpty(pluginCfgProps.impConfig)) {
            // without a config object, we can do no further validation
            this.pluginIssues.recordIssue(pluginCfgProps.pluginName, IssueSeverity.CFG_ERROR,
                "The plugin's configuration is empty.");
            return false;
        }

        this.impLogger.info("validatePlugin: Validating plugin '" +
            pluginCfgProps.pluginName + "'. Plugin config details at trace level of logging."
        );
        this.impLogger.trace("validatePlugin: Config for plugin '" +
            pluginCfgProps.pluginName + "':\n" +
            JSON.stringify(pluginCfgProps.impConfig, null, 2)
        );

        // is there an imperative.name property?
        if (!pluginCfgProps.impConfig.hasOwnProperty("name")) {
            // can we default to the npm package name?
            if (pluginCfgProps.npmPackageName === "PluginHasNoNpmPkgName" ||
                pluginCfgProps.npmPackageName.length === 0)
            {
                this.pluginIssues.recordIssue(pluginCfgProps.pluginName, IssueSeverity.CFG_ERROR,
                    "The plugin's configuration does not contain an '" +
                    this.impConfigPropNm + ".name' property, or an npm package 'name' property in package.json.");
            } else {
                pluginCfgProps.impConfig.name = pluginCfgProps.npmPackageName;
            }
        }

        /* Confirm that the plugin group name does not conflict with another
         * top-level item in the imperative command tree.
         */
        if (pluginCfgProps.impConfig.hasOwnProperty("name")) {
            for (const nextImpCmdDef of this.resolvedCliCmdTree.children) {
                const conflictAndMessage = this.conflictingNameOrAlias(pluginCfgProps.pluginName,
                    pluginCmdGroup, nextImpCmdDef);
                if (conflictAndMessage.hasConflict) {
                    this.pluginIssues.recordIssue(pluginCfgProps.pluginName, IssueSeverity.CMD_ERROR,
                        conflictAndMessage.message);
                    break;
                }
            }
        }

        if (!pluginCfgProps.impConfig.hasOwnProperty("rootCommandDescription")) {
            this.pluginIssues.recordIssue(pluginCfgProps.pluginName, IssueSeverity.CMD_ERROR,
                "The plugin's configuration does not contain an '" +
                this.impConfigPropNm + ".rootCommandDescription' property.");
        }

        /* Validate that versions of the imperative framework and
         * host CLI program are compatible with those of the host CLI.
         */
        this.validatePeerDepVersions(pluginCfgProps);

        // check if the plugin has a healthCheck() function
        if (!pluginCfgProps.impConfig.hasOwnProperty("pluginHealthCheck")) {
            this.pluginIssues.recordIssue(pluginCfgProps.pluginName, IssueSeverity.WARNING,
                "The plugin's configuration does not contain an '" +
                this.impConfigPropNm + ".pluginHealthCheck' property.");
        } else {
            const healthChkModulePath =
                this.formPluginRuntimePath(pluginCfgProps.pluginName, pluginCfgProps.impConfig.pluginHealthCheck);
            const healthChkFilePath = healthChkModulePath + ".js";
            if (existsSync(healthChkFilePath)) {
                // replace relative path with absolute path in the healthCheck property
                pluginCfgProps.impConfig.pluginHealthCheck = healthChkModulePath;
            } else {
                this.pluginIssues.recordIssue(pluginCfgProps.pluginName, IssueSeverity.CFG_ERROR,
                    "The program for the '" + this.impConfigPropNm +
                    ".pluginHealthCheck' property does not exist: " + healthChkFilePath);
            }
        }

        /* If a plugin does neither of the following actions, we reject it:
         *   - define commands
         *   - override an infrastructure component
         */
        if ((!pluginCmdGroup.children || pluginCmdGroup.children.length <= 0) &&
            (!pluginCfgProps.impConfig.overrides || Object.keys(pluginCfgProps.impConfig.overrides).length <= 0))
        {
            this.pluginIssues.recordIssue(pluginCfgProps.pluginName, IssueSeverity.CFG_ERROR,
                "The plugin defines no commands and overrides no framework components.");
        } else {
            // recursively validate the plugin's command definitions
            this.validatePluginCmdDefs(pluginCfgProps.pluginName, pluginCmdGroup.children);
        }

        /* Plugins are not required to have profiles.
         * So, if they do not exist, just move on.
         */
        if (pluginCfgProps.impConfig.profiles) {
            this.validatePluginProfiles(pluginCfgProps.pluginName, pluginCfgProps.impConfig.profiles);
        }

        /* Now that we have done plugin-specific validation, let the imperative
         * ConfigurationValidator perform it's detailed validation.
         *
         * The core imperative validator demands some properties required by
         * a CLI, which are not required for a plugin. So, we add all required
         * properties to a temporary plugin config, just so that we can use
         * the validator to validate all of the other properties.
         *
         * We place this check last, since it finds one error and throws an exception.
         */
        const pluginConfigToValidate: IImperativeConfig = {...pluginCfgProps.impConfig};
        if (!pluginConfigToValidate.hasOwnProperty("defaultHome")) {
            pluginConfigToValidate.defaultHome = "defaultHome-ForValidation";
        }
        if (!pluginConfigToValidate.hasOwnProperty("productDisplayName")) {
            pluginConfigToValidate.productDisplayName = "productDisplayName-ForValidation";
        }

        try {
            ConfigurationValidator.validate(pluginConfigToValidate);
        }
        catch (impError) {
            this.pluginIssues.recordIssue(pluginCfgProps.pluginName, IssueSeverity.CFG_ERROR,
                "The plugin configuration is invalid.\nReason = " +
                impError.message
            );
        }

        return !this.pluginIssues.doesPluginHaveIssueSev(pluginCfgProps.pluginName,
            [IssueSeverity.CFG_ERROR, IssueSeverity.CMD_ERROR]);
    }

    // __________________________________________________________________________
    /**
     * Validate a plugin's array of command definitions at the specified depth
     * within the plugin's command definition tree. This is a recursive function
     * used to navigate down through the command tree, validating as we go.
     * If errors occur, they are recorded in PlugIssues.
     *
     * @param {string} pluginName - The name of the plugin.
     *
     * @param {ICommandDefinition[]} pluginCmdDefs - Array of plugin commands.
     *
     * @param {number} cmdTreeDepth - The depth within the plugin command
     *        tree at which we are validating. It is used within error messages.
     */
    private validatePluginCmdDefs(
        pluginName: string,
        pluginCmdDefs: ICommandDefinition[],
        cmdTreeDepth: number = 1
    ): void {
        for (const pluginCmdDef of pluginCmdDefs) {
            // check for name property
            let pluginCmdName: string = "NotYetAssigned";
            if (pluginCmdDef.hasOwnProperty("name")) {
                pluginCmdName = pluginCmdDef.name + " (at depth = " + cmdTreeDepth + ")";
            } else {
                this.pluginIssues.recordIssue(pluginName, IssueSeverity.CMD_ERROR,
                    "Command definition at depth " + cmdTreeDepth + " has no 'name' property");
                pluginCmdName = "No name supplied at depth = " + cmdTreeDepth;
            }

            // check for description property
            if (!pluginCmdDef.hasOwnProperty("description")) {
                this.pluginIssues.recordIssue(pluginName, IssueSeverity.CMD_ERROR,
                    "Name = '" + pluginCmdName + "' has no 'description' property");
            }

            // check for type property
            if (!pluginCmdDef.hasOwnProperty("type")) {
                this.pluginIssues.recordIssue(pluginName, IssueSeverity.CMD_ERROR,
                    "Name = '" + pluginCmdName + "' has no 'type' property");
            } else {
                // is this entry a command?
                if (pluginCmdDef.type.toLowerCase() === "command") {
                    // a command must have a handler
                    if (!pluginCmdDef.hasOwnProperty("handler")) {
                        this.pluginIssues.recordIssue(pluginName, IssueSeverity.CMD_ERROR,
                            "Command name = '" + pluginCmdName + "' has no 'handler' property");
                    } else {
                        // the handler file must exist
                        const handlerModulePath =
                            this.formPluginRuntimePath(pluginName, pluginCmdDef.handler);
                        const handlerFilePath = handlerModulePath + ".js";
                        if (existsSync(handlerFilePath)) {
                            // replace relative path with absolute path in the handler property
                            pluginCmdDef.handler = handlerModulePath;
                        } else {
                            this.pluginIssues.recordIssue(pluginName, IssueSeverity.CMD_ERROR,
                                "The handler for command = '" + pluginCmdName +
                                "' does not exist: " + handlerFilePath);
                        }
                    }
                } else if (pluginCmdDef.type.toLowerCase() === "group") {
                    if (pluginCmdDef.hasOwnProperty("children")) {
                        if (pluginCmdDef.children.length > 0) {
                            // validate children at the next level down in the plugin command tree
                            this.validatePluginCmdDefs(pluginName, pluginCmdDef.children, cmdTreeDepth + 1);
                        } else {
                            this.pluginIssues.recordIssue(pluginName, IssueSeverity.CMD_ERROR,
                                "Group name = '" + pluginCmdName +
                                "' has a 'children' property with no children");
                        }
                    } else {
                        // A group must have the children property.
                        this.pluginIssues.recordIssue(pluginName, IssueSeverity.CMD_ERROR,
                            "Group name = '" + pluginCmdName + "' has no 'children' property");
                    }
                } // end group
            } // end has type
        } // end for pluginCmdDefs
    } // end validatePluginCmdDefs

    // __________________________________________________________________________
    /**
     * Validate a plugin's array of profiles
     * If errors occur, they are recorded in PlugIssues.
     *
     * @param {string} pluginName - The name of the plugin.
     *
     * @param {ICommandProfileTypeConfiguration[]} pluginProfiles - Array of profiles.
     */
    private validatePluginProfiles(
        pluginName: string,
        pluginProfiles: ICommandProfileTypeConfiguration[]
    ): void {
        if (JsUtils.isObjEmpty(pluginProfiles)) {
            this.pluginIssues.recordIssue(pluginName, IssueSeverity.CMD_ERROR,
                "The plugin's existing 'profiles' property is empty.");
            return;
        }

        const impHasNoProfiles: boolean =
            JsUtils.isObjEmpty(ImperativeConfig.instance.loadedConfig) ||
            JsUtils.isObjEmpty(ImperativeConfig.instance.loadedConfig.profiles);

        // reject profiles whose top-level type conflicts with an existing profile
        const pluginProfLength = pluginProfiles.length;
        for (let currProfInx = 0; currProfInx < pluginProfLength; currProfInx++) {
            /* Reject a plugin profile that has the same profile type value as
             * an another plugin profile. We only need to compare with the
             * remaining profiles from our plugin.
             */
            let nextProfInx = currProfInx + 1;
            while (nextProfInx < pluginProfLength) {
                if (pluginProfiles[currProfInx].type === pluginProfiles[nextProfInx].type) {
                    this.pluginIssues.recordIssue(pluginName, IssueSeverity.CMD_ERROR,
                        "The plugin's profiles at indexes = '" + currProfInx +
                        "' and '" + nextProfInx + "' have the same 'type' property = '" +
                        pluginProfiles[currProfInx].type + "'."
                    );
                }
                nextProfInx++;
            }

            /* Reject a plugin profile that has the same profile type value as
             * an existing imperative profile.
             */
            if (impHasNoProfiles) {
                continue;
            }
            for (const impProfile of ImperativeConfig.instance.loadedConfig.profiles) {
                if (pluginProfiles[currProfInx].type === impProfile.type) {
                    this.pluginIssues.recordIssue(pluginName, IssueSeverity.CMD_ERROR,
                        "The plugin's profile type = '" + pluginProfiles[currProfInx].type +
                        "' already exists within existing profiles."
                    );
                }
            }
        }
    }
} // end PluginManagementFacility<|MERGE_RESOLUTION|>--- conflicted
+++ resolved
@@ -403,7 +403,6 @@
          */
         let pluginCmdGroup: ICommandDefinition = null;
         try {
-<<<<<<< HEAD
             if (!CommandTreeCache.enabled || CommandTreeCache.instance.outdated) {
                 pluginCmdGroup = {
                     name: pluginCfgProps.impConfig.name,
@@ -411,7 +410,8 @@
                     type: "group",
                     children: DefinitionTreeResolver.combineAllCmdDefs(
                         this.formPluginRuntimePath(pluginCfgProps.pluginName, "./lib"),
-                        pluginCfgProps.impConfig.definitions, pluginCfgProps.impConfig.commandModuleGlobs
+                        pluginCfgProps.impConfig.definitions, pluginCfgProps.impConfig.commandModuleGlobs,
+                        ImperativeConfig.instance.loadedConfig.baseProfile != null
                     )
                 };
                 /**
@@ -430,29 +430,6 @@
                 pluginCmdGroup = this.resolvedCliCmdTree.children.find((cmdDef: ICommandDefinition) => {
                     return cmdDef.name === pluginCfgProps.impConfig.name;
                 });
-=======
-            pluginCmdGroup = {
-                name: pluginCfgProps.impConfig.name,
-                description: pluginCfgProps.impConfig.rootCommandDescription,
-                type: "group",
-                children: DefinitionTreeResolver.combineAllCmdDefs(
-                    this.formPluginRuntimePath(pluginCfgProps.pluginName, "./lib"),
-                    pluginCfgProps.impConfig.definitions, pluginCfgProps.impConfig.commandModuleGlobs,
-                    ImperativeConfig.instance.loadedConfig.baseProfile != null
-                )
-            };
-            /**
-             * Fill in the optional aliases and summary fields,
-             * if specified.
-             */
-            if (pluginCfgProps.impConfig.pluginSummary != null) {
-                this.impLogger.debug("Adding summary from pluginSummary field of configuration");
-                pluginCmdGroup.summary = pluginCfgProps.impConfig.pluginSummary;
-            }
-            if (pluginCfgProps.impConfig.pluginAliases != null) {
-                this.impLogger.debug("Adding aliases from pluginAliases field of configuration");
-                pluginCmdGroup.aliases = pluginCfgProps.impConfig.pluginAliases;
->>>>>>> 1ae0c80d
             }
         }
         catch (impErr) {
