--- conflicted
+++ resolved
@@ -44,15 +44,12 @@
  *
  */
 export function installPackages(prefix: string, registry: string, npmPackage: string): string {
-<<<<<<< HEAD
-=======
     const pipe: StdioOptions = ["pipe", "pipe", process.stderr];
->>>>>>> df457334
     try {
         const execOutput = execSync(`${npmCmd} install "${npmPackage}" --prefix "${prefix}" ` +
             `-g --registry "${registry}"`, {
             cwd: PMFConstants.instance.PMF_ROOT,
-            stdio: ["pipe", "pipe", process.stderr]
+            stdio: pipe
         });
         return execOutput.toString();
     } catch (err) {
