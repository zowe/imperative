--- conflicted
+++ resolved
@@ -16,16 +16,7 @@
 import { IConfigLogging } from "../../logger";
 import { IImperativeEnvironmentalVariableSettings } from "..";
 
-
 describe("Imperative", () => {
-<<<<<<< HEAD
-
-    // mock process.mainModule if it is undefined
-    // Imperative depends on this setting being filled in to determine the caller location
-    if (process.mainModule == null) {
-        process.mainModule = {filename: __filename} as any;
-    }
-=======
     const mainModule = process.mainModule;
 
     beforeEach(() => {
@@ -38,7 +29,6 @@
         process.mainModule = mainModule;
     });
 
->>>>>>> c21271f6
 
     const loadImperative = () => {
         return require("../src/Imperative").Imperative;
@@ -93,7 +83,7 @@
             // If we error here, jest silently fails and says the test is empty. So let's make sure
             // that doesn't happen!
 
-            const {Logger} = (jest as any).requireActual("../../logger/src/Logger");
+            const { Logger } = (jest as any).requireActual("../../logger/src/Logger");
 
             Logger.getConsoleLogger().fatal("Imperative.test.ts test execution error!");
             Logger.getConsoleLogger().fatal(error);
@@ -195,18 +185,18 @@
         }); // End AppSettings
 
         describe("Config", () => {
-            let ConfigManagementFacility = mocks.ConfigManagementFacility;
-
-            beforeEach(() => {
-                defaultConfig.allowConfigGroup = true;
-                ConfigManagementFacility = mocks.ConfigManagementFacility;
-            });
-
-            it("should call config functions when config group is allowed", async () => {
-                await Imperative.init();
-
-                expect(ConfigManagementFacility.instance.init).toHaveBeenCalledTimes(1);
-            });
+          let ConfigManagementFacility = mocks.ConfigManagementFacility;
+
+          beforeEach(() => {
+              defaultConfig.allowConfigGroup = true;
+              ConfigManagementFacility = mocks.ConfigManagementFacility;
+          });
+
+          it("should call config functions when config group is allowed", async () => {
+            await Imperative.init();
+
+            expect(ConfigManagementFacility.instance.init).toHaveBeenCalledTimes(1);
+          });
         });
 
         describe("Plugins", () => {
