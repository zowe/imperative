/*
* This program and the accompanying materials are made available under the terms of the
* Eclipse Public License v2.0 which accompanies this distribution, and is available at
* https://www.eclipse.org/legal/epl-v20.html
*
* SPDX-License-Identifier: EPL-2.0
*
* Copyright Contributors to the Zowe Project.
*
*/

/* eslint-disable jest/expect-expect */
import Mock = jest.Mock;

jest.mock("child_process");
jest.mock("jsonfile");
jest.mock("path");
jest.mock("../../../../src/plugins/utilities/npm-interface/install");
jest.mock("../../../../src/plugins/utilities/runValidatePlugin");
jest.mock("../../../../src/plugins/utilities/PMFConstants");
jest.mock("../../../../../cmd/src/response/CommandResponse");
jest.mock("../../../../../cmd/src/response/HandlerResponse");
jest.mock("../../../../../cmd/src/doc/handler/IHandlerParameters");
jest.mock("../../../../../logger");
jest.mock("../../../../src/Imperative");
jest.mock("../../../../src/plugins/utilities/NpmFunctions");

import { CommandResponse, IHandlerParameters } from "../../../../../cmd";
import { Console } from "../../../../../console";
import { ImperativeError } from "../../../../../error";
import { install } from "../../../../src/plugins/utilities/npm-interface";
import { runValidatePlugin } from "../../../../src/plugins/utilities/runValidatePlugin";
import InstallHandler from "../../../../src/plugins/cmd/install/install.handler";
import { IPluginJson } from "../../../../src/plugins/doc/IPluginJson";
import { Logger } from "../../../../../logger";
import { readFileSync, writeFileSync } from "jsonfile";
import { PMFConstants } from "../../../../src/plugins/utilities/PMFConstants";
import { resolve } from "path";
import { TextUtils } from "../../../../../utilities";
import { getRegistry, npmLogin } from "../../../../src/plugins/utilities/NpmFunctions";

describe("Plugin Management Facility install handler", () => {

    // Objects created so types are correct.
    const mocks = {
        npmLogin: npmLogin as Mock<typeof npmLogin>,
        getRegistry: getRegistry as Mock<typeof getRegistry>,
        readFileSync: readFileSync as Mock<typeof readFileSync>,
        writeFileSync: writeFileSync as Mock<typeof writeFileSync>,
        install: install as Mock<typeof install>,
        runValidatePlugin: runValidatePlugin as Mock<typeof runValidatePlugin>,
        resolve: resolve as Mock<typeof resolve>
    };

    // two plugin set of values
    const packageName = "a";
    const packageVersion = "1.2.3";
    const packageRegistry = "https://registry.npmjs.org/";

    const packageName2 = "b";
    const packageVersion2 = "13.1.2";
    const packageRegistry2 = "http://isl-dsdc.ca.com/artifactory/api/npm/npm-repo/";

    const finalValidationMsg = "The final message from runPluginValidation";

    beforeEach(() => {
    // Mocks need cleared after every test for clean test runs
        jest.resetAllMocks();

        // This needs to be mocked before running process function of uninstall handler
        (Logger.getImperativeLogger as Mock<typeof Logger.getImperativeLogger>).mockReturnValue(new Logger(new Console()));
    });

    /**
   *  Create object to be passed to process function
   *
   * @returns {IHandlerParameters}
   */
    const getIHandlerParametersObject = (): IHandlerParameters => {
        const x: any = {
            response: new (CommandResponse as any)(),
            arguments: {
                package: [],
                file: undefined
            },
        };
        return x as IHandlerParameters;
    };

    beforeEach(() => {
        mocks.getRegistry.mockReturnValue(packageRegistry);
        mocks.readFileSync.mockReturnValue({});
        npmLogin(packageRegistry);

        mocks.runValidatePlugin.mockReturnValue(finalValidationMsg);
    });

    /**
   * Validates that an getRegistry was called
   * when registry needed based on the parameters passed.
   */
    const wasGetRegistryCalled = () => {
        expect(mocks.getRegistry).toHaveBeenCalled();
    };

    /**
   * Validates that an npmLogin was called
   * when login needed based on the parameters passed.
   */
    const wasNpmLoginCallValid = (registry: string) => {
        wasGetRegistryCalled();
        expect(mocks.npmLogin).toHaveBeenCalledWith(registry);
    };

    /**
   * Validates that an install call was valid based on the parameters passed.
   *
   * @param {string}   packageLocation        expected package location that install was called with.
   * @param {string}   registry               expected registry that install was called with.
   * @param {boolean} [installFromFile=false] was the install expected to have been determined from
   *                                          a file and not passed packages.
   */
    const wasInstallCallValid = (
        packageLocation: string,
        registry: string,
        installFromFile = false
    ) => {
        if (installFromFile) {
            expect(mocks.install).toHaveBeenCalledWith(
                packageLocation, registry, true
            );
        } else {
            expect(mocks.install).toHaveBeenCalledWith(
                packageLocation, registry
            );
        }
    };

    /**
   * Checks that the install successful message was written.
   *
   * @param {IHandlerParameters} params The parameters that were passed to the
   *                                    process function.
   */
    const wasInstallSuccessful = (params: IHandlerParameters) => {
    // get the text of the last message that was displayed
<<<<<<< HEAD
        const outputMsg = (params.response.console.log as Mock).mock.calls
            [(params.response.console.log as Mock).mock.calls.length - 1][0];
=======
        const outputMsg = (params.response.console.log as Mock).mock.calls[(params.response.console.log as Mock).mock.calls.length - 1][0];
>>>>>>> e527067c
        expect(outputMsg).toContain(finalValidationMsg);
    };

    /**
   * Validates that the readFileSync was called with the proper file name.
   *
   * @param {string} expectedFile The JSON file name
   */
    const wasReadFileSyncCallValid = (expectedFile: string) => {
        expect(mocks.readFileSync).toHaveBeenCalledWith(
            expectedFile
        );
    };

    it("should install from specified JSON file", async () => {
    // plugin definitions mocking file contents
        const fileJson: IPluginJson = {
            a: {
                package: packageName,
                registry: undefined,
                version: packageVersion
            },
            plugin2: {
                package: packageName2,
                registry: packageRegistry2,
                version: packageVersion2
            }
        };

        // Override the return value for this test only
        mocks.readFileSync.mockReturnValueOnce(fileJson);
        mocks.install
            .mockReturnValueOnce("a")
            .mockReturnValueOnce("plugin2");

        const handler = new InstallHandler();

        const params = getIHandlerParametersObject();
        params.arguments.plugin = [];
        params.arguments.file = "prod-plugins.json";

        const resolveVal = `/some/test/directory/${params.arguments.file}`;
        mocks.resolve.mockReturnValue(resolveVal);

        await handler.process(params as IHandlerParameters);

        // Validate the call to get the registry value
        wasGetRegistryCalled();

        // Validate the call to login
        wasNpmLoginCallValid(packageRegistry);

        expect(mocks.install).toHaveBeenCalledTimes(2);
        wasInstallCallValid(`${fileJson.a.package}@${fileJson.a.version}`, packageRegistry, true);
        wasInstallCallValid(fileJson.plugin2.package, packageRegistry2, true);

        expect(mocks.runValidatePlugin).toHaveBeenCalledTimes(2);
        expect(mocks.runValidatePlugin).toHaveBeenCalledWith("a");
        expect(mocks.runValidatePlugin).toHaveBeenCalledWith("plugin2");


        // Validate that the read was correct
        wasReadFileSyncCallValid(resolveVal);

        wasInstallSuccessful(params);
    });

    it("should install single package with file specified which is an error", async () => {
        const handler = new InstallHandler();
        let expectedError: ImperativeError;
        const chalk = TextUtils.chalk;

        const params = getIHandlerParametersObject();
        params.arguments.plugin = ["sample1"];
        params.arguments.file = "plugin.json";

        try {
            await handler.process(params);
        } catch (e) {
            expectedError = e;
        }

        expect(expectedError).toEqual( new ImperativeError({
            msg: `Option ${chalk.yellow.bold("--file")} can not be specified if positional ${chalk.yellow.bold("package...")} is as well. ` +
      `They are mutually exclusive.`
        }));

    });

    it("should install single package", async () => {
        const handler = new InstallHandler();

        const params = getIHandlerParametersObject();
        params.arguments.plugin = ["sample1"];

        await handler.process(params as IHandlerParameters);

        // Validate the call to get the registry value
        wasGetRegistryCalled();

        // Validate the call to login
        wasNpmLoginCallValid(packageRegistry);

        // Check that install worked as expected
        wasInstallCallValid(params.arguments.plugin[0], packageRegistry);

        // Check that success is output
        wasInstallSuccessful(params);
    });

    it("should install single package with registry specified", async () => {
        const handler = new InstallHandler();

        const params = getIHandlerParametersObject();
        params.arguments.plugin = ["sample1"];
        params.arguments.registry = "http://isl-dsdc.ca.com";

        await handler.process(params as IHandlerParameters);

        // Validate the call to install with specified plugin and registry
        wasInstallCallValid(params.arguments.plugin[0], params.arguments.registry);

        wasInstallSuccessful(params);
    });

    it("should install multiple packages", async () => {
        const handler = new InstallHandler();

        const params = getIHandlerParametersObject();
        params.arguments.plugin = ["sample1", "sample2", "sample3"];

        await handler.process(params as IHandlerParameters);

        // Validate the install
        wasGetRegistryCalled();

        // Validate the call to login
        wasNpmLoginCallValid(packageRegistry);

        // Validate that install was called with each of these values
        expect(mocks.install).toHaveBeenCalledTimes(params.arguments.plugin.length);
        wasInstallCallValid(params.arguments.plugin[0], packageRegistry);
        wasInstallCallValid(params.arguments.plugin[1], packageRegistry);
        wasInstallCallValid(params.arguments.plugin[2], packageRegistry);

        wasInstallSuccessful(params);
    });

    it("should return with proper message when install from empty plugins.json", async () => {
        const handler = new InstallHandler();

        const params = getIHandlerParametersObject();
        params.arguments.plugin = [];

        await handler.process(params as IHandlerParameters);

        // Validate the call to get the registry value
        wasGetRegistryCalled();

        // Validate the call to login
        wasNpmLoginCallValid(packageRegistry);
        wasReadFileSyncCallValid(PMFConstants.instance.PLUGIN_JSON);

        expect(params.response.console.log).toHaveBeenCalledWith("No packages were found in " +
    PMFConstants.instance.PLUGIN_JSON + ", so no plugins were installed.");
    });

    it("should handle an error during the install", async () => {
        const handler = new InstallHandler();

        const params = getIHandlerParametersObject();
        params.arguments.plugin = ["sample1"];

        const installError = new Error("This is a test");
        let expectedError: ImperativeError;

        mocks.install.mockImplementationOnce(() => {
            throw installError;
        });

        try {
            await handler.process(params);
        } catch (e) {
            expectedError = e;
        }

        expect(expectedError.message).toBe("Install Failed");
    });
});

<|MERGE_RESOLUTION|>--- conflicted
+++ resolved
@@ -1,342 +1,338 @@
-/*
-* This program and the accompanying materials are made available under the terms of the
-* Eclipse Public License v2.0 which accompanies this distribution, and is available at
-* https://www.eclipse.org/legal/epl-v20.html
-*
-* SPDX-License-Identifier: EPL-2.0
-*
-* Copyright Contributors to the Zowe Project.
-*
-*/
-
-/* eslint-disable jest/expect-expect */
-import Mock = jest.Mock;
-
-jest.mock("child_process");
-jest.mock("jsonfile");
-jest.mock("path");
-jest.mock("../../../../src/plugins/utilities/npm-interface/install");
-jest.mock("../../../../src/plugins/utilities/runValidatePlugin");
-jest.mock("../../../../src/plugins/utilities/PMFConstants");
-jest.mock("../../../../../cmd/src/response/CommandResponse");
-jest.mock("../../../../../cmd/src/response/HandlerResponse");
-jest.mock("../../../../../cmd/src/doc/handler/IHandlerParameters");
-jest.mock("../../../../../logger");
-jest.mock("../../../../src/Imperative");
-jest.mock("../../../../src/plugins/utilities/NpmFunctions");
-
-import { CommandResponse, IHandlerParameters } from "../../../../../cmd";
-import { Console } from "../../../../../console";
-import { ImperativeError } from "../../../../../error";
-import { install } from "../../../../src/plugins/utilities/npm-interface";
-import { runValidatePlugin } from "../../../../src/plugins/utilities/runValidatePlugin";
-import InstallHandler from "../../../../src/plugins/cmd/install/install.handler";
-import { IPluginJson } from "../../../../src/plugins/doc/IPluginJson";
-import { Logger } from "../../../../../logger";
-import { readFileSync, writeFileSync } from "jsonfile";
-import { PMFConstants } from "../../../../src/plugins/utilities/PMFConstants";
-import { resolve } from "path";
-import { TextUtils } from "../../../../../utilities";
-import { getRegistry, npmLogin } from "../../../../src/plugins/utilities/NpmFunctions";
-
-describe("Plugin Management Facility install handler", () => {
-
-    // Objects created so types are correct.
-    const mocks = {
-        npmLogin: npmLogin as Mock<typeof npmLogin>,
-        getRegistry: getRegistry as Mock<typeof getRegistry>,
-        readFileSync: readFileSync as Mock<typeof readFileSync>,
-        writeFileSync: writeFileSync as Mock<typeof writeFileSync>,
-        install: install as Mock<typeof install>,
-        runValidatePlugin: runValidatePlugin as Mock<typeof runValidatePlugin>,
-        resolve: resolve as Mock<typeof resolve>
-    };
-
-    // two plugin set of values
-    const packageName = "a";
-    const packageVersion = "1.2.3";
-    const packageRegistry = "https://registry.npmjs.org/";
-
-    const packageName2 = "b";
-    const packageVersion2 = "13.1.2";
-    const packageRegistry2 = "http://isl-dsdc.ca.com/artifactory/api/npm/npm-repo/";
-
-    const finalValidationMsg = "The final message from runPluginValidation";
-
-    beforeEach(() => {
-    // Mocks need cleared after every test for clean test runs
-        jest.resetAllMocks();
-
-        // This needs to be mocked before running process function of uninstall handler
-        (Logger.getImperativeLogger as Mock<typeof Logger.getImperativeLogger>).mockReturnValue(new Logger(new Console()));
-    });
-
-    /**
-   *  Create object to be passed to process function
-   *
-   * @returns {IHandlerParameters}
-   */
-    const getIHandlerParametersObject = (): IHandlerParameters => {
-        const x: any = {
-            response: new (CommandResponse as any)(),
-            arguments: {
-                package: [],
-                file: undefined
-            },
-        };
-        return x as IHandlerParameters;
-    };
-
-    beforeEach(() => {
-        mocks.getRegistry.mockReturnValue(packageRegistry);
-        mocks.readFileSync.mockReturnValue({});
-        npmLogin(packageRegistry);
-
-        mocks.runValidatePlugin.mockReturnValue(finalValidationMsg);
-    });
-
-    /**
-   * Validates that an getRegistry was called
-   * when registry needed based on the parameters passed.
-   */
-    const wasGetRegistryCalled = () => {
-        expect(mocks.getRegistry).toHaveBeenCalled();
-    };
-
-    /**
-   * Validates that an npmLogin was called
-   * when login needed based on the parameters passed.
-   */
-    const wasNpmLoginCallValid = (registry: string) => {
-        wasGetRegistryCalled();
-        expect(mocks.npmLogin).toHaveBeenCalledWith(registry);
-    };
-
-    /**
-   * Validates that an install call was valid based on the parameters passed.
-   *
-   * @param {string}   packageLocation        expected package location that install was called with.
-   * @param {string}   registry               expected registry that install was called with.
-   * @param {boolean} [installFromFile=false] was the install expected to have been determined from
-   *                                          a file and not passed packages.
-   */
-    const wasInstallCallValid = (
-        packageLocation: string,
-        registry: string,
-        installFromFile = false
-    ) => {
-        if (installFromFile) {
-            expect(mocks.install).toHaveBeenCalledWith(
-                packageLocation, registry, true
-            );
-        } else {
-            expect(mocks.install).toHaveBeenCalledWith(
-                packageLocation, registry
-            );
-        }
-    };
-
-    /**
-   * Checks that the install successful message was written.
-   *
-   * @param {IHandlerParameters} params The parameters that were passed to the
-   *                                    process function.
-   */
-    const wasInstallSuccessful = (params: IHandlerParameters) => {
-    // get the text of the last message that was displayed
-<<<<<<< HEAD
-        const outputMsg = (params.response.console.log as Mock).mock.calls
-            [(params.response.console.log as Mock).mock.calls.length - 1][0];
-=======
-        const outputMsg = (params.response.console.log as Mock).mock.calls[(params.response.console.log as Mock).mock.calls.length - 1][0];
->>>>>>> e527067c
-        expect(outputMsg).toContain(finalValidationMsg);
-    };
-
-    /**
-   * Validates that the readFileSync was called with the proper file name.
-   *
-   * @param {string} expectedFile The JSON file name
-   */
-    const wasReadFileSyncCallValid = (expectedFile: string) => {
-        expect(mocks.readFileSync).toHaveBeenCalledWith(
-            expectedFile
-        );
-    };
-
-    it("should install from specified JSON file", async () => {
-    // plugin definitions mocking file contents
-        const fileJson: IPluginJson = {
-            a: {
-                package: packageName,
-                registry: undefined,
-                version: packageVersion
-            },
-            plugin2: {
-                package: packageName2,
-                registry: packageRegistry2,
-                version: packageVersion2
-            }
-        };
-
-        // Override the return value for this test only
-        mocks.readFileSync.mockReturnValueOnce(fileJson);
-        mocks.install
-            .mockReturnValueOnce("a")
-            .mockReturnValueOnce("plugin2");
-
-        const handler = new InstallHandler();
-
-        const params = getIHandlerParametersObject();
-        params.arguments.plugin = [];
-        params.arguments.file = "prod-plugins.json";
-
-        const resolveVal = `/some/test/directory/${params.arguments.file}`;
-        mocks.resolve.mockReturnValue(resolveVal);
-
-        await handler.process(params as IHandlerParameters);
-
-        // Validate the call to get the registry value
-        wasGetRegistryCalled();
-
-        // Validate the call to login
-        wasNpmLoginCallValid(packageRegistry);
-
-        expect(mocks.install).toHaveBeenCalledTimes(2);
-        wasInstallCallValid(`${fileJson.a.package}@${fileJson.a.version}`, packageRegistry, true);
-        wasInstallCallValid(fileJson.plugin2.package, packageRegistry2, true);
-
-        expect(mocks.runValidatePlugin).toHaveBeenCalledTimes(2);
-        expect(mocks.runValidatePlugin).toHaveBeenCalledWith("a");
-        expect(mocks.runValidatePlugin).toHaveBeenCalledWith("plugin2");
-
-
-        // Validate that the read was correct
-        wasReadFileSyncCallValid(resolveVal);
-
-        wasInstallSuccessful(params);
-    });
-
-    it("should install single package with file specified which is an error", async () => {
-        const handler = new InstallHandler();
-        let expectedError: ImperativeError;
-        const chalk = TextUtils.chalk;
-
-        const params = getIHandlerParametersObject();
-        params.arguments.plugin = ["sample1"];
-        params.arguments.file = "plugin.json";
-
-        try {
-            await handler.process(params);
-        } catch (e) {
-            expectedError = e;
-        }
-
-        expect(expectedError).toEqual( new ImperativeError({
-            msg: `Option ${chalk.yellow.bold("--file")} can not be specified if positional ${chalk.yellow.bold("package...")} is as well. ` +
-      `They are mutually exclusive.`
-        }));
-
-    });
-
-    it("should install single package", async () => {
-        const handler = new InstallHandler();
-
-        const params = getIHandlerParametersObject();
-        params.arguments.plugin = ["sample1"];
-
-        await handler.process(params as IHandlerParameters);
-
-        // Validate the call to get the registry value
-        wasGetRegistryCalled();
-
-        // Validate the call to login
-        wasNpmLoginCallValid(packageRegistry);
-
-        // Check that install worked as expected
-        wasInstallCallValid(params.arguments.plugin[0], packageRegistry);
-
-        // Check that success is output
-        wasInstallSuccessful(params);
-    });
-
-    it("should install single package with registry specified", async () => {
-        const handler = new InstallHandler();
-
-        const params = getIHandlerParametersObject();
-        params.arguments.plugin = ["sample1"];
-        params.arguments.registry = "http://isl-dsdc.ca.com";
-
-        await handler.process(params as IHandlerParameters);
-
-        // Validate the call to install with specified plugin and registry
-        wasInstallCallValid(params.arguments.plugin[0], params.arguments.registry);
-
-        wasInstallSuccessful(params);
-    });
-
-    it("should install multiple packages", async () => {
-        const handler = new InstallHandler();
-
-        const params = getIHandlerParametersObject();
-        params.arguments.plugin = ["sample1", "sample2", "sample3"];
-
-        await handler.process(params as IHandlerParameters);
-
-        // Validate the install
-        wasGetRegistryCalled();
-
-        // Validate the call to login
-        wasNpmLoginCallValid(packageRegistry);
-
-        // Validate that install was called with each of these values
-        expect(mocks.install).toHaveBeenCalledTimes(params.arguments.plugin.length);
-        wasInstallCallValid(params.arguments.plugin[0], packageRegistry);
-        wasInstallCallValid(params.arguments.plugin[1], packageRegistry);
-        wasInstallCallValid(params.arguments.plugin[2], packageRegistry);
-
-        wasInstallSuccessful(params);
-    });
-
-    it("should return with proper message when install from empty plugins.json", async () => {
-        const handler = new InstallHandler();
-
-        const params = getIHandlerParametersObject();
-        params.arguments.plugin = [];
-
-        await handler.process(params as IHandlerParameters);
-
-        // Validate the call to get the registry value
-        wasGetRegistryCalled();
-
-        // Validate the call to login
-        wasNpmLoginCallValid(packageRegistry);
-        wasReadFileSyncCallValid(PMFConstants.instance.PLUGIN_JSON);
-
-        expect(params.response.console.log).toHaveBeenCalledWith("No packages were found in " +
-    PMFConstants.instance.PLUGIN_JSON + ", so no plugins were installed.");
-    });
-
-    it("should handle an error during the install", async () => {
-        const handler = new InstallHandler();
-
-        const params = getIHandlerParametersObject();
-        params.arguments.plugin = ["sample1"];
-
-        const installError = new Error("This is a test");
-        let expectedError: ImperativeError;
-
-        mocks.install.mockImplementationOnce(() => {
-            throw installError;
-        });
-
-        try {
-            await handler.process(params);
-        } catch (e) {
-            expectedError = e;
-        }
-
-        expect(expectedError.message).toBe("Install Failed");
-    });
-});
-
+/*
+* This program and the accompanying materials are made available under the terms of the
+* Eclipse Public License v2.0 which accompanies this distribution, and is available at
+* https://www.eclipse.org/legal/epl-v20.html
+*
+* SPDX-License-Identifier: EPL-2.0
+*
+* Copyright Contributors to the Zowe Project.
+*
+*/
+
+/* eslint-disable jest/expect-expect */
+import Mock = jest.Mock;
+
+jest.mock("child_process");
+jest.mock("jsonfile");
+jest.mock("path");
+jest.mock("../../../../src/plugins/utilities/npm-interface/install");
+jest.mock("../../../../src/plugins/utilities/runValidatePlugin");
+jest.mock("../../../../src/plugins/utilities/PMFConstants");
+jest.mock("../../../../../cmd/src/response/CommandResponse");
+jest.mock("../../../../../cmd/src/response/HandlerResponse");
+jest.mock("../../../../../cmd/src/doc/handler/IHandlerParameters");
+jest.mock("../../../../../logger");
+jest.mock("../../../../src/Imperative");
+jest.mock("../../../../src/plugins/utilities/NpmFunctions");
+
+import { CommandResponse, IHandlerParameters } from "../../../../../cmd";
+import { Console } from "../../../../../console";
+import { ImperativeError } from "../../../../../error";
+import { install } from "../../../../src/plugins/utilities/npm-interface";
+import { runValidatePlugin } from "../../../../src/plugins/utilities/runValidatePlugin";
+import InstallHandler from "../../../../src/plugins/cmd/install/install.handler";
+import { IPluginJson } from "../../../../src/plugins/doc/IPluginJson";
+import { Logger } from "../../../../../logger";
+import { readFileSync, writeFileSync } from "jsonfile";
+import { PMFConstants } from "../../../../src/plugins/utilities/PMFConstants";
+import { resolve } from "path";
+import { TextUtils } from "../../../../../utilities";
+import { getRegistry, npmLogin } from "../../../../src/plugins/utilities/NpmFunctions";
+
+describe("Plugin Management Facility install handler", () => {
+
+    // Objects created so types are correct.
+    const mocks = {
+        npmLogin: npmLogin as Mock<typeof npmLogin>,
+        getRegistry: getRegistry as Mock<typeof getRegistry>,
+        readFileSync: readFileSync as Mock<typeof readFileSync>,
+        writeFileSync: writeFileSync as Mock<typeof writeFileSync>,
+        install: install as Mock<typeof install>,
+        runValidatePlugin: runValidatePlugin as Mock<typeof runValidatePlugin>,
+        resolve: resolve as Mock<typeof resolve>
+    };
+
+    // two plugin set of values
+    const packageName = "a";
+    const packageVersion = "1.2.3";
+    const packageRegistry = "https://registry.npmjs.org/";
+
+    const packageName2 = "b";
+    const packageVersion2 = "13.1.2";
+    const packageRegistry2 = "http://isl-dsdc.ca.com/artifactory/api/npm/npm-repo/";
+
+    const finalValidationMsg = "The final message from runPluginValidation";
+
+    beforeEach(() => {
+    // Mocks need cleared after every test for clean test runs
+        jest.resetAllMocks();
+
+        // This needs to be mocked before running process function of uninstall handler
+        (Logger.getImperativeLogger as Mock<typeof Logger.getImperativeLogger>).mockReturnValue(new Logger(new Console()));
+    });
+
+    /**
+   *  Create object to be passed to process function
+   *
+   * @returns {IHandlerParameters}
+   */
+    const getIHandlerParametersObject = (): IHandlerParameters => {
+        const x: any = {
+            response: new (CommandResponse as any)(),
+            arguments: {
+                package: [],
+                file: undefined
+            },
+        };
+        return x as IHandlerParameters;
+    };
+
+    beforeEach(() => {
+        mocks.getRegistry.mockReturnValue(packageRegistry);
+        mocks.readFileSync.mockReturnValue({});
+        npmLogin(packageRegistry);
+
+        mocks.runValidatePlugin.mockReturnValue(finalValidationMsg);
+    });
+
+    /**
+   * Validates that an getRegistry was called
+   * when registry needed based on the parameters passed.
+   */
+    const wasGetRegistryCalled = () => {
+        expect(mocks.getRegistry).toHaveBeenCalled();
+    };
+
+    /**
+   * Validates that an npmLogin was called
+   * when login needed based on the parameters passed.
+   */
+    const wasNpmLoginCallValid = (registry: string) => {
+        wasGetRegistryCalled();
+        expect(mocks.npmLogin).toHaveBeenCalledWith(registry);
+    };
+
+    /**
+   * Validates that an install call was valid based on the parameters passed.
+   *
+   * @param {string}   packageLocation        expected package location that install was called with.
+   * @param {string}   registry               expected registry that install was called with.
+   * @param {boolean} [installFromFile=false] was the install expected to have been determined from
+   *                                          a file and not passed packages.
+   */
+    const wasInstallCallValid = (
+        packageLocation: string,
+        registry: string,
+        installFromFile = false
+    ) => {
+        if (installFromFile) {
+            expect(mocks.install).toHaveBeenCalledWith(
+                packageLocation, registry, true
+            );
+        } else {
+            expect(mocks.install).toHaveBeenCalledWith(
+                packageLocation, registry
+            );
+        }
+    };
+
+    /**
+   * Checks that the install successful message was written.
+   *
+   * @param {IHandlerParameters} params The parameters that were passed to the
+   *                                    process function.
+   */
+    const wasInstallSuccessful = (params: IHandlerParameters) => {
+    // get the text of the last message that was displayed
+        const outputMsg = (params.response.console.log as Mock).mock.calls
+            [(params.response.console.log as Mock).mock.calls.length - 1][0];
+        expect(outputMsg).toContain(finalValidationMsg);
+    };
+
+    /**
+   * Validates that the readFileSync was called with the proper file name.
+   *
+   * @param {string} expectedFile The JSON file name
+   */
+    const wasReadFileSyncCallValid = (expectedFile: string) => {
+        expect(mocks.readFileSync).toHaveBeenCalledWith(
+            expectedFile
+        );
+    };
+
+    it("should install from specified JSON file", async () => {
+    // plugin definitions mocking file contents
+        const fileJson: IPluginJson = {
+            a: {
+                package: packageName,
+                registry: undefined,
+                version: packageVersion
+            },
+            plugin2: {
+                package: packageName2,
+                registry: packageRegistry2,
+                version: packageVersion2
+            }
+        };
+
+        // Override the return value for this test only
+        mocks.readFileSync.mockReturnValueOnce(fileJson);
+        mocks.install
+            .mockReturnValueOnce("a")
+            .mockReturnValueOnce("plugin2");
+
+        const handler = new InstallHandler();
+
+        const params = getIHandlerParametersObject();
+        params.arguments.plugin = [];
+        params.arguments.file = "prod-plugins.json";
+
+        const resolveVal = `/some/test/directory/${params.arguments.file}`;
+        mocks.resolve.mockReturnValue(resolveVal);
+
+        await handler.process(params as IHandlerParameters);
+
+        // Validate the call to get the registry value
+        wasGetRegistryCalled();
+
+        // Validate the call to login
+        wasNpmLoginCallValid(packageRegistry);
+
+        expect(mocks.install).toHaveBeenCalledTimes(2);
+        wasInstallCallValid(`${fileJson.a.package}@${fileJson.a.version}`, packageRegistry, true);
+        wasInstallCallValid(fileJson.plugin2.package, packageRegistry2, true);
+
+        expect(mocks.runValidatePlugin).toHaveBeenCalledTimes(2);
+        expect(mocks.runValidatePlugin).toHaveBeenCalledWith("a");
+        expect(mocks.runValidatePlugin).toHaveBeenCalledWith("plugin2");
+
+
+        // Validate that the read was correct
+        wasReadFileSyncCallValid(resolveVal);
+
+        wasInstallSuccessful(params);
+    });
+
+    it("should install single package with file specified which is an error", async () => {
+        const handler = new InstallHandler();
+        let expectedError: ImperativeError;
+        const chalk = TextUtils.chalk;
+
+        const params = getIHandlerParametersObject();
+        params.arguments.plugin = ["sample1"];
+        params.arguments.file = "plugin.json";
+
+        try {
+            await handler.process(params);
+        } catch (e) {
+            expectedError = e;
+        }
+
+        expect(expectedError).toEqual( new ImperativeError({
+            msg: `Option ${chalk.yellow.bold("--file")} can not be specified if positional ${chalk.yellow.bold("package...")} is as well. ` +
+      `They are mutually exclusive.`
+        }));
+
+    });
+
+    it("should install single package", async () => {
+        const handler = new InstallHandler();
+
+        const params = getIHandlerParametersObject();
+        params.arguments.plugin = ["sample1"];
+
+        await handler.process(params as IHandlerParameters);
+
+        // Validate the call to get the registry value
+        wasGetRegistryCalled();
+
+        // Validate the call to login
+        wasNpmLoginCallValid(packageRegistry);
+
+        // Check that install worked as expected
+        wasInstallCallValid(params.arguments.plugin[0], packageRegistry);
+
+        // Check that success is output
+        wasInstallSuccessful(params);
+    });
+
+    it("should install single package with registry specified", async () => {
+        const handler = new InstallHandler();
+
+        const params = getIHandlerParametersObject();
+        params.arguments.plugin = ["sample1"];
+        params.arguments.registry = "http://isl-dsdc.ca.com";
+
+        await handler.process(params as IHandlerParameters);
+
+        // Validate the call to install with specified plugin and registry
+        wasInstallCallValid(params.arguments.plugin[0], params.arguments.registry);
+
+        wasInstallSuccessful(params);
+    });
+
+    it("should install multiple packages", async () => {
+        const handler = new InstallHandler();
+
+        const params = getIHandlerParametersObject();
+        params.arguments.plugin = ["sample1", "sample2", "sample3"];
+
+        await handler.process(params as IHandlerParameters);
+
+        // Validate the install
+        wasGetRegistryCalled();
+
+        // Validate the call to login
+        wasNpmLoginCallValid(packageRegistry);
+
+        // Validate that install was called with each of these values
+        expect(mocks.install).toHaveBeenCalledTimes(params.arguments.plugin.length);
+        wasInstallCallValid(params.arguments.plugin[0], packageRegistry);
+        wasInstallCallValid(params.arguments.plugin[1], packageRegistry);
+        wasInstallCallValid(params.arguments.plugin[2], packageRegistry);
+
+        wasInstallSuccessful(params);
+    });
+
+    it("should return with proper message when install from empty plugins.json", async () => {
+        const handler = new InstallHandler();
+
+        const params = getIHandlerParametersObject();
+        params.arguments.plugin = [];
+
+        await handler.process(params as IHandlerParameters);
+
+        // Validate the call to get the registry value
+        wasGetRegistryCalled();
+
+        // Validate the call to login
+        wasNpmLoginCallValid(packageRegistry);
+        wasReadFileSyncCallValid(PMFConstants.instance.PLUGIN_JSON);
+
+        expect(params.response.console.log).toHaveBeenCalledWith("No packages were found in " +
+    PMFConstants.instance.PLUGIN_JSON + ", so no plugins were installed.");
+    });
+
+    it("should handle an error during the install", async () => {
+        const handler = new InstallHandler();
+
+        const params = getIHandlerParametersObject();
+        params.arguments.plugin = ["sample1"];
+
+        const installError = new Error("This is a test");
+        let expectedError: ImperativeError;
+
+        mocks.install.mockImplementationOnce(() => {
+            throw installError;
+        });
+
+        try {
+            await handler.process(params);
+        } catch (e) {
+            expectedError = e;
+        }
+
+        expect(expectedError.message).toBe("Install Failed");
+    });
+});
+