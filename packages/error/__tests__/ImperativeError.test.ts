--- conflicted
+++ resolved
@@ -12,36 +12,10 @@
 import { ImperativeError } from "../src/ImperativeError";
 
 describe("ImperativeError", () => {
-<<<<<<< HEAD
     it("should not throw any deprecation warnings", () => {
         jest.spyOn(console, "warn").mockImplementation(() => { return; });
 
-        /* tslint:disable:no-console */
-        // tslint:disable-next-line
-=======
-    it("should deprecate suppressReport", () => {
-        jest.spyOn(console, "warn").mockImplementation(() => { return; });
-
         /* eslint-disable no-console */
-        new ImperativeError({msg: "test"}, {suppressReport: false });
-
-        expect(console.warn).toHaveBeenCalledWith(expect.stringContaining("[DEPRECATED]"));
-
-        (console.warn as any).mockRestore();
-
-        jest.spyOn(console, "warn").mockImplementation(() => { return; });
-
-        new ImperativeError({msg: "test"}, {suppressReport: true });
-
-        expect(console.warn).toHaveBeenCalledWith(expect.stringContaining("[DEPRECATED]"));
-
-        (console.warn as any).mockRestore();
-    });
-
-    it("should not throw any deprecation warnings", () => {
-        jest.spyOn(console, "warn").mockImplementation(() => { return; });
-
->>>>>>> e527067c
         new ImperativeError({msg: "test"});
 
         new ImperativeError({msg: "test"}, {
