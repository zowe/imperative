/*
* This program and the accompanying materials are made available under the terms of the
* Eclipse Public License v2.0 which accompanies this distribution, and is available at
* https://www.eclipse.org/legal/epl-v20.html
*
* SPDX-License-Identifier: EPL-2.0
*
* Copyright Contributors to the Zowe Project.
*
*/


jest.mock("../src/utils/ProfileIO");
import { BasicProfileManager } from "../src/BasicProfileManager";
import { TestLogger } from "../../../__tests__/TestLogger";
import { IProfileDeleted } from "../src/doc/response/IProfileDeleted";
import { inspect } from "util";
import {
    APPLE_PROFILE_TYPE,
<<<<<<< HEAD
    ONLY_APPLE, ONLY_ORANGE_WITH_CREDENTIALS,
    SECURE_ORANGE_PROFILE_TYPE,
=======
    ONLY_APPLE,
>>>>>>> e527067c
    STRAWBERRY_WITH_REQUIRED_APPLE_DEPENDENCY,
    TEST_PROFILE_ROOT_DIR
} from "./TestConstants";


describe("Basic Profile Manager Delete", () => {
    it("should detect that no parms are supplied", async () => {
        const prof = new BasicProfileManager({
            profileRootDirectory: TEST_PROFILE_ROOT_DIR,
            typeConfigurations: ONLY_APPLE,
            type: APPLE_PROFILE_TYPE,
            logger: TestLogger.getTestLogger()
        });

        let error;
        let response: IProfileDeleted;
        try {
            response = await prof.delete(undefined);
            TestLogger.error(response.message);
            TestLogger.error("Delete response - should not get here:\n" + inspect(response, {depth: null}));
        } catch (e) {
            error = e;
            TestLogger.info(error);
        }
        expect(error).toBeDefined();
        expect(error.message).toMatchSnapshot();
    });

    it("should detect the parms did not specify a name", async () => {
        const prof = new BasicProfileManager({
            profileRootDirectory: TEST_PROFILE_ROOT_DIR,
            typeConfigurations: ONLY_APPLE,
            type: APPLE_PROFILE_TYPE,
            logger: TestLogger.getTestLogger()
        });

        let error;
        let response: IProfileDeleted;
        try {
            const parms = {name: "mulberry"};
            delete parms.name;
            response = await prof.delete(parms);
            TestLogger.error(response.message);
            TestLogger.error("Delete response - should not get here:\n" + inspect(response, {depth: null}));
        } catch (e) {
            error = e;
            TestLogger.info(error);
        }
        expect(error).toBeDefined();
        expect(error.message).toMatchSnapshot();
    });

    it("should be able to detect the parms specified a blank name", async () => {
        const prof = new BasicProfileManager({
            profileRootDirectory: TEST_PROFILE_ROOT_DIR,
            typeConfigurations: ONLY_APPLE,
            type: APPLE_PROFILE_TYPE,
            logger: TestLogger.getTestLogger()
        });

        let error;
        let response: IProfileDeleted;
        try {
            const parms = {name: " "};

            response = await prof.delete(parms);
            TestLogger.error(response.message);
            TestLogger.error("Delete response - should not get here:\n" + inspect(response, {depth: null}));
        } catch (e) {
            error = e;
            TestLogger.info(error);
        }
        expect(error).toBeDefined();
        expect(error.message).toMatchSnapshot();
    });

    it("should  detect there is no profile of the specified name to delete", async () => {
        const prof = new BasicProfileManager({
            profileRootDirectory: TEST_PROFILE_ROOT_DIR,
            typeConfigurations: ONLY_APPLE,
            type: APPLE_PROFILE_TYPE,
            logger: TestLogger.getTestLogger()
        });

        let error;
        let response: IProfileDeleted;
        try {
            response = await prof.delete({name: "red_delicious"});
            TestLogger.error(response.message);
            TestLogger.error("Delete response - should not get here:\n" + inspect(response, {depth: null}));
        } catch (e) {
            error = e;
            TestLogger.info(error);
        }
        expect(error).toBeDefined();
        expect(error.message).toMatchSnapshot();
    });

    it("should fail a delete where the profile to delete is marked as a dependency of another profile", async () => {
        const prof = new BasicProfileManager({
            profileRootDirectory: TEST_PROFILE_ROOT_DIR,
            typeConfigurations: STRAWBERRY_WITH_REQUIRED_APPLE_DEPENDENCY,
            type: APPLE_PROFILE_TYPE,
            logger: TestLogger.getTestLogger()
        });

        let error;
        let response: IProfileDeleted;
        try {
            response = await prof.delete({name: "good_apple", rejectIfDependency: true});
            TestLogger.error(response.message);
            TestLogger.error("Delete response - should not get here:\n" + inspect(response, {depth: null}));
        } catch (e) {
            error = e;
            TestLogger.info(error);
        }
        expect(error).toBeDefined();
        expect(error.message).toMatchSnapshot();
    });

    it("should be able to handle an error thrown by delete/unlink", async () => {
        const prof: any = new BasicProfileManager({
            profileRootDirectory: TEST_PROFILE_ROOT_DIR,
            typeConfigurations: ONLY_APPLE,
            type: APPLE_PROFILE_TYPE,
            logger: TestLogger.getTestLogger()
        });
        const profile = {
            name: "mackintosh_error_apple"
        };
        prof.loadProfile = jest.fn().mockReturnValue({profile});

        let error;
        let response: IProfileDeleted;
        try {
            response = await prof.delete(profile);
            TestLogger.error(response.message);
            TestLogger.error("Delete response - should not get here:\n" + inspect(response, {depth: null}));
        } catch (e) {
            error = e;
            TestLogger.info(error);
        }
        expect(error).toBeDefined();
        expect(error.message).toMatchSnapshot();
    });

    it("should be able to delete a profile", async () => {
        const prof: any = new BasicProfileManager({
            profileRootDirectory: TEST_PROFILE_ROOT_DIR,
            typeConfigurations: ONLY_APPLE,
            type: APPLE_PROFILE_TYPE,
            logger: TestLogger.getTestLogger()
        });
        const profile = {
            name: "mackintosh_apple"
        };
        prof.loadProfile = jest.fn().mockReturnValue({profile});

        let error;
        let response: IProfileDeleted;
        try {
            response = await prof.delete(profile);
            TestLogger.info("Delete Full Response:\n" + inspect(response, {depth: null}));
        } catch (e) {
            error = e;
            TestLogger.error(error);
        }
        expect(error).toBeUndefined();
        expect(response.message).toMatchSnapshot();
        expect(response.path).toContain("mackintosh_apple.yaml");
    });

    it("should detect that the profile to delete is marked as a dependency of another profile, but allow delete if specified", async () => {
        const prof = new BasicProfileManager({
            profileRootDirectory: TEST_PROFILE_ROOT_DIR,
            typeConfigurations: STRAWBERRY_WITH_REQUIRED_APPLE_DEPENDENCY,
            type: APPLE_PROFILE_TYPE,
            logger: TestLogger.getTestLogger()
        });

        let error;
        let response: IProfileDeleted;
        try {
            response = await prof.delete({name: "good_apple", rejectIfDependency: false});
            TestLogger.error(response.message);
            TestLogger.error("Delete response - should not get here:\n" + inspect(response, {depth: null}));
        } catch (e) {
            error = e;
            TestLogger.info(error);
        }
        expect(error).toBeUndefined();
        expect(response.message).toMatchSnapshot();
        expect(response.path).toContain("good_apple.yaml");
    });
});<|MERGE_RESOLUTION|>--- conflicted
+++ resolved
@@ -17,12 +17,7 @@
 import { inspect } from "util";
 import {
     APPLE_PROFILE_TYPE,
-<<<<<<< HEAD
-    ONLY_APPLE, ONLY_ORANGE_WITH_CREDENTIALS,
-    SECURE_ORANGE_PROFILE_TYPE,
-=======
     ONLY_APPLE,
->>>>>>> e527067c
     STRAWBERRY_WITH_REQUIRED_APPLE_DEPENDENCY,
     TEST_PROFILE_ROOT_DIR
 } from "./TestConstants";
