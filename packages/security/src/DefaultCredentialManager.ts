--- conflicted
+++ resolved
@@ -13,19 +13,7 @@
 import { ImperativeError } from "../../error";
 import { Logger } from "../../logger";
 
-
-<<<<<<< HEAD
-/* tslint rule for missing dependency has been added to this file because it is up to
- * the host package to specify keytar as a dependency in order for this credential
- * manager to be used.
- *
- * This import is used for typing purposes only
- */
-// tslint:disable-next-line:no-implicit-dependencies
-import * as keytar from "keytar";
-=======
 import * as keytar from "keytar"; // Used for typing purposes only
->>>>>>> e527067c
 
 /**
  * Default Credential Manager is our implementation of the Imperative Credential Manager. This manager invokes methods
@@ -128,20 +116,15 @@
    */
     public async initialize(): Promise<void> {
         try {
-<<<<<<< HEAD
-        // Imperative overrides the value of process.mainModule.filename to point to
-        // our calling CLI. Since our caller must supply keytar, we search for keytar
-        // within our caller's path.
+            // Imperative overrides the value of process.mainModule.filename to point to
+            // our calling CLI. Since our caller must supply keytar, we search for keytar
+            // within our caller's path.
             const requireOpts: any = {};
             if (process.mainModule?.filename != null) {
-                requireOpts.paths = [ process.mainModule.filename ];
+                requireOpts.paths = [process.mainModule.filename];
             }
             const keytarPath = require.resolve("keytar", requireOpts);
-            // tslint:disable-next-line:no-implicit-dependencies
             this.keytar = await import(keytarPath);
-=======
-            this.keytar = await import("keytar");
->>>>>>> e527067c
         } catch (error) {
             this.loadError = new ImperativeError({
                 msg: "Keytar not Installed",
