--- conflicted
+++ resolved
@@ -218,14 +218,8 @@
      * @returns {string}
      */
     public static wordWrap(text: string, width?: number,
-<<<<<<< HEAD
-                           indent: string = "", hardWrap: boolean = false): string {
-        const wrappedText = require("wrap-ansi")(text, this.getRecommendedWidth(width), {hard: hardWrap});
-=======
                            indent: string = "", hardWrap: boolean = false, trim: boolean = true): string {
-        const yargs = require("yargs");
         const wrappedText = require("wrap-ansi")(text, this.getRecommendedWidth(width), {hard: hardWrap, trim});
->>>>>>> e23b80ba
         return wrappedText.split(/\n/g).map((line: string) => {
             if (line.length === 0) {
                 return line;
