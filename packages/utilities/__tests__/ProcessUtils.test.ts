/*
* This program and the accompanying materials are made available under the terms of the
* Eclipse Public License v2.0 which accompanies this distribution, and is available at
* https://www.eclipse.org/legal/epl-v20.html
*
* SPDX-License-Identifier: EPL-2.0
*
* Copyright Contributors to the Zowe Project.
*
*/

import { GuiResult, ProcessUtils } from "../../utilities";

describe("ProcessUtils tests", () => {
    describe("nextTick", () => {

        it("should invoke all next ticks in the proper order", async () => {
            const chicken = "chicken";
            const cat = "cat";
            const dog = "dog";
            const pig = "pig";
            const horse = "horse";

            let animal = chicken;

            const setCat = () => animal = cat;
            const setDog = () => animal = dog;
            const setPig = () => animal = pig;

            await ProcessUtils.nextTick(setCat);
            expect(animal).toBe(cat);

            animal = horse;
            const dogPromise = ProcessUtils.nextTick(setDog);
            expect(animal).toBe(horse);

            await dogPromise;
            expect(animal).toBe(dog);

            await ProcessUtils.nextTick(setPig);
            expect(animal).toBe(pig);
        });
    });

    describe("isGuiAvailable", () => {
<<<<<<< HEAD
        (process.platform === "win32" || process.platform === "darwin" ? it : it.skip)
        ("should report a GUI on Windows or Mac", async () =>
=======
        (process.platform !== "linux" ? it : it.skip)("should report a GUI on Windows or Mac", async () =>
>>>>>>> e527067c
        {
            expect(ProcessUtils.isGuiAvailable()).toBe(GuiResult.GUI_AVAILABLE);
        });

        it("should report no GUI on an ssh connection", async () => {
            process.env.SSH_CONNECTION = "AnyValue";
            expect(ProcessUtils.isGuiAvailable()).toBe(GuiResult.NO_GUI_SSH);
        });

        it("should report a GUI if DISPLAY is set on Linux", async () => {
            const realPlatform = process.platform;
            Object.defineProperty(process, "platform", {
                value: "linux"
            });

            const realEnv = process.env;
            Object.defineProperty(process, "env", {
                value: {
                    DISPLAY: "xterm"
                }
            });

            expect(ProcessUtils.isGuiAvailable()).toBe(GuiResult.GUI_AVAILABLE);

            // restore values
            Object.defineProperty(process, "platform", {
                value: realPlatform
            });
            Object.defineProperty(process, "env", {
                value: realEnv
            });
        });

        it("should report no GUI if DISPLAY is not set on Linux", async () => {
            const realPlatform = process.platform;
            Object.defineProperty(process, "platform", {
                value: "linux"
            });

            const realEnv = process.env;
            Object.defineProperty(process, "env", {
                value: {
                    DISPLAY: ""
                }
            });

            process.env.DISPLAY = "";
            expect(ProcessUtils.isGuiAvailable()).toBe(GuiResult.NO_GUI_NO_DISPLAY);

            // restore values
            Object.defineProperty(process, "platform", {
                value: realPlatform
            });
            Object.defineProperty(process, "env", {
                value: realEnv
            });
        });
    });

});<|MERGE_RESOLUTION|>--- conflicted
+++ resolved
@@ -43,13 +43,7 @@
     });
 
     describe("isGuiAvailable", () => {
-<<<<<<< HEAD
-        (process.platform === "win32" || process.platform === "darwin" ? it : it.skip)
-        ("should report a GUI on Windows or Mac", async () =>
-=======
-        (process.platform !== "linux" ? it : it.skip)("should report a GUI on Windows or Mac", async () =>
->>>>>>> e527067c
-        {
+        (process.platform !== "linux" ? it : it.skip)("should report a GUI on Windows or Mac", async () => {
             expect(ProcessUtils.isGuiAvailable()).toBe(GuiResult.GUI_AVAILABLE);
         });
 
