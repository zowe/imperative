--- conflicted
+++ resolved
@@ -15,20 +15,6 @@
  * Profile Manager "loadProfile" input parameters. Indicates which profile to load (named or default) and if
  * not finding the profile should be considered and error, etc.
  * @export
-<<<<<<< HEAD
-=======
- * @deprecated - Use ICliLoadProfile instead because it is spelled correctly
- * @interface ICliILoadProfile
- * @extends ILoadProfile
- */
-// eslint-disable-next-line @typescript-eslint/no-empty-interface
-export interface ICliILoadProfile extends ILoadProfile {}
-
-/**
- * Profile Manager "loadProfile" input parameters. Indicates which profile to load (named or default) and if
- * not finding the profile should be considered and error, etc.
- * @export
->>>>>>> e527067c
  * @interface ICliLoadProfile
  * @extends ILoadProfile
  */
