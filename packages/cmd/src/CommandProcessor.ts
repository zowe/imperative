/*
* This program and the accompanying materials are made available under the terms of the
* Eclipse Public License v2.0 which accompanies this distribution, and is available at
* https://www.eclipse.org/legal/epl-v20.html
*
* SPDX-License-Identifier: EPL-2.0
*
* Copyright Contributors to the Zowe Project.
*
*/

import { ICommandDefinition } from "./doc/ICommandDefinition";
import { Arguments } from "yargs";
import { ICommandValidatorResponse } from "./doc/response/response/ICommandValidatorResponse";
import { ICommandHandler } from "./doc/handler/ICommandHandler";
import { couldNotInstatiateCommandHandler, unexpectedCommandError } from "../../messages";
import { SharedOptions } from "./utils/SharedOptions";
import { IImperativeError, ImperativeError } from "../../error";
import { IProfileManagerFactory } from "../../profiles";
import { SyntaxValidator } from "./syntax/SyntaxValidator";
import { CommandProfileLoader } from "./profiles/CommandProfileLoader";
import { ICommandProfileTypeConfiguration } from "./doc/profiles/definition/ICommandProfileTypeConfiguration";
import { IHelpGeneratorFactory } from "./help/doc/IHelpGeneratorFactory";
import { IHelpGenerator } from "./help/doc/IHelpGenerator";
import { ICommandPrepared } from "./doc/response/response/ICommandPrepared";
import { CommandResponse } from "./response/CommandResponse";
import { ICommandResponse } from "./doc/response/response/ICommandResponse";
import { Logger } from "../../logger";
import { IInvokeCommandParms } from "./doc/parms/IInvokeCommandParms";
import { ICommandProcessorParms } from "./doc/processor/ICommandProcessorParms";
import { ImperativeExpect } from "../../expect";
import { inspect } from "util";
import { TextUtils } from "../../utilities";
import * as nodePath from "path";
import { ICommandHandlerRequire } from "./doc/handler/ICommandHandlerRequire";
import { ChainedHandlerService } from "./ChainedHandlerUtils";
import { Constants } from "../../constants";
import { ICommandArguments } from "./doc/args/ICommandArguments";
import { CliUtils } from "../../utilities/src/CliUtils";

/**
 * The command processor for imperative - accepts the command definition for the command being issued (and a pre-built)
 * response object and validates syntax, loads profiles, instantiates handlers, & invokes the handlers.
 * @export
 * @class CommandProcessor
 */
export class CommandProcessor {
    /**
     * The error tag for imperative errors.
     * @private
     * @static
     * @type {string}
     * @memberof CommandProcessor
     */
    private static readonly ERROR_TAG: string = "Command Processor Error:";
    /**
     * The root command name of the CLI (specified in the Imperative Configuration document)
     * @private
     * @type {string}
     * @memberof CommandProcessor
     */
    private mCommandRootName: string;
    /**
     * Environmental variable name prefix used to construct configuration environmental variables.
     * @private
     * @type {string}
     * @memberof CommandProcessor
     */
    private mEnvVariablePrefix: string;
    /**
     * The command definition node for the command being executed.
     * @private
     * @type {ICommandDefinition}
     * @memberof CommandProcessor
     */
    private mDefinition: ICommandDefinition;
    /**
     * The full command definition contains all parents/anscestors of the command being executed.
     * @private
     * @type {ICommandDefinition}
     * @memberof CommandProcessor
     */
    private mFullDefinition: ICommandDefinition;
    /**
     * The help generator to use - normally passed the default generator.
     * @private
     * @type {IHelpGenerator}
     * @memberof CommandProcessor
     */
    private mHelpGenerator: IHelpGenerator;
    /**
     * The profile manager to use when loading profiles for commands
     * @private
     * @type {IProfileManagerFactory<ICommandProfileTypeConfiguration>}
     * @memberof CommandProcessor
     */
    private mProfileManagerFactory: IProfileManagerFactory<ICommandProfileTypeConfiguration>;
    /**
     * Imperative Logger instance for logging from the command processor.
     * @private
     * @type {Logger}
     * @memberof CommandProcessor
     */
    private mLogger: Logger = Logger.getImperativeLogger();

    /**
     * Creates an instance of CommandProcessor.
     * @param {ICommandProcessorParms} params - See the interface for details.
     * @memberof CommandProcessor
     */
    constructor(params: ICommandProcessorParms) {
        ImperativeExpect.toNotBeNullOrUndefined(params, `${CommandProcessor.ERROR_TAG} No parameters supplied to constructor.`);
        this.mDefinition = params.definition;
        ImperativeExpect.toNotBeNullOrUndefined(this.mDefinition, `${CommandProcessor.ERROR_TAG} No command definition supplied.`);
        this.mFullDefinition = (params.fullDefinition == null) ? this.mDefinition : params.fullDefinition;
        this.mHelpGenerator = params.helpGenerator;
        ImperativeExpect.toNotBeNullOrUndefined(this.mHelpGenerator, `${CommandProcessor.ERROR_TAG} No help generator supplied.`);
        this.mProfileManagerFactory = params.profileManagerFactory;
        ImperativeExpect.toNotBeNullOrUndefined(this.mProfileManagerFactory, `${CommandProcessor.ERROR_TAG} No profile manager factory supplied.`);
        if (this.mDefinition.type === "command" && this.mDefinition.chainedHandlers == null) {
            ImperativeExpect.keysToBeDefinedAndNonBlank(this.mDefinition, ["handler"], `${CommandProcessor.ERROR_TAG} ` +
                `The definition supplied is of type "command", ` +
                `but no handler was specified.`);
        }
        this.mCommandRootName = params.rootCommandName;
        this.mEnvVariablePrefix = params.envVariablePrefix;
        ImperativeExpect.keysToBeDefinedAndNonBlank(params, ["rootCommandName"], `${CommandProcessor.ERROR_TAG} No root command supplied.`);
        // TODO - check if the command definition passed actually exists within the full command definition tree passed
    }

    /**
     * Accessor for the root command name
     * @readonly
     * @type {string}
     * @memberof CommandProcessor
     */
    get rootCommand(): string {
        return this.mCommandRootName;
    }

    /**
     * Accessor for the environment variable prefix
     * @readonly
     * @type {string}
     * @memberof CommandProcessor
     */
    get envVariablePrefix(): string {
        return this.mEnvVariablePrefix;
    }

    /**
     * Accessor for the help generator passed to this instance of the command processor
     * @readonly
     * @type {IHelpGeneratorFactory}
     * @memberof CommandProcessor
     */
    get helpGenerator(): IHelpGenerator {
        return this.mHelpGenerator;
    }

    /**
     * Accessor for the profile manager factory in use for this command processor.
     * @readonly
     * @type {IProfileManagerFactory<ICommandProfileTypeConfiguration>}
     * @memberof CommandProcessor
     */
    get profileFactory(): IProfileManagerFactory<ICommandProfileTypeConfiguration> {
        return this.mProfileManagerFactory;
    }

    /**
     * Obtain a copy of the command definition
     * @return {ICommandDefinition}: The Bright Commands definition document.
     */
    get definition(): ICommandDefinition {
        return JSON.parse(JSON.stringify(this.mDefinition));
    }

    /**
     * Obtain a copy of the command definition
     * @return {ICommandDefinition}: The Bright Commands definition document.
     */
    get fullDefinition(): ICommandDefinition {
        return JSON.parse(JSON.stringify(this.mFullDefinition));
    }

    /**
     * Generates the help for the command definition passed.
     * @param {CommandResponse} response - The command resposne object
     * @memberof CommandProcessor
     */
    public help(response: CommandResponse): ICommandResponse {
        ImperativeExpect.toNotBeNullOrUndefined(response, `${CommandProcessor.ERROR_TAG} help(): No command response object supplied.`);
        this.log.info(`Building help text for command "${this.definition.name}"...`);
        const help: string = this.helpGenerator.buildHelp();
        response.data.setObj(help);
        response.console.log(Buffer.from(help));
        response.data.setMessage(`The help was constructed for command: ${this.mDefinition.name}.`);
        return this.finishResponse(response);
    }

    /**
     * Validates the input arguments/options for the command (Performs additional validation outside of what Yargs
     * already provides - ideally, we would like to maintain control over all errors and messages for consistency).
     * @param {ICommandArguments} commandArguments: The input command arguments from the command line.
     * @param {CommandResponse} responseObject: Response object to print.
     * @return {Promise<ICommandValidatorResponse>}: Promise to be fulfilled when validation is complete.
     */
    public async validate(commandArguments: ICommandArguments, responseObject: CommandResponse): Promise<ICommandValidatorResponse> {
        ImperativeExpect.toNotBeNullOrUndefined(commandArguments, `${CommandProcessor.ERROR_TAG} validate(): No command arguments supplied.`);
        ImperativeExpect.toNotBeNullOrUndefined(responseObject, `${CommandProcessor.ERROR_TAG} validate(): No response object supplied.`);
        this.log.info(`Performing syntax validation for command "${this.definition.name}"...`);
        return new SyntaxValidator(this.mDefinition, this.mFullDefinition).validate(responseObject, commandArguments);
    }

    /**
     * Invoke the command handler. Locates and requires the module specified by the command definition document,
     * creates a new object, creates a response object, and invokes the handler. The handler is responsible for
     * fulfilling the promise when complete.
     * @param {params} IInvokeCommandParms
     * @return {Promise<ICommandResponse>} - The promise that is fulfilled. A rejection if the promise indicates a
     * truly exceptional condition (should not occur).
     */
    public async invoke(params: IInvokeCommandParms): Promise<ICommandResponse> {
        // Ensure parameters are correct
        ImperativeExpect.toNotBeNullOrUndefined(params,
            `${CommandProcessor.ERROR_TAG} invoke(): No parameters supplied.`);
        ImperativeExpect.toNotBeNullOrUndefined(params.arguments,
            `${CommandProcessor.ERROR_TAG} invoke(): No command arguments supplied.`);
        params.responseFormat = (params.responseFormat == null) ? "default" : params.responseFormat;
        const responseOptions: string[] = ["default", "json"];
        ImperativeExpect.toBeOneOf(params.responseFormat, responseOptions,
            `${CommandProcessor.ERROR_TAG} invoke(): Response format must be one of the following: ${responseOptions.join(",")}`);
        ImperativeExpect.toBeAnArray(params.arguments._,
            `${CommandProcessor.ERROR_TAG} invoke(): The command arguments object supplied does not contain an array of args.`);
        if (this.definition.chainedHandlers == null) {
            ImperativeExpect.toNotBeNullOrUndefined(this.definition.handler,
                `${CommandProcessor.ERROR_TAG} invoke(): Cannot invoke the command "${this.definition.name}"` +
                `. It has no handler and no chained handlers.`);
            ImperativeExpect.toNotBeEqual(this.definition.handler.trim(), "",
                `${CommandProcessor.ERROR_TAG} invoke(): Cannot invoke the handler for command "${this.definition.name}". The handler is blank.`);
        }

        // Log the invoke
        this.log.info(`Invoking command "${this.definition.name}"...`);
        this.log.trace(`Arguments supplied for for the command:\n${TextUtils.prettyJson(params.arguments)}`);
        this.log.trace(`Command definition:\n${inspect(this.definition, {depth: null})}`);
        this.log.trace(`Invoke parameters:\n${inspect(params, {depth: null})}`);

        // Build the response object, base args object, and the entire array of options for this command
        // Assume that the command succeed, it will be marked otherwise under the appropriate failure conditions
        const response = this.constructResponseObject(params);
        response.succeeded();

        // Prepare for command processing - load profiles, stdin, etc.
        let prepared: ICommandPrepared;
        try {
            this.log.info(`Preparing (loading profiles, reading stdin, etc.) execution of "${this.definition.name}" command...`);
            prepared = await this.prepare(response, params.arguments);
        } catch (prepareErr) {

            // Indicate that the command has failed
            response.failed();

            // Construct the main error header/message
            const err: string = `${prepareErr.message || "Internal Error: No cause message present."}`;
            this.log.error(err);
            response.data.setMessage(err);
            response.console.errorHeader("Command Preparation Failed");
            response.console.error(err);

            // Start constructing the error object for the response
            const impErr: IImperativeError = {
                msg: err
            };

            // If details are present and of type "string", output the additional details
            if ((prepareErr as ImperativeError).details != null &&
                (prepareErr as ImperativeError).details.additionalDetails != null
                && typeof (prepareErr as ImperativeError).details.additionalDetails === "string") {
                response.console.errorHeader("Error Details");
                response.console.error((prepareErr as ImperativeError).details.additionalDetails);
                impErr.additionalDetails = (prepareErr as ImperativeError).details.additionalDetails;
            }

            // Set the error response object and finish the command response
            response.setError(impErr);
            return this.finishResponse(response);
        }

        // Validate that the syntax is correct for the command
        let validator: ICommandValidatorResponse;
        try {
            validator = await this.validate(prepared.args, response);
        } catch (e) {
            const errMsg: string = `Unexpected syntax validation error`;
            const errReason: string = errMsg + ": " + e.message;
            this.log.error(`Validation for command "${this.definition.name}" has failed unexpectedly: ${errReason}`);
            response.data.setMessage(errReason);
            response.console.errorHeader(errMsg);
            response.console.error(e.message);
            response.setError({
                msg: errMsg,
                additionalDetails: e.message,
            });
            response.failed();
            return this.finishResponse(response);
        }

        // Check if the syntax is valid - if not return immediately.
        if (!validator.valid) {
            this.log.error(`Syntax for command "${this.definition.name}" is invalid.`);
            response.data.setMessage("Command syntax invalid");
            response.failed();
            let finalHelp: string;
            if (params.arguments._.length > 0) {
                finalHelp = `\nUse "${this.rootCommand} ${params.arguments._.join(" ")} --help" to view command description, usage, and options.`;
            } else {
                finalHelp = `\nUse "${this.definition.name} --help" to view command description, usage, and options.`;
            }
            response.console.error(finalHelp);
            return this.finishResponse(response);
        }

        // Invoke the handler
        this.log.info(`Invoking process method of handler for "${this.definition.name}" command.`);

        if (this.definition.handler != null) {
            // single handler - no chained handlers
            const handler: ICommandHandler = this.attemptHandlerLoad(response, this.definition.handler);
            if (handler == null) {
                // if the handler load failed
                return this.finishResponse(response);
            }

            try {
                await handler.process({
                    response,
                    profiles: prepared.profiles,
                    arguments: prepared.args,
                    definition: this.definition,
                    fullDefinition: this.fullDefinition
                });
            }
            catch (processErr) {
                this.handleHandlerError(processErr, response, this.definition.handler);

                // Return the failed response to the caller
                return this.finishResponse(response);
            }

            this.log.info(`Handler for command "${this.definition.name}" succeeded.`);
            response.succeeded();
            response.endProgressBar();

            // Return the response to the caller
            return this.finishResponse(response);

        } else if (this.definition.chainedHandlers != null) {
            // chained handlers - no single handler
            const chainedResponses: any[] = [];

            let chainedResponse: CommandResponse;

            let bufferedStdOut = Buffer.from([]);
            let bufferedStdErr = Buffer.from([]);
            this.log.debug("Attempting to invoke %d chained handlers for command: '%s'", this.definition.chainedHandlers.length,
                this.definition.name);
            for (let chainedHandlerIndex = 0; chainedHandlerIndex < this.definition.chainedHandlers.length; chainedHandlerIndex++) {
                const chainedHandler = this.definition.chainedHandlers[chainedHandlerIndex];
                this.log.debug("Loading chained handler '%s' (%d of %d)",
                    chainedHandler.handler, chainedHandlerIndex + 1, this.definition.chainedHandlers.length);
                const handler: ICommandHandler = this.attemptHandlerLoad(response, chainedHandler.handler);
                if (handler == null) {
                    // if the handler load failed
                    this.log.fatal("failed to load a chained handler! aborting chained handler sequence.");
                    return this.finishResponse(response);
                }
                this.log.debug("Constructing new response object for handler '%s': silent?: %s. json?: %s",
                    chainedHandler.handler, chainedHandler.silent + "", params.arguments[Constants.JSON_OPTION] + "");
                chainedResponse = this.constructResponseObject({
                    arguments: params.arguments,
                    silent: chainedHandler.silent,
                    responseFormat: params.arguments[Constants.JSON_OPTION] ? "json" : "default"
                });

                // make sure the new chained response preserves output
                chainedResponse.bufferStdout(bufferedStdOut);
                chainedResponse.bufferStderr(bufferedStdErr);
                try {
                    await handler.process({
                        response: chainedResponse,
                        profiles: prepared.profiles,
                        arguments: ChainedHandlerService.getArguments(
                            this.mCommandRootName,
                            this.definition.chainedHandlers,
                            chainedHandlerIndex,
                            chainedResponses,
                            prepared.args,
                            this.log
                        ),
                        definition: this.definition,
                        fullDefinition: this.fullDefinition,
                        isChained: true
                    });
                    const builtResponse = chainedResponse.buildJsonResponse();
                    chainedResponses.push(builtResponse.data);
                    // save the stdout and stderr to pass to the next chained handler (if any)
                    bufferedStdOut = builtResponse.stdout;
                    bufferedStdErr = builtResponse.stderr;

                } catch (processErr) {
                    this.handleHandlerError(processErr, chainedResponse, chainedHandler.handler);

                    // Return the failed response to the caller
                    return this.finishResponse(chainedResponse);
                }
            }

            this.log.info(`Chained handlers for command "${this.definition.name}" succeeded.`);
            response.succeeded();
            response.endProgressBar();

            // Return the response to the caller
            return this.finishResponse(chainedResponse);
        }


    }

    /**
     * Prepare for command execution. Actions such as reading stdin, auto-loading profiles, etc. will occur here before
     * the command handler is invoked.
     * @param {CommandResponse} response: The response object for command messaging.
     * @param {yargs.Arguments} commandArguments: The arguments specified on the command line.
     * @return {Promise<CommandResponse>}: Promise to fulfill when complete.
     */
    private async prepare(response: CommandResponse, commandArguments: Arguments): Promise<ICommandPrepared> {

        // Construct the imperative arguments - replacement/wrapper for Yargs to insulate handlers against any
        // changes made to Yargs
        let args: ICommandArguments = CliUtils.buildBaseArgs(commandArguments);
        this.log.debug(`Base set of arguments from Yargs parse:\n${inspect(args)}`);
        let allOpts = (this.definition.options != null) ? this.definition.options : [];
        allOpts = (this.definition.positionals != null) ? allOpts.concat(this.definition.positionals) : allOpts;
        this.log.trace(`Set of options and positionals defined on the command:\n${inspect(allOpts)}`);

        // Extract options supplied via environment variables - we must do this before we load profiles to
        // allow the user to specify the profile to load via environment variable. Then merge with already
        // supplied args from Yargs
        const envArgs = CliUtils.extractEnvForOptions(this.envVariablePrefix, allOpts);
        this.log.debug(`Arguments extracted from :\n${inspect(args)}`);
        args = CliUtils.mergeArguments(envArgs, args);
        this.log.debug(`Arguments merged :\n${inspect(args)}`);

        // Extract arguments from stdin
        this.log.trace(`Reading stdin for "${this.definition.name}" command...`);
        await SharedOptions.readStdinIfRequested(commandArguments, response, this.definition.type);

        // Load all profiles for the command
        this.log.trace(`Loading profiles for "${this.definition.name}" command. ` +
            `Profile definitions: ${inspect(this.definition.profile, {depth: null})}`);
        const profiles = await CommandProfileLoader.loader({
            commandDefinition: this.definition,
            profileManagerFactory: this.profileFactory
        }).loadProfiles(commandArguments);
        this.log.trace(`Profiles loaded for "${this.definition.name}" command:\n${inspect(profiles, {depth: null})}`);

        // If we have profiles listed on the command definition (the would be loaded already)
        // we can extract values from them for options arguments
        if (this.definition.profile != null) {
            const profArgs = CliUtils.getOptValueFromProfiles(profiles, this.definition.profile, allOpts);
            this.log.debug(`Arguments extract from the profile:\n${inspect(profArgs)}`);
            args = CliUtils.mergeArguments(profArgs, args);
        }

        /**
         * Set the default value for all options if defaultValue was specified on the command
         * definition and the option was not specified
         */
        for (const option of allOpts) {
            if (option.defaultValue != null && args[option.name] == null) {
<<<<<<< HEAD
                const defaultedArgs = CliUtils.setOptionValue(option.name, option.defaultValue);
                args = CliUtils.mergeArguments(args, defaultedArgs);
=======
                const defaultedArgs = CliUtils.setOptionValue(option.name,
                    ("aliases" in option) ? option.aliases : [],
                    option.defaultValue
                );

                args = CliUtils.mergeArguments(defaultedArgs, args);
>>>>>>> 008640ed
            }
        }

        // Ensure that throughout this process we didn't nuke "_" or "$0"
        args.$0 = commandArguments.$0;
        args._ = commandArguments._;

        // Log for debugging
        this.log.debug(`Full argument object constructed:\n${inspect(args)}`);
        return {profiles, args};
    }

    /**
     * Internal accessor for the logger instance.
     * @readonly
     * @private
     * @type {Logger}
     * @memberof CommandProcessor
     */
    private get log(): Logger {
        return this.mLogger;
    }

    /**
     * Build the response object for the command based on the invoke parameters. The command response object is
     * passed to the handlers to allow them to perform console messages, response JSON construction, progress bars, etc.
     * @private
     * @param {IInvokeCommandParms} params
     * @returns {CommandResponse}
     * @memberof CommandProcessor
     */
    private constructResponseObject(params: IInvokeCommandParms): CommandResponse {
        this.log.trace(`Constructing response object for "${this.definition.name}" command...`);
        return new CommandResponse({
            definition: this.definition,
            args: params.arguments,
            silent: (params.silent == null) ? false : params.silent,
            responseFormat: params.responseFormat
        });
    }

    /**
     * Attempt to load a handler
     * @param {CommandResponse} response - command response to use to log errors in case of failure
     * @param {string} handlerPath - the specified path to the handler, we will attempt to load this
     * @returns {ICommandHandler}
     */
    private attemptHandlerLoad(response: CommandResponse, handlerPath: string): ICommandHandler {
        try {
            this.log.info(`Requiring handler "${handlerPath}" for command "${handlerPath}"...`);
            const commandHandler: ICommandHandlerRequire = require(handlerPath);
            const handler = new commandHandler.default();
            this.log.info(`Handler "${handlerPath}" for command "${this.definition.name}" successfully loaded/required.`);
            return handler;
        } catch (handlerErr) {
            this.log.error(`Failed to load/require handler "${handlerPath}" for command "${this.definition.name}".`);
            this.log.error(`Error details: ${handlerErr.message}`);
            const errorMessage: string = TextUtils.formatMessage(couldNotInstatiateCommandHandler.message, {
                commandHandler: nodePath.normalize(handlerPath) || "\"undefined or not specified\"",
                definitionName: this.definition.name
            });
            response.failed();
            response.console.errorHeader("Handler Instantiation Failed");
            response.console.error(errorMessage);
            response.data.setMessage(errorMessage);
            response.console.errorHeader("Error Details");
            response.console.error(handlerErr.message);
            response.setError({
                msg: errorMessage,
                additionalDetails: handlerErr.message
            });
            return undefined;
        }
    }

    /**
     * Finish the response by building the response object and optionally outputting the JSON response depending on the
     * modes selected.
     * @private
     * @param {CommandResponse} response
     * @returns {ICommandResponse}
     * @memberof CommandProcessor
     */
    private finishResponse(response: CommandResponse): ICommandResponse {
        const json: ICommandResponse = response.buildJsonResponse();
        if (!response.silent) {
            switch (response.responseFormat) {
                case "json":
                    response.writeJsonResponse();
                    break;
                case "default":
                    // Do nothing - already written along the way
                    break;
                default:
                    throw new ImperativeError({
                        msg: `${CommandProcessor.ERROR_TAG} ` +
                            `The response format specified ("${response.responseFormat}") is not valid.`
                    });
            }
        }
        this.log.info(`Command "${this.definition.name}" completed with success flag: "${json.success}"`);
        this.log.trace(`Command "${this.definition.name}" finished. Response object:\n${inspect(json, {depth: null})}`);
        return json;
    }

    /**
     * Respond to an error encountered when invoking a command handler
     * @param {Error | string} handlerErr - the error that was encountered
     * @param {CommandResponse} response - a response object to print error messages to
     * @param {string}  handlerPath - path to the handler with which an error was encountered
     */
    private handleHandlerError(handlerErr: Error | string, response: CommandResponse, handlerPath: string): void {
        // Mark the command as failed
        this.log.error(`Handler for command "${this.definition.name}" failed.`);
        response.failed();
        response.endProgressBar();

        // If this is an instance of an imperative error, then we are good to go and can formulate the response.
        // If it is an Error object, then something truly unexpected occurred in the handler.
        // If there is no error response (or something else), then the command was rejected with the reject method.
        if (handlerErr instanceof ImperativeError) {
            this.log.error(`Handler for ${this.mDefinition.name} rejected by thrown ImperativeError.`);
            response.setError(handlerErr.details);
            response.console.errorHeader("Command Error");
            response.console.error(Buffer.from(handlerErr.message + "\n"));
            if ((handlerErr as ImperativeError).details.additionalDetails != null
                && typeof (handlerErr as ImperativeError).details.additionalDetails === "string") {
                response.console.errorHeader("Error Details");
                response.console.error((handlerErr as ImperativeError).details.additionalDetails);
            }
            response.data.setMessage(handlerErr.message);
        } else if (handlerErr instanceof Error) {
            this.log.error(`Handler for ${this.mDefinition.name} rejected by unhandled exception.`);
            response.setError({msg: handlerErr.message, stack: handlerErr.stack});
            response.data.setMessage(unexpectedCommandError.message + ": " + handlerErr.message);
            this.log.error(`An error was thrown during command execution of "${this.definition.name}". Error Details: ${handlerErr.message}`);
            response.console.errorHeader(unexpectedCommandError.message);
            response.console.error(`Please review the message and stack below.\n` +
                `Contact the creator of handler:\n` +
                `"${handlerPath}"`);

            // Print the message if present
            response.console.errorHeader("Message");
            if (handlerErr.message) {
                response.console.error(handlerErr.message);
            } else {
                response.console.error("No message present in the error.");
            }

            // Print the stack if present
            response.console.errorHeader("Stack");
            if (handlerErr.stack) {
                response.console.error(handlerErr.stack);
            } else {
                response.console.error("No error stack present in the error.");
            }
        } else if (typeof handlerErr === "string") {
            this.log.error(`The handler rejected (or threw an error) and the response was of type string: ${handlerErr}`);
            response.console.errorHeader("Command Error");
            response.console.error(handlerErr);
            response.data.setMessage(handlerErr);
            response.setError({msg: handlerErr});
        } else if (handlerErr == null) {
            this.log.error("The handler rejected the promise with no message or error.");
            response.data.setMessage("Command failed");
            response.setError({msg: "Command Failed"});
        } else {
            this.log.error("The handler rejected the promise via some means other than " +
                "throwing an Error/ImperativeError or rejecting the promise with a string/nothing.");
            response.console.errorHeader(unexpectedCommandError.message);
            response.console.error("The command indicated failure through an unexpected means.");
            response.console.error(`Contact the creator of handler:`);
            response.console.error(`"${handlerPath}"`);
            response.data.setObj(handlerErr);
        }
    }
}<|MERGE_RESOLUTION|>--- conflicted
+++ resolved
@@ -480,17 +480,12 @@
          */
         for (const option of allOpts) {
             if (option.defaultValue != null && args[option.name] == null) {
-<<<<<<< HEAD
-                const defaultedArgs = CliUtils.setOptionValue(option.name, option.defaultValue);
-                args = CliUtils.mergeArguments(args, defaultedArgs);
-=======
                 const defaultedArgs = CliUtils.setOptionValue(option.name,
                     ("aliases" in option) ? option.aliases : [],
                     option.defaultValue
                 );
 
-                args = CliUtils.mergeArguments(defaultedArgs, args);
->>>>>>> 008640ed
+                args = CliUtils.mergeArguments(args, defaultedArgs);
             }
         }
 
