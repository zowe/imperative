--- conflicted
+++ resolved
@@ -418,7 +418,6 @@
             type: "boolean"
         });
 
-<<<<<<< HEAD
         // all commands have --help-examples
         definition.options.push({
             name: Constants.HELP_EXAMPLES,
@@ -429,8 +428,6 @@
             type: "boolean"
         });
 
-
-=======
         // all commands have --help-web
         definition.options.push({
             name: Constants.HELP_WEB_OPTION,
@@ -440,7 +437,6 @@
             type: "boolean"
         });
 
->>>>>>> 17b3b543
         /**
          * Append any profile related options
          */
