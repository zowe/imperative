--- conflicted
+++ resolved
@@ -401,13 +401,6 @@
              * @return {Promise<string>}
              */
             securelyStoreValue = async (propertyNamePath: string, propertyValue: string): Promise<string> => {
-<<<<<<< HEAD
-                if (isNullOrUndefined(propertyValue)) { // prevents from storing null values
-                    return undefined;
-                }
-
-=======
->>>>>>> b4d3b4fe
                 try {
                     if (isNullOrUndefined(propertyValue)) {
                         // don't store null values but still remove value that may have been stored previously
