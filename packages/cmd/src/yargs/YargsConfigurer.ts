/*
* This program and the accompanying materials are made available under the terms of the
* Eclipse Public License v2.0 which accompanies this distribution, and is available at
* https://www.eclipse.org/legal/epl-v20.html
*
* SPDX-License-Identifier: EPL-2.0
*
* Copyright Contributors to the Zowe Project.
*
*/

<<<<<<< HEAD
import { format, inspect, isNullOrUndefined } from "util";
=======
import { format, inspect } from "util";
>>>>>>> df4e727b
import { Arguments } from "yargs";
import { Logger } from "../../../logger";
import { Constants } from "../../../constants";
import { AbstractCommandYargs } from "./AbstractCommandYargs";
import { ICommandDefinition } from "../doc/ICommandDefinition";
import { ICommandResponseParms } from "../doc/response/parms/ICommandResponseParms";
import { CommandProcessor } from "../CommandProcessor";
import { CommandUtils } from "../utils/CommandUtils";
import { IProfileManagerFactory } from "../../../profiles";
import { ICommandProfileTypeConfiguration } from "../doc/profiles/definition/ICommandProfileTypeConfiguration";
import { IHelpGeneratorFactory } from "../help/doc/IHelpGeneratorFactory";
import { CliUtils } from "../../../utilities/src/CliUtils";
import { closest } from "fastest-levenshtein";

/**
 * Before invoking commands, this class configures some settings and callbacks in Yargs,
 * including what happens on syntax failures.
 */
export class YargsConfigurer {
    constructor(private rootCommand: ICommandDefinition,
        private yargs: any,
        private commandRespParms: ICommandResponseParms,
        private profileManagerFactory: IProfileManagerFactory<ICommandProfileTypeConfiguration>,
        private helpGeneratorFactory: IHelpGeneratorFactory,
        private experimentalCommandDescription: string,
        private rootCommandName: string,
        private commandLine: string,
        private envVariablePrefix: string,
        private promptPhrase: string
    ) {
    }

    public configure() {

        /**
         * Add the command definitions to yargs
         */
        const jsonResponseFormat =
            (process.argv.indexOf(CliUtils.getDashFormOfOption(Constants.JSON_OPTION)) >= 0 ||
                process.argv.indexOf(CliUtils.getDashFormOfOption(Constants.JSON_OPTION_ALIAS)) >= 0);

        const logger = Logger.getImperativeLogger();

        const jsonArg: any = {};
        if (jsonResponseFormat) {
            const jsonOptionName: string = Constants.JSON_OPTION;
            jsonArg[jsonOptionName] = true;
        }
        const failedCommandHandler = __dirname + "/../handlers/FailedCommandHandler";
        const failedCommandDefinition: ICommandDefinition = {
            name: this.rootCommandName + " " + this.commandLine,
            handler: failedCommandHandler,
            type: "command",
            description: "The command you tried to invoke failed"
        };
        this.yargs.help(false);
        this.yargs.version(false);
        this.yargs.showHelpOnFail(false);
        // finally, catch any undefined commands
        this.yargs.command({
            command: "*",
            description: "Unknown group",
            handler: (argv: any) => {
                const attemptedCommand = argv._.join(" ");
                if (attemptedCommand.trim().length === 0) {
                    if (argv.V) {
                        argv.version = true;
                    }

                    // Allocate a help generator from the factory
                    const rootHelpGenerator = this.helpGeneratorFactory.getHelpGenerator({
                        commandDefinition: this.rootCommand,
                        fullCommandTree: this.rootCommand,
                        experimentalCommandsDescription: this.experimentalCommandDescription
                    });

                    new CommandProcessor({
                        definition: this.rootCommand, fullDefinition: this.rootCommand,
                        helpGenerator: rootHelpGenerator,
                        profileManagerFactory: this.profileManagerFactory,
                        rootCommandName: this.rootCommandName,
                        commandLine: this.commandLine,
                        envVariablePrefix: this.envVariablePrefix,
                        promptPhrase: this.promptPhrase
                    }).invoke({ arguments: argv, silent: false, responseFormat: (jsonResponseFormat) ? "json" : "default" })
                        .then((response) => {
                            Logger.getImperativeLogger().debug("Root help complete.");
                        })
                        .catch((rejected) => {
                            process.stderr.write("Internal Imperative Error: Root command help error occurred: "
                                + rejected.message + "\n");
                            Logger.getImperativeLogger().error(`Root unexpected help error: ${inspect(rejected)}`);
                        });
                } else {
                    // unknown command, not successful
                    process.exitCode = Constants.ERROR_EXIT_CODE;
                    const closestCommand = this.getClosestCommand(attemptedCommand);

                    argv.failureMessage = this.buildFailureMessage(closestCommand);

                    // Allocate a help generator from the factory
                    const rootHelpGenerator = this.helpGeneratorFactory.getHelpGenerator({
                        commandDefinition: failedCommandDefinition,
                        fullCommandTree: failedCommandDefinition,
                        experimentalCommandsDescription: this.experimentalCommandDescription
                    });

                    // Create the command processor for the fail command
                    const failCommand = new CommandProcessor({
                        definition: failedCommandDefinition,
                        fullDefinition: failedCommandDefinition,
                        helpGenerator: rootHelpGenerator,
                        profileManagerFactory: this.profileManagerFactory,
                        rootCommandName: this.rootCommandName,
                        commandLine: this.commandLine,
                        envVariablePrefix: this.envVariablePrefix,
                        promptPhrase: this.promptPhrase
                    });

                    // Invoke the fail command
                    failCommand.invoke({ arguments: argv, silent: false, responseFormat: (jsonResponseFormat) ? "json" : "default" })
                        .then((failedCommandResponse) => {
                            logger.debug("Finished invoking the 'FailedCommand' handler");
                        }).catch((err) => {
                            logger.error("%s", err.msg);
                        });
                }
            }
        });

        this.yargs.fail((msg: string, error: Error, failedYargs: any) => {
            process.exitCode = Constants.ERROR_EXIT_CODE;
            AbstractCommandYargs.STOP_YARGS = true; // todo: figure out a better way
            error = error || new Error(msg);

            // Allocate a help generator from the factory
            const failHelpGenerator = this.helpGeneratorFactory.getHelpGenerator({
                commandDefinition: failedCommandDefinition,
                fullCommandTree: failedCommandDefinition,
                experimentalCommandsDescription: this.experimentalCommandDescription
            });

            // Create the command processor for the fail command
            const failCommand = new CommandProcessor({
                definition: failedCommandDefinition,
                fullDefinition: failedCommandDefinition,
                helpGenerator: failHelpGenerator,
                profileManagerFactory: this.profileManagerFactory,
                rootCommandName: this.rootCommandName,
                commandLine: this.commandLine,
                envVariablePrefix: this.envVariablePrefix,
                promptPhrase: this.promptPhrase
            });

            const failureMessage = this.buildFailureMessage();

            // Construct the fail command arguments
            const argv: Arguments = {
                failureMessage,
                error,
                _: [],
                $0: Constants.PRIMARY_COMMAND
            };

            // Invoke the fail command
            failCommand.invoke({ arguments: argv, silent: false, responseFormat: (jsonResponseFormat) ? "json" : "default" })
                .then((failedCommandResponse) => {
                    logger.debug("Finished invoking the 'FailedCommand' handler");
                }).catch((err) => {
                    logger.error("%s", err.msg);
                });
        });
        process.on("uncaughtException", (error: Error) => {
            process.exitCode = Constants.ERROR_EXIT_CODE;

            // Allocate a help generator from the factory
            const failHelpGenerator = this.helpGeneratorFactory.getHelpGenerator({
                commandDefinition: failedCommandDefinition,
                fullCommandTree: failedCommandDefinition,
                experimentalCommandsDescription: this.experimentalCommandDescription
            });

            // Create the command processor for failure
            let failureMessage = "Imperative encountered an unexpected exception";
            const failCommand = new CommandProcessor({
                definition: failedCommandDefinition,
                fullDefinition: failedCommandDefinition,
                helpGenerator: failHelpGenerator,
                profileManagerFactory: this.profileManagerFactory,
                rootCommandName: this.rootCommandName,
                commandLine: this.commandLine,
                envVariablePrefix: this.envVariablePrefix,
                promptPhrase: this.promptPhrase
            });

            failureMessage += `\nCommand entered: "${this.rootCommandName} ${this.commandLine}"`;
            const groupValues = this.commandLine.split(" ", 2);
            failureMessage += `\nUse "${this.rootCommandName} ${groupValues[0]} ${groupValues[1]} --help" to view groups, commands, and options.`;

            // Construct the arguments
            const argv: Arguments = {
                failureMessage,
                error,
                _: [],
                $0: Constants.PRIMARY_COMMAND
            };

            // Invoke the fail command processor
            failCommand.invoke({ arguments: argv, silent: false, responseFormat: (jsonResponseFormat) ? "json" : "default" })
                .then((failedCommandResponse) => {
                    logger.debug("Finished invoking the 'FailedCommand' handler");
                }).catch((err) => {
                    logger.error("%s", err.msg);
                });
        });
    }

    /**
     * Builds the failure message that is passed to the failedCommand handler
     * @return {string} - Returns the failure message
     */
    private buildFailureMessage(closestCommand?: string) {

        const three: number = 3;
        let commands: string = "";
        let groups: string = " "; // default to " " for proper spacing in message
        let delimiter: string = ""; // used to delimit between possible 'command' values
        const groupValues = this.commandLine.split(" ", three);
        const commandToCheck = groupValues.join(" ");
        const nearestCommand: string = closestCommand || this.getClosestCommand(commandToCheck);

        let failureMessage = "Command failed due to improper syntax";
        if (closestCommand != null) {
            failureMessage += format("\nUnknown group: %s", groupValues[0]);
        }

        if (closestCommand != null || !commandToCheck.includes(nearestCommand)) {
            failureMessage += format("\nDid you mean: %s?\n", nearestCommand);
        }
        failureMessage += `\nCommand entered: "${this.commandLine}"`;
        // limit to three to include two levels of group and command value, if present

        // loop through the top level groups
        for (const group of this.rootCommand.children) {
            if ((group.name.trim() === groupValues[0]) || (group.aliases[0] === groupValues[0])) {
                groups += groupValues[0] + " ";
                // found the top level group so loop to see if second level group valid
                for (const group2 of group.children) {
                    if ((group2.name.trim() === groupValues[1]) || (group2.aliases[0] === groupValues[1])) {
                        groups += groupValues[1] + " ";
                        // second level group valid so command provided is invalid, retrieve the valid command(s)
                        for (let i = 0; i < group2.children.length; i++) {
                            if (i > 0) {
                                delimiter = ", ";
                            }
                            commands += delimiter + group2.children[i].name;
                        }
                        break;
                    }
                }
                break;
            }
        }

        if (commands.length > 0) {
            failureMessage += `\nAvailable commands are "${commands}".`;
        }
        failureMessage += `\nUse "${this.rootCommandName}${groups}--help" to view groups, commands, and options.`;
        return failureMessage;
    }

    // /**
    //  * Constructs the response object for invoking help and error command handlers.
    //  * @param {boolean} silent - Enable silent mode
    //  * @param {boolean} printJsonResponse - Print a JSON response if requested.
    //  * @return {CommandResponse} - Returns the constructed command response object
    //  */
    // private buildResponseObject(silent = false, printJsonResponse = false): CommandResponse {
    //     return new CommandResponse({
    //         log: this.commandRespParms.log,
    //         silent: silent,
    //         printJsonOnResponse: printJsonResponse,
    //         primaryTextColor: this.commandRespParms.primaryTextColor,
    //         progressBarSpinner: this.commandRespParms.progressBarSpinner,
    //         progressBarPollFrequency: this.commandRespParms.progressBarPollFrequency
    //     });
    // }

    private getClosestCommand(attemptedCommand: string) {
        const commandTree = CommandUtils.flattenCommandTreeWithAliases(this.rootCommand);
        const commands: string[] = [];

        for (const commandEntry of commandTree) {
            if (commandEntry.fullName.trim().length === 0) {
                continue;
            }
            commands.push(commandEntry.fullName);
        }
        return closest(attemptedCommand, commands);
    }
}<|MERGE_RESOLUTION|>--- conflicted
+++ resolved
@@ -9,11 +9,7 @@
 *
 */
 
-<<<<<<< HEAD
-import { format, inspect, isNullOrUndefined } from "util";
-=======
 import { format, inspect } from "util";
->>>>>>> df4e727b
 import { Arguments } from "yargs";
 import { Logger } from "../../../logger";
 import { Constants } from "../../../constants";
