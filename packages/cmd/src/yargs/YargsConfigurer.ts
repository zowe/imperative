/*
* This program and the accompanying materials are made available under the terms of the
* Eclipse Public License v2.0 which accompanies this distribution, and is available at
* https://www.eclipse.org/legal/epl-v20.html
*
* SPDX-License-Identifier: EPL-2.0
*
* Copyright Contributors to the Zowe Project.
*
*/

import { format, inspect } from "util";
import { Arguments } from "yargs";
import { Logger } from "../../../logger";
import { Constants } from "../../../constants";
import { AbstractCommandYargs } from "./AbstractCommandYargs";
import { ICommandDefinition } from "../doc/ICommandDefinition";
import { ICommandResponseParms } from "../doc/response/parms/ICommandResponseParms";
import { CommandProcessor } from "../CommandProcessor";
import { CommandUtils } from "../utils/CommandUtils";
import { IProfileManagerFactory } from "../../../profiles";
import { ICommandProfileTypeConfiguration } from "../doc/profiles/definition/ICommandProfileTypeConfiguration";
import { IHelpGeneratorFactory } from "../help/doc/IHelpGeneratorFactory";
import { CliUtils } from "../../../utilities/src/CliUtils";
<<<<<<< HEAD
import { ImperativeConfig } from "../../../utilities";
=======
import { closest } from "fastest-levenshtein";
>>>>>>> df4e727b

/**
 * Before invoking commands, this class configures some settings and callbacks in Yargs,
 * including what happens on syntax failures.
 */
export class YargsConfigurer {
    constructor(private rootCommand: ICommandDefinition,
                private yargs: any,
                private commandRespParms: ICommandResponseParms,
                private profileManagerFactory: IProfileManagerFactory<ICommandProfileTypeConfiguration>,
                private helpGeneratorFactory: IHelpGeneratorFactory,
                private experimentalCommandDescription: string,
                private rootCommandName: string,
                private commandLine: string,
                private envVariablePrefix: string,
                private promptPhrase: string
    ) {
    }

    public configure() {

        /**
         * Add the command definitions to yargs
         */
        const jsonResponseFormat =
            (process.argv.indexOf(CliUtils.getDashFormOfOption(Constants.JSON_OPTION)) >= 0 ||
                process.argv.indexOf(CliUtils.getDashFormOfOption(Constants.JSON_OPTION_ALIAS)) >= 0);

        const logger = Logger.getImperativeLogger();

        const jsonArg: any = {};
        if (jsonResponseFormat) {
            const jsonOptionName: string = Constants.JSON_OPTION;
            jsonArg[jsonOptionName] = true;
        }
        const preferredTerminalWidth = 100;
        const failedCommandHandler = __dirname + "/../handlers/FailedCommandHandler";
        const failedCommandDefinition: ICommandDefinition = {
            name: this.rootCommandName + " " + ImperativeConfig.instance.commandLine,
            handler: failedCommandHandler,
            type: "command",
            description: "The command you tried to invoke failed"
        };
        this.yargs.help(false);
        this.yargs.version(false);
        this.yargs.showHelpOnFail(false);
        // finally, catch any undefined commands
        this.yargs.command({
            command: "*",
            description: "Unknown group",
            handler: (argv: any) => {
                const attemptedCommand = argv._.join(" ");
                if (attemptedCommand.trim().length === 0) {
                    if (argv.V) {
                        argv.version = true;
                    }
                    const isJson = argv[Constants.JSON_OPTION] || argv[Constants.JSON_OPTION_ALIAS];

                    // Allocate a help generator from the factory
                    const rootHelpGenerator = this.helpGeneratorFactory.getHelpGenerator({
                        commandDefinition: this.rootCommand,
                        fullCommandTree: this.rootCommand,
                        experimentalCommandsDescription: this.experimentalCommandDescription
                    });

                    new CommandProcessor({
                        definition: this.rootCommand, fullDefinition: this.rootCommand,
                        helpGenerator: rootHelpGenerator,
                        profileManagerFactory: this.profileManagerFactory,
                        rootCommandName: this.rootCommandName,
                        commandLine: this.commandLine,
                        envVariablePrefix: this.envVariablePrefix,
                        promptPhrase: this.promptPhrase
                    }).invoke({ arguments: argv, silent: false, responseFormat: (jsonResponseFormat) ? "json" : "default" })
                        .then((response) => {
                            Logger.getImperativeLogger().debug("Root help complete.");
                        })
                        .catch((rejected) => {
                            process.stderr.write("Internal Imperative Error: Root command help error occurred: "
                                + rejected.message + "\n");
                            Logger.getImperativeLogger().error(`Root unexpected help error: ${inspect(rejected)}`);
                        });
                } else {
                    // unknown command, not successful
                    process.exitCode = Constants.ERROR_EXIT_CODE;
                    const closestCommand = this.getClosestCommand(attemptedCommand);

                    argv.failureMessage = this.buildFailureMessage(closestCommand);

                    // Allocate a help generator from the factory
                    const rootHelpGenerator = this.helpGeneratorFactory.getHelpGenerator({
                        commandDefinition: failedCommandDefinition,
                        fullCommandTree: failedCommandDefinition,
                        experimentalCommandsDescription: this.experimentalCommandDescription
                    });

                    // Create the command processor for the fail command
                    const failCommand = new CommandProcessor({
                        definition: failedCommandDefinition,
                        fullDefinition: failedCommandDefinition,
                        helpGenerator: rootHelpGenerator,
                        profileManagerFactory: this.profileManagerFactory,
                        rootCommandName: this.rootCommandName,
                        commandLine: ImperativeConfig.instance.commandLine,
                        envVariablePrefix: this.envVariablePrefix,
                        promptPhrase: this.promptPhrase
                    });

                    // Invoke the fail command
                    failCommand.invoke({ arguments: argv, silent: false, responseFormat: (jsonResponseFormat) ? "json" : "default" })
                        .then((failedCommandResponse) => {
                            logger.debug("Finished invoking the 'FailedCommand' handler");
                        }).catch((err) => {
                        logger.error("%s", err.msg);
                    });
                }
            }
        });

        this.yargs.fail((msg: string, error: Error, failedYargs: any) => {
            process.exitCode = Constants.ERROR_EXIT_CODE;
            AbstractCommandYargs.STOP_YARGS = true; // todo: figure out a better way
            error = error || new Error(msg);

            // Allocate a help generator from the factory
            const failHelpGenerator = this.helpGeneratorFactory.getHelpGenerator({
                commandDefinition: failedCommandDefinition,
                fullCommandTree: failedCommandDefinition,
                experimentalCommandsDescription: this.experimentalCommandDescription
            });

            // Create the command processor for the fail command
            const failCommand = new CommandProcessor({
                definition: failedCommandDefinition,
                fullDefinition: failedCommandDefinition,
                helpGenerator: failHelpGenerator,
                profileManagerFactory: this.profileManagerFactory,
                rootCommandName: this.rootCommandName,
                commandLine: this.commandLine,
                envVariablePrefix: this.envVariablePrefix,
                promptPhrase: this.promptPhrase
            });

            const failureMessage = this.buildFailureMessage();

            // Construct the fail command arguments
            const argv: Arguments = {
                failureMessage,
                error,
                _: [],
                $0: Constants.PRIMARY_COMMAND,
                stream: ImperativeConfig.instance.yargsContext?.stream
            };

            // Invoke the fail command
            failCommand.invoke({ arguments: argv, silent: false, responseFormat: (jsonResponseFormat) ? "json" : "default" })
                .then((failedCommandResponse) => {
                    logger.debug("Finished invoking the 'FailedCommand' handler");
                }).catch((err) => {
                logger.error("%s", err.msg);
            });
        });
        process.on("uncaughtException", (error: Error) => {
            process.exitCode = Constants.ERROR_EXIT_CODE;

            // Allocate a help generator from the factory
            const failHelpGenerator = this.helpGeneratorFactory.getHelpGenerator({
                commandDefinition: failedCommandDefinition,
                fullCommandTree: failedCommandDefinition,
                experimentalCommandsDescription: this.experimentalCommandDescription
            });

            // Create the command processor for failure
            let failureMessage = "Imperative encountered an unexpected exception";
            const failCommand = new CommandProcessor({
                definition: failedCommandDefinition,
                fullDefinition: failedCommandDefinition,
                helpGenerator: failHelpGenerator,
                profileManagerFactory: this.profileManagerFactory,
                rootCommandName: this.rootCommandName,
                commandLine: ImperativeConfig.instance.commandLine,
                envVariablePrefix: this.envVariablePrefix,
                promptPhrase: this.promptPhrase
            });

            failureMessage += `\nCommand entered: "${this.rootCommandName} ${ImperativeConfig.instance.commandLine}"`;
            const groupValues = ImperativeConfig.instance.commandLine.split(" ", 2);
            failureMessage += `\nUse "${this.rootCommandName} ${groupValues[0]} ${groupValues[1]} --help" to view groups, commands, and options.`;

            // Construct the arguments
            const argv: Arguments = {
                failureMessage,
                error,
                _: [],
                $0: Constants.PRIMARY_COMMAND
            };

            // Invoke the fail command processor
            failCommand.invoke({ arguments: argv, silent: false, responseFormat: (jsonResponseFormat) ? "json" : "default" })
                .then((failedCommandResponse) => {
                    logger.debug("Finished invoking the 'FailedCommand' handler");
                }).catch((err) => {
                logger.error("%s", err.msg);
            });
        });
    }

    /**
     * Builds the failure message that is passed to the failedCommand handler
     * @return {string} - Returns the failure message
     */
    private buildFailureMessage(closestCommand?: string) {

        const three: number = 3;
        let commands: string = "";
        let groups: string = " "; // default to " " for proper spacing in message
        let delimiter: string = ""; // used to delimit between possible 'command' values
        const groupValues = this.commandLine.split(" ", three);
        const commandToCheck = groupValues.join(" ");
        const nearestCommand: string = closestCommand || this.getClosestCommand(commandToCheck);

        let failureMessage = "Command failed due to improper syntax";
<<<<<<< HEAD
        failureMessage += `\nCommand entered: "${this.rootCommandName} ${ImperativeConfig.instance.commandLine}"`;
        // limit to three to include two levels of group and command value, if present
        const groupValues = ImperativeConfig.instance.commandLine.split(" ", three);
=======
        if (closestCommand != null) {
            failureMessage += format("\nUnknown group: %s", groupValues[0]);
        }

        if (closestCommand != null || !commandToCheck.includes(nearestCommand)) {
            failureMessage += format("\nDid you mean: %s?\n", nearestCommand);
        }
        failureMessage += `\nCommand entered: "${this.commandLine}"`;
        // limit to three to include two levels of group and command value, if present
>>>>>>> df4e727b

        // loop through the top level groups
        for (const group of this.rootCommand.children) {
            if ((group.name.trim() === groupValues[0]) || (group.aliases[0] === groupValues[0])) {
                groups += groupValues[0] + " ";
                // found the top level group so loop to see if second level group valid
                for (const group2 of group.children) {
                    if ((group2.name.trim() === groupValues[1]) || (group2.aliases[0] === groupValues[1])) {
                        groups += groupValues[1] + " ";
                        // second level group valid so command provided is invalid, retrieve the valid command(s)
                        for (let i = 0; i < group2.children.length; i++) {
                            if (i > 0) {
                                delimiter = ", ";
                            }
                            commands += delimiter + group2.children[i].name;
                        }
                        break;
                    }
                }
                break;
            }
        }

        if (commands.length > 0) {
            failureMessage += `\nAvailable commands are "${commands}".`;
        }
        failureMessage += `\nUse "${this.rootCommandName}${groups}--help" to view groups, commands, and options.`;
        return failureMessage;
    }

    // /**
    //  * Constructs the response object for invoking help and error command handlers.
    //  * @param {boolean} silent - Enable silent mode
    //  * @param {boolean} printJsonResponse - Print a JSON response if requested.
    //  * @return {CommandResponse} - Returns the constructed command response object
    //  */
    // private buildResponseObject(silent = false, printJsonResponse = false): CommandResponse {
    //     return new CommandResponse({
    //         log: this.commandRespParms.log,
    //         silent: silent,
    //         printJsonOnResponse: printJsonResponse,
    //         primaryTextColor: this.commandRespParms.primaryTextColor,
    //         progressBarSpinner: this.commandRespParms.progressBarSpinner,
    //         progressBarPollFrequency: this.commandRespParms.progressBarPollFrequency
    //     });
    // }

    private getClosestCommand(attemptedCommand: string) {
        const commandTree = CommandUtils.flattenCommandTreeWithAliases(this.rootCommand);
        const commands: string[] = [];

        for (const commandEntry of commandTree) {
            if (commandEntry.fullName.trim().length === 0) {
                continue;
            }
            commands.push(commandEntry.fullName);
        }
        return closest(attemptedCommand, commands);
    }
}<|MERGE_RESOLUTION|>--- conflicted
+++ resolved
@@ -22,11 +22,8 @@
 import { ICommandProfileTypeConfiguration } from "../doc/profiles/definition/ICommandProfileTypeConfiguration";
 import { IHelpGeneratorFactory } from "../help/doc/IHelpGeneratorFactory";
 import { CliUtils } from "../../../utilities/src/CliUtils";
-<<<<<<< HEAD
 import { ImperativeConfig } from "../../../utilities";
-=======
 import { closest } from "fastest-levenshtein";
->>>>>>> df4e727b
 
 /**
  * Before invoking commands, this class configures some settings and callbacks in Yargs,
@@ -244,16 +241,11 @@
         let commands: string = "";
         let groups: string = " "; // default to " " for proper spacing in message
         let delimiter: string = ""; // used to delimit between possible 'command' values
-        const groupValues = this.commandLine.split(" ", three);
+        const groupValues = ImperativeConfig.instance.commandLine.split(" ", three);
         const commandToCheck = groupValues.join(" ");
         const nearestCommand: string = closestCommand || this.getClosestCommand(commandToCheck);
 
         let failureMessage = "Command failed due to improper syntax";
-<<<<<<< HEAD
-        failureMessage += `\nCommand entered: "${this.rootCommandName} ${ImperativeConfig.instance.commandLine}"`;
-        // limit to three to include two levels of group and command value, if present
-        const groupValues = ImperativeConfig.instance.commandLine.split(" ", three);
-=======
         if (closestCommand != null) {
             failureMessage += format("\nUnknown group: %s", groupValues[0]);
         }
@@ -261,9 +253,8 @@
         if (closestCommand != null || !commandToCheck.includes(nearestCommand)) {
             failureMessage += format("\nDid you mean: %s?\n", nearestCommand);
         }
-        failureMessage += `\nCommand entered: "${this.commandLine}"`;
+        failureMessage += `\nCommand entered: "${ImperativeConfig.instance.commandLine}"`;
         // limit to three to include two levels of group and command value, if present
->>>>>>> df4e727b
 
         // loop through the top level groups
         for (const group of this.rootCommand.children) {
