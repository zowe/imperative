--- conflicted
+++ resolved
@@ -317,11 +317,7 @@
         // Prevent line breaks from being lost during Markdown to HTML conversion
         markdownContent = markdownContent.replace(/^(\s+Default value:.+$)(\s+Allowed values:.+$)/gm, "$1\n$2");
 
-<<<<<<< HEAD
-        let htmlContent = "<h2>" + this.genBreadcrumb(rootCommandName, fullCommandName) + "</h2>\n";
-=======
         let htmlContent = "<h2>" + this.genBreadcrumb(rootCommandName, fullCommandName) + this.genPrintButton() + "</h2>\n";
->>>>>>> 2d79b04b
         htmlContent += this.marked(markdownContent);
 
         // Remove backslash escapes from URLs
