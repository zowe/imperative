--- conflicted
+++ resolved
@@ -131,11 +131,7 @@
 Object {
   "$schema": "fake",
   "defaults": Object {},
-<<<<<<< HEAD
   "overrides": Object {},
-  "plugins": CommentArray [],
-=======
->>>>>>> 218c54a5
   "profiles": Object {
     "vegetable": Object {
       "properties": Object {
@@ -150,15 +146,9 @@
 exports[`Config API tests layers set should set the current layer when nothing is provided 1`] = `
 Object {
   "defaults": Object {},
-<<<<<<< HEAD
   "overrides": Object {},
-  "plugins": CommentArray [],
-=======
->>>>>>> 218c54a5
   "profiles": Object {},
 }
-`;
-
 exports[`Config API tests layers write should save the active config layer 1`] = `
 "{
     \\"profiles\\": {
