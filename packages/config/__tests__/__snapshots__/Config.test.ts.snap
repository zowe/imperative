--- conflicted
+++ resolved
@@ -3,11 +3,7 @@
 exports[`Config tests load should load a config and populate missing defaults 1`] = `
 Object {
   "defaults": Object {},
-<<<<<<< HEAD
-  "overrides": Object {},
-  "plugins": Array [],
-=======
->>>>>>> 218c54a5
+  "overrides": Object {},
   "profiles": Object {},
 }
 `;
@@ -18,11 +14,7 @@
     "fruit": "fruit.banana",
     "vegetable": "vegetable.artichoke",
   },
-<<<<<<< HEAD
-  "overrides": Object {},
-  "plugins": Array [],
-=======
->>>>>>> 218c54a5
+  "overrides": Object {},
   "profiles": Object {
     "fruit": Object {
       "profiles": Object {
@@ -66,11 +58,7 @@
   "defaults": Object {
     "fruit": "fruit.orange",
   },
-<<<<<<< HEAD
-  "overrides": Object {},
-  "plugins": Array [],
-=======
->>>>>>> 218c54a5
+  "overrides": Object {},
   "profiles": Object {
     "fruit": Object {
       "profiles": Object {
@@ -138,11 +126,7 @@
     "fruit": "fruit.apple",
     "vegetable": "vegetable.artichoke",
   },
-<<<<<<< HEAD
-  "overrides": Object {},
-  "plugins": Array [],
-=======
->>>>>>> 218c54a5
+  "overrides": Object {},
   "profiles": Object {
     "fruit": Object {
       "profiles": Object {
