--- conflicted
+++ resolved
@@ -16,10 +16,7 @@
 import { ImperativeError } from "../..";
 import { Config } from "../src/Config";
 import { ProfLocType } from "../src/doc/IProfLoc";
-<<<<<<< HEAD
 import { IProfileSchema } from "../../profiles";
-=======
->>>>>>> 4598a87e
 
 const testAppNm = "ProfInfoApp";
 const profileTypes = ["zosmf", "tso", "base"];
@@ -118,7 +115,7 @@
             });
         });
 
-        xdescribe("getAllProfiles", () => {
+        describe("getAllProfiles", () => {
             it("should return all profiles if no type is specified: TeamConfig", async () => {
                 const length = 6;
                 const expectedDefaultProfiles = 3;
@@ -477,7 +474,7 @@
             });
         });
 
-        xdescribe("getAllProfiles", () => {
+        describe("getAllProfiles", () => {
             it("should return all profiles if no type is specified: oldSchool", async () => {
                 const length = 8;
                 const expectedDefaultProfileNameZosmf = "lpar1_zosmf";
