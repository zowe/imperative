/*
* This program and the accompanying materials are made available under the terms of the
* Eclipse Public License v2.0 which accompanies this distribution, and is available at
* https://www.eclipse.org/legal/epl-v20.html
*
* SPDX-License-Identifier: EPL-2.0
*
* Copyright Contributors to the Zowe Project.
*
*/

import * as path from "path";
import * as jsonfile from "jsonfile";
import * as lodash from "lodash";
import { ProfileInfo } from "../src/ProfileInfo";
import { IProfOpts } from "../src/doc/IProfOpts";
import { ProfInfoErr } from "../src/ProfInfoErr";
import { Config } from "../src/Config";
import { IConfigOpts } from "../src/doc/IConfigOpts";
import { ProfLocType } from "../src/doc/IProfLoc";
import { IProfileSchema, ProfileIO } from "../../profiles";

const testAppNm = "ProfInfoApp";
const testEnvPrefix = testAppNm.toUpperCase();
const profileTypes = ["zosmf", "tso", "base", "dummy"];

function createNewProfInfo(newDir: string, opts?: IProfOpts): ProfileInfo {
    // create a new ProfileInfo in the desired directory
    process.chdir(newDir);
<<<<<<< HEAD
    const profInfo = new ProfileInfo(testAppNm);
    jest.spyOn((profInfo as any).mCredentials, "isSecured", "get").mockReturnValue(false);
    return profInfo;
=======
    return new ProfileInfo(testAppNm, opts);
>>>>>>> 0efc3c18
}

describe("ProfileInfo tests", () => {

    const tsoName = "tsoProfName";
    const tsoProfName = "LPAR1.tsoProfName"
    const tsoJsonLoc = "profiles.LPAR1.profiles." + tsoName;
    const testDir = path.join(__dirname,  "__resources__");
    const teamProjDir = path.join(testDir, testAppNm + "_team_config_proj");
    const homeDirPath = path.join(testDir, testAppNm + "_home");
    const homeDirPathTwo = path.join(testDir, testAppNm + "_home_two");
    const homeDirPathThree = path.join(testDir, testAppNm + "_home_three");
    const four = 4;
    let origDir: string;

    const envHost = testEnvPrefix + "_OPT_HOST";
    const envPort = testEnvPrefix + "_OPT_PORT";
    const envRFH = testEnvPrefix + "_OPT_RESPONSE_FORMAT_HEADER";
    const envArray = testEnvPrefix + "_OPT_LIST";

    beforeAll(() => {
        // remember our original directory
        origDir = process.cwd();
    });

    beforeEach(() => {
        // set our desired app home directory into the environment
        process.env[testEnvPrefix + "_CLI_HOME"] = homeDirPath;
    });

    afterAll(() => {
        // ensure that jest reports go to the right place
        process.chdir(origDir);
    });

    afterEach(() => {
        jest.restoreAllMocks();
    });

    describe("TeamConfig Tests", () => {
        describe("readProfilesFromDisk", () => {

            it("should throw exception if readProfilesFromDisk not called: TeamConfig", async () => {
                let caughtErr: ProfInfoErr;
                const profInfo = createNewProfInfo(teamProjDir);
                try {
                    profInfo.getDefaultProfile("zosmf");
                } catch (err) {
                    expect(err instanceof ProfInfoErr).toBe(true);
                    caughtErr = err;
                }
                expect(caughtErr.errorCode).toBe(ProfInfoErr.MUST_READ_FROM_DISK);
                expect(caughtErr.message).toContain(
                    "You must first call ProfileInfo.readProfilesFromDisk()."
                );
            });

            it("should successfully read a team config", async () => {
                const profInfo = createNewProfInfo(teamProjDir)
                await profInfo.readProfilesFromDisk();

                expect(profInfo.usingTeamConfig).toBe(true);
                const teamConfig: Config = profInfo.getTeamConfig();
                expect(teamConfig).not.toBeNull();
                expect(teamConfig.exists).toBe(true);
            });

            it("should successfully read a team config from a starting directory", async () => {
                // ensure that we are not in the team project directory
                const profInfo = createNewProfInfo(origDir);

                const teamCfgOpts:IConfigOpts = { projectDir: teamProjDir };
                await profInfo.readProfilesFromDisk(teamCfgOpts);

                expect(profInfo.usingTeamConfig).toBe(true);
                const teamConfig: Config = profInfo.getTeamConfig();
                expect(teamConfig).not.toBeNull();
                expect(teamConfig.exists).toBe(true);
            });
        });

        describe("getDefaultProfile", () => {

            it("should return null if no default for that type exists: TeamConfig", async () => {
                const profInfo = createNewProfInfo(teamProjDir);
                await profInfo.readProfilesFromDisk();
                const profAttrs = profInfo.getDefaultProfile("ThisTypeDoesNotExist");
                expect(profAttrs).toBeNull();
            });

            it("should return a profile if one exists: TeamConfig", async () => {
                const profInfo = createNewProfInfo(teamProjDir);
                await profInfo.readProfilesFromDisk();
                const desiredProfType = "tso";
                const profAttrs = profInfo.getDefaultProfile(desiredProfType);

                expect(profAttrs).not.toBeNull();
                expect(profAttrs.isDefaultProfile).toBe(true);
                expect(profAttrs.profName).toBe(tsoProfName);
                expect(profAttrs.profType).toBe(desiredProfType);
                expect(profAttrs.profLoc.locType).not.toBeNull();

                const retrievedOsLoc = path.normalize(profAttrs.profLoc.osLoc[0]);
                const expectedOsLoc = path.join(teamProjDir, testAppNm + ".config.json");
                expect(retrievedOsLoc).toBe(expectedOsLoc);

                expect(profAttrs.profLoc.jsonLoc).toBe(tsoJsonLoc);
            });
        });

        describe("getAllProfiles", () => {
            it("should return all profiles if no type is specified: TeamConfig", async () => {
                const length = 7;
                const expectedDefaultProfiles = 4;
                const expectedDefaultProfileNameZosmf = "LPAR1";
                const expectedDefaultProfileNameTso = "LPAR1.tsoProfName";
                const expectedDefaultProfileNameBase = "base_glob";
                const expectedDefaultProfileNameDummy = "LPAR4";
                let actualDefaultProfiles = 0;
                let expectedProfileNames = ["LPAR1", "LPAR2", "LPAR3", "LPAR1.tsoProfName", "LPAR1.tsoProfName.tsoSubProfName", "base_glob", "LPAR4"];

                const profInfo = createNewProfInfo(teamProjDir);
                await profInfo.readProfilesFromDisk();
                const profAttrs = profInfo.getAllProfiles();

                expect(profAttrs.length).toEqual(length);
                for (const prof of profAttrs) {
                    if (prof.isDefaultProfile) {
                        let expectedName = "";
                        switch(prof.profType) {
                            case "zosmf": expectedName = expectedDefaultProfileNameZosmf; break;
                            case "tso": expectedName = expectedDefaultProfileNameTso; break;
                            case "base": expectedName = expectedDefaultProfileNameBase; break;
                            case "dummy": expectedName = expectedDefaultProfileNameDummy; break;
                        }
                        expect(prof.profName).toEqual(expectedName);
                        actualDefaultProfiles += 1;
                    }
                    expect(expectedProfileNames).toContain(prof.profName);
                    expect(profileTypes).toContain(prof.profType);
                    expect(prof.profLoc.locType).toEqual(ProfLocType.TEAM_CONFIG);
                    expect(prof.profLoc.osLoc).toBeDefined();
                    expect(prof.profLoc.osLoc.length).toEqual(1);
                    expect(prof.profLoc.osLoc[0]).toEqual(path.join(teamProjDir, testAppNm + ".config.json"));
                    expect(prof.profLoc.jsonLoc).toBeDefined();

                    const propertiesJson = jsonfile.readFileSync(path.join(teamProjDir, testAppNm + ".config.json"));
                    expect(lodash.get(propertiesJson, prof.profLoc.jsonLoc)).toBeDefined();

                    expectedProfileNames = expectedProfileNames.filter(obj => obj !== prof.profName);
                }
                expect(actualDefaultProfiles).toEqual(expectedDefaultProfiles);
                expect(expectedProfileNames.length).toEqual(0);
            });

            it("should return some profiles if a type is specified: TeamConfig", async () => {
                const length = 3;
                const desiredProfType = "zosmf";
                const expectedName = "LPAR1";
                const expectedDefaultProfiles = 1;
                let expectedProfileNames = ["LPAR1", "LPAR2", "LPAR3"];
                let actualDefaultProfiles = 0;

                const profInfo = createNewProfInfo(teamProjDir);
                await profInfo.readProfilesFromDisk();
                const profAttrs = profInfo.getAllProfiles(desiredProfType);

                expect(profAttrs.length).toEqual(length);
                for (const prof of profAttrs) {
                    if (prof.isDefaultProfile) {
                        expect(prof.profName).toEqual(expectedName);
                        actualDefaultProfiles += 1;
                    }
                    expect(expectedProfileNames).toContain(prof.profName);
                    expect(profileTypes).toContain(prof.profType);
                    expect(prof.profLoc.locType).toEqual(ProfLocType.TEAM_CONFIG);
                    expect(prof.profLoc.osLoc).toBeDefined();
                    expect(prof.profLoc.osLoc.length).toEqual(1);
                    expect(prof.profLoc.osLoc[0]).toEqual(path.join(teamProjDir, testAppNm + ".config.json"));
                    expect(prof.profLoc.jsonLoc).toBeDefined();

                    const propertiesJson = jsonfile.readFileSync(path.join(teamProjDir, testAppNm + ".config.json"));
                    expect(lodash.get(propertiesJson, prof.profLoc.jsonLoc)).toBeDefined();

                    expectedProfileNames = expectedProfileNames.filter(obj => obj !== prof.profName);
                }
                expect(actualDefaultProfiles).toEqual(expectedDefaultProfiles);
                expect(expectedProfileNames.length).toEqual(0);
            });
        });

        describe("mergeArgsForProfile", () => {
            afterEach(() => {
                delete process.env[envHost];
                delete process.env[envPort];
                delete process.env[envRFH];
                delete process.env[envArray];
            });

            const profSchema: Partial<IProfileSchema> = {
                properties: {
                    host: { type: "string" },
                    user: {
                        type: "string",
                        optionDefinition: { defaultValue: "admin" }
                    } as any,
                    password: {
                        type: "string",
                        optionDefinition: { defaultValue: "admin" }
                    } as any
                }
            };

            const requiredProfSchema: Partial<IProfileSchema> = {
                properties: {
                    ...profSchema.properties,
                    protocol: { type: "string" }
                },
                required: [ "protocol" ]
            };

            it("should find known args in simple service profile: TeamConfig", async () => {
                const profInfo = createNewProfInfo(teamProjDir);
                await profInfo.readProfilesFromDisk();
                const profAttrs = profInfo.getDefaultProfile("zosmf");
                delete profInfo.getTeamConfig().layerActive().properties.defaults.base;
                const mergedArgs = profInfo.mergeArgsForProfile(profAttrs);

                const expectedArgs = [
                    { argName: "host", dataType: "string" },
                    { argName: "port", dataType: "number" },
                    { argName: "responseFormatHeader", dataType: "boolean" }
                ];

                expect(mergedArgs.knownArgs.length).toBe(expectedArgs.length);
                for (const [idx, arg] of mergedArgs.knownArgs.entries()) {
                    expect(arg).toMatchObject(expectedArgs[idx]);
                    expect(arg.argValue).toBeDefined();
                    expect(arg.argLoc.locType).toBe(ProfLocType.TEAM_CONFIG);
                    expect(arg.argLoc.jsonLoc).toMatch(/^profiles\.LPAR1\.properties\./);
                    expect(arg.argLoc.osLoc[0]).toMatch(new RegExp(`${testAppNm}\\.config\\.json$`));
                }
            });

            it("should find known args in nested service profile: TeamConfig", async () => {
                const profInfo = createNewProfInfo(teamProjDir);
                await profInfo.readProfilesFromDisk();
                const profAttrs = profInfo.getDefaultProfile("tso");
                delete profInfo.getTeamConfig().layerActive().properties.defaults.base;
                const mergedArgs = profInfo.mergeArgsForProfile(profAttrs);

                const expectedArgs = [
                    { argName: "host", dataType: "string" },
                    { argName: "port", dataType: "number" },
                    { argName: "responseFormatHeader", dataType: "boolean" },
                    { argName: "account", dataType: "string" },
                    { argName: "characterSet", dataType: "string" },
                    { argName: "codePage", dataType: "string" },
                    { argName: "columns", dataType: "number" },
                    { argName: "logonProcedure", dataType: "string" },
                    { argName: "regionSize", dataType: "number" },
                    { argName: "rows", dataType: "number" }
                ];

                expect(mergedArgs.knownArgs.length).toBe(expectedArgs.length);
                for (const [idx, arg] of mergedArgs.knownArgs.entries()) {
                    expect(arg).toMatchObject(expectedArgs[idx]);
                    expect(arg.argValue).toBeDefined();
                    expect(arg.argLoc.locType).toBe(ProfLocType.TEAM_CONFIG);
                    expect(arg.argLoc.jsonLoc).toMatch(/^profiles\.LPAR1\.(profiles|properties)\./);
                    expect(arg.argLoc.osLoc[0]).toMatch(new RegExp(`${testAppNm}\\.config\\.json$`));
                }
            });

            it("should find known args in service and base profile: TeamConfig", async () => {
                const profInfo = createNewProfInfo(teamProjDir);
                await profInfo.readProfilesFromDisk();
                const profAttrs = profInfo.getDefaultProfile("zosmf");
                const mergedArgs = profInfo.mergeArgsForProfile(profAttrs);

                const expectedArgs = [
                    { argName: "host", dataType: "string" },
                    { argName: "port", dataType: "number" },
                    { argName: "responseFormatHeader", dataType: "boolean" },
                    { argName: "user", dataType: "string" },
                    { argName: "password", dataType: "string" },
                    { argName: "rejectUnauthorized", dataType: "boolean" }
                ];

                expect(mergedArgs.knownArgs.length).toBe(expectedArgs.length);
                for (const [idx, arg] of mergedArgs.knownArgs.entries()) {
                    expect(arg).toMatchObject(expectedArgs[idx]);
                    expect(arg.secure || arg.argValue).toBeDefined();
                    expect(arg.argLoc.locType).toBe(ProfLocType.TEAM_CONFIG);
                    expect(arg.argLoc.jsonLoc).toMatch(/^profiles\.(base_glob|LPAR1)\.properties\./);
                    expect(arg.argLoc.osLoc[0]).toMatch(new RegExp(`${testAppNm}\\.config\\.json$`));
                }
            });

            it("should override not known args in service and base profile with environment variables: TeamConfig", async () => {
                const fakePort = 12345;
                const teamConfigHost = "LPAR4.your.domain.net";
                const teamConfigPort = 234;
                process.env[envHost] = envHost; // already in known arguments
                process.env[envPort] = "" + fakePort; // arlready in known arguments
                process.env[envRFH] = "false";
                process.env[envArray] = "val1 'val 2' 'val \\' 3'"; // ["val1", "val 2", "val ' 3"]

                const profInfo = createNewProfInfo(teamProjDir, {overrideWithEnv: true});
                await profInfo.readProfilesFromDisk();
                const profAttrs = profInfo.getDefaultProfile("dummy");
                delete profInfo.getTeamConfig().layerActive().properties.defaults.base;
                const mergedArgs = profInfo.mergeArgsForProfile(profAttrs);

                const expectedArgs = [
                    { argName: "host", dataType: "string" }, // Not updated ; Already in known arguments
                    { argName: "responseFormatHeader", dataType: "boolean" }, // Not Updated - Not found in schema provided && not in `missingArgs`
                    { argName: "port", dataType: "number" }, // Updated ; Property in missingArgs with default Value
                    { argName: "list", dataType: "array" } // Added/Updated - Property in missing arguments
                ];
                const expectedValues = [teamConfigHost, true, fakePort, ["val1", "val 2", "val ' 3"]];

                expect(mergedArgs.knownArgs.length).toBe(expectedArgs.length);
                for (const [idx, arg] of mergedArgs.knownArgs.entries()) {
                    expect(arg).toMatchObject(expectedArgs[idx]);
                    if (arg.dataType === "array") {
                        expect((arg.argValue as string[]).sort()).toEqual((expectedValues[idx] as string[]).sort());
                        expect(arg.argLoc.locType).toBe(ProfLocType.ENV);
                    } else if (arg.argName === "port") {
                        expect(arg.argValue).toEqual(expectedValues[idx]);
                        expect(arg.argLoc.locType).toBe(ProfLocType.ENV);
                    } else {
                        expect(arg.argValue).toEqual(expectedValues[idx]);
                        expect(arg.argLoc.locType).toBe(ProfLocType.TEAM_CONFIG);
                    }
                }

                const expectedMissingArgs = [
                    { argName: "user", dataType: "string" },
                    { argName: "password", dataType: "string" },
                    { argName: "rejectUnauthorized", dataType: "boolean", argValue: true }
                ]
                expect(mergedArgs.missingArgs.length).toBe(expectedMissingArgs.length);
                for (const [idx, arg] of mergedArgs.missingArgs.entries()) {
                    expect(arg).toMatchObject(expectedMissingArgs[idx]);
                }
            });

            it("should find known args defined with kebab case names: TeamConfig", async () => {
                const fakeBasePath = "api/v1";
                const profInfo = createNewProfInfo(teamProjDir);
                await profInfo.readProfilesFromDisk();
                profInfo.getTeamConfig().set("profiles.LPAR1.properties.base-path", fakeBasePath);
                const profAttrs = profInfo.getDefaultProfile("zosmf");
                delete profInfo.getTeamConfig().layerActive().properties.defaults.base;
                const mergedArgs = profInfo.mergeArgsForProfile(profAttrs);

                const expectedArgs = [
                    { argName: "host", dataType: "string" },
                    { argName: "port", dataType: "number" },
                    { argName: "responseFormatHeader", dataType: "boolean" },
                    { argName: "basePath", dataType: "string", argValue: fakeBasePath }
                ];

                expect(mergedArgs.knownArgs.length).toBe(expectedArgs.length);
                for (const [idx, arg] of mergedArgs.knownArgs.entries()) {
                    expect(arg).toMatchObject(expectedArgs[idx]);
                    expect(arg.argValue).toBeDefined();
                    expect(arg.argLoc.locType).toBe(ProfLocType.TEAM_CONFIG);
                    expect(arg.argLoc.jsonLoc).toMatch(/^profiles\.LPAR1\.properties\./);
                    expect(arg.argLoc.osLoc[0]).toMatch(new RegExp(`${testAppNm}\\.config\\.json$`));
                }
            });

            it("should throw if property location cannot be found in JSON: TeamConfig", async () => {
                const profInfo = createNewProfInfo(teamProjDir);
                await profInfo.readProfilesFromDisk();
                let caughtError;

                try {
                    (profInfo as any).argTeamConfigLoc("doesNotExist", "fake");
                } catch (error) {
                    expect(error instanceof ProfInfoErr).toBe(true);
                    caughtError = error;
                }

                expect(caughtError).toBeDefined();
                expect(caughtError.errorCode).toBe(ProfInfoErr.PROP_NOT_IN_PROFILE);
                expect(caughtError.message).toContain("Failed to find property fake in the profile doesNotExist");
            });

            it("should list optional args missing in service profile: TeamConfig", async () => {
                const profInfo = createNewProfInfo(teamProjDir);
                await profInfo.readProfilesFromDisk();
                const profAttrs = profInfo.getDefaultProfile("zosmf");
                delete profInfo.getTeamConfig().layerActive().properties.defaults.base;
                jest.spyOn(profInfo as any, "loadSchema").mockReturnValueOnce(profSchema);
                const mergedArgs = profInfo.mergeArgsForProfile(profAttrs);

                const expectedArgs = [
                    { argName: "user", dataType: "string", argValue: "admin" },
                    { argName: "password", dataType: "string", argValue: "admin" }
                ];

                expect(mergedArgs.missingArgs.length).toBe(expectedArgs.length);
                for (const [idx, arg] of mergedArgs.missingArgs.entries()) {
                    expect(arg).toMatchObject(expectedArgs[idx]);
                    expect(arg.argLoc.locType).toBe(ProfLocType.DEFAULT);
                    expect(arg.argLoc.jsonLoc).toBeUndefined();
                    expect(arg.argLoc.osLoc).toBeUndefined();
                }
            });

            it("should throw if there are required args missing in service profile: TeamConfig", async () => {
                const profInfo = createNewProfInfo(teamProjDir);
                await profInfo.readProfilesFromDisk();
                const profAttrs = profInfo.getDefaultProfile("zosmf");
                jest.spyOn(profInfo as any, "loadSchema").mockReturnValueOnce(requiredProfSchema);
                let caughtError;

                try {
                    profInfo.mergeArgsForProfile(profAttrs);
                } catch (error) {
                    expect(error instanceof ProfInfoErr).toBe(true);
                    caughtError = error;
                }

                expect(caughtError).toBeDefined();
                expect(caughtError.errorCode).toBe(ProfInfoErr.MISSING_REQ_PROP);
                expect(caughtError.message).toContain("Missing required properties: protocol");
            });

            it("should validate profile for missing args when schema exists: TeamConfig", async () => {
                const profInfo = createNewProfInfo(teamProjDir);
                await profInfo.readProfilesFromDisk();
                const profAttrs = profInfo.getDefaultProfile("zosmf");
                delete profInfo.getTeamConfig().layerActive().properties.defaults.base;
                const mergedArgs = profInfo.mergeArgsForProfile(profAttrs);

                const expectedArgs = [
                    { argName: "user", dataType: "string" },
                    { argName: "password", dataType: "string" },
                    { argName: "rejectUnauthorized", dataType: "boolean", argValue: true },
                    { argName: "basePath", dataType: "string" },
                    { argName: "protocol", dataType: "string", argValue: "https" },
                    { argName: "encoding", dataType: "number" },
                    { argName: "responseTimeout", dataType: "number" }
                ];

                expect(mergedArgs.missingArgs.length).toBe(expectedArgs.length);
                for (const [idx, arg] of mergedArgs.missingArgs.entries()) {
                    expect(arg).toMatchObject(expectedArgs[idx]);
                    expect(arg.argLoc.locType).toBe(ProfLocType.DEFAULT);
                    expect(arg.argLoc.jsonLoc).toBeUndefined();
                    expect(arg.argLoc.osLoc).toBeUndefined();
                }
            });

            it("should throw if schema fails to load: TeamConfig", async () => {
                const profInfo = createNewProfInfo(teamProjDir);
                await profInfo.readProfilesFromDisk();
                const profAttrs = profInfo.getDefaultProfile("zosmf");
                jest.spyOn(profInfo as any, "loadSchema").mockReturnValueOnce(null);
                let caughtError;

                try {
                    profInfo.mergeArgsForProfile(profAttrs);
                } catch (error) {
                    expect(error instanceof ProfInfoErr).toBe(true);
                    caughtError = error;
                }

                expect(caughtError).toBeDefined();
                expect(caughtError.errorCode).toBe(ProfInfoErr.LOAD_SCHEMA_FAILED);
                expect(caughtError.message).toContain("Failed to load schema for profile type zosmf");
            });
        });

        describe("mergeArgsForProfileType", () => {
            it("should find known args in base profile: TeamConfig", async () => {
                const profInfo = createNewProfInfo(teamProjDir);
                await profInfo.readProfilesFromDisk();
                profInfo.getTeamConfig().api.profiles.defaultSet("base", "base_glob");
                jest.spyOn(profInfo as any, "loadSchema").mockReturnValueOnce({});
                const mergedArgs = profInfo.mergeArgsForProfileType("cics");

                const expectedArgs = [
                    { argName: "user", dataType: "string" },
                    { argName: "password", dataType: "string" },
                    { argName: "rejectUnauthorized", dataType: "boolean" }
                ];

                expect(mergedArgs.knownArgs.length).toBe(expectedArgs.length);
                for (const [idx, arg] of mergedArgs.knownArgs.entries()) {
                    expect(arg).toMatchObject(expectedArgs[idx]);
                    expect(arg.argValue).toBeDefined();
                    expect(arg.argLoc.locType).toBe(ProfLocType.TEAM_CONFIG);
                    expect(arg.argLoc.jsonLoc).toMatch(/^profiles\.base_glob\.properties\./);
                    expect(arg.argLoc.osLoc[0]).toMatch(new RegExp(`${testAppNm}\\.config\\.json$`));
                }
            });

            it("should find missing args when schema is found: TeamConfig", async () => {
                const profInfo = createNewProfInfo(teamProjDir);
                await profInfo.readProfilesFromDisk();
                const mergedArgs = profInfo.mergeArgsForProfileType("ssh");

                const expectedArgs = [
                    { argName: "host", dataType: "string" },
                    { argName: "port", dataType: "number", argValue: 22 },
                    { argName: "privateKey", dataType: "string" },
                    { argName: "keyPassphrase", dataType: "string" },
                    { argName: "handshakeTimeout", dataType: "number" }
                ];

                expect(mergedArgs.missingArgs.length).toBe(expectedArgs.length);
                for (const [idx, arg] of mergedArgs.missingArgs.entries()) {
                    expect(arg).toMatchObject(expectedArgs[idx]);
                    expect(arg.argLoc.locType).toBe(ProfLocType.DEFAULT);
                }
            });
        });

        describe("loadAllSchemas", () => {
            it("should throw when schema property references a web URL: TeamConfig", async () => {
                const profInfo = createNewProfInfo(teamProjDir);
                await profInfo.readProfilesFromDisk();
                profInfo.getTeamConfig().layerActive().properties.$schema = "http://example.com/schema";
                let caughtError;

                try {
                    (profInfo as any).loadAllSchemas();
                } catch (error) {
                    expect(error instanceof ProfInfoErr).toBe(true);
                    caughtError = error;
                }

                expect(caughtError).toBeDefined();
                expect(caughtError.errorCode).toBe(ProfInfoErr.CANT_GET_SCHEMA_URL);
                expect(caughtError.message).toContain("Failed to load schema for config file");
                expect(caughtError.message).toContain("web URLs are not supported by ProfileInfo API");
            });

            it("should throw when schema file is invalid: TeamConfig", async () => {
                const profInfo = createNewProfInfo(teamProjDir);
                await profInfo.readProfilesFromDisk();
                jest.spyOn(jsonfile, "readFileSync").mockImplementationOnce(() => {
                    throw new Error("bad schema")
                });
                let caughtError;

                try {
                    (profInfo as any).loadAllSchemas();
                } catch (error) {
                    expect(error instanceof ProfInfoErr).toBe(true);
                    caughtError = error;
                }

                expect(caughtError).toBeDefined();
                expect(caughtError.errorCode).toBe(ProfInfoErr.LOAD_SCHEMA_FAILED);
                expect(caughtError.message).toContain("Failed to load schema for config file");
                expect(caughtError.message).toContain("invalid schema file");
            });
        });
    });

    describe("Old-school Profile Tests", () => {

        describe("getDefaultProfile", () => {

            afterEach(() => {
                jest.clearAllMocks();
            })

            it("should return null if no default for that type exists 1: oldSchool", async () => {
                const profInfo = createNewProfInfo(homeDirPath);
                const warnSpy = jest.spyOn((profInfo as any).mImpLogger, "warn");
                await profInfo.readProfilesFromDisk();
                const profAttrs = profInfo.getDefaultProfile("ThisTypeDoesNotExist");
                expect(profAttrs).toBeNull();
                expect(warnSpy).toHaveBeenCalledTimes(1);
                expect(warnSpy).toHaveBeenCalledWith("Found no old-school profile for type 'ThisTypeDoesNotExist'.");
            });

            it("should return null if no default for that type exists 2: oldSchool", async () => {
                process.env[testEnvPrefix + "_CLI_HOME"] = homeDirPathTwo;
                const profInfo = createNewProfInfo(homeDirPathTwo);
                const warnSpy = jest.spyOn((profInfo as any).mImpLogger, "warn");
                await profInfo.readProfilesFromDisk();
                const profAttrs = profInfo.getDefaultProfile("zosmf");
                expect(profAttrs).toBeNull();
                expect(warnSpy).toHaveBeenCalledTimes(four);
                expect(warnSpy).toHaveBeenLastCalledWith("Found no default old-school profiles.");
            });

            it("should return null if no default for that type exists 3: oldSchool", async () => {
                process.env[testEnvPrefix + "_CLI_HOME"] = homeDirPathThree;
                const profInfo = createNewProfInfo(homeDirPathThree);
                const warnSpy = jest.spyOn((profInfo as any).mImpLogger, "warn");
                await profInfo.readProfilesFromDisk();
                const profAttrs = profInfo.getDefaultProfile("zosmf");
                expect(profAttrs).toBeNull();
                expect(warnSpy).toHaveBeenCalledTimes(four);
                expect(warnSpy).toHaveBeenLastCalledWith("Found no old-school profiles.");
            });

            it("should return a profile if one exists: oldSchool", async () => {
                const profInfo = createNewProfInfo(homeDirPath)
                await profInfo.readProfilesFromDisk();
                const desiredProfType = "tso";
                const profAttrs = profInfo.getDefaultProfile(desiredProfType);

                expect(profAttrs).not.toBeNull();
                expect(profAttrs.isDefaultProfile).toBe(true);
                expect(profAttrs.profName).toBe(tsoName);
                expect(profAttrs.profType).toBe(desiredProfType);
                expect(profAttrs.profLoc.locType).not.toBeNull();

                const retrievedOsLoc = path.normalize(profAttrs.profLoc.osLoc[0]);
                const expectedOsLoc = path.join(homeDirPath, "profiles",
                    desiredProfType, profAttrs.profName + ".yaml"
                );
                expect(retrievedOsLoc).toBe(expectedOsLoc);

                expect(profAttrs.profLoc.jsonLoc).toBeUndefined();
            });
        });

        describe("getAllProfiles", () => {
            it("should return all profiles if no type is specified: oldSchool", async () => {
                const length = 8;
                const expectedDefaultProfileNameZosmf = "lpar1_zosmf";
                const expectedDefaultProfileNameTso = "tsoProfName";
                const expectedDefaultProfileNameBase = "base_for_userNm";
                const expectedDefaultProfiles = 3;
                let expectedProfileNames = ["lpar1_zosmf", "lpar2_zosmf", "lpar3_zosmf", "lpar4_zosmf", "lpar5_zosmf", "tsoProfName",
                                              "base_for_userNm", "base_apiml"];
                let actualDefaultProfiles = 0;

                const profInfo = createNewProfInfo(homeDirPath);
                await profInfo.readProfilesFromDisk();
                const profAttrs = profInfo.getAllProfiles();

                expect(profAttrs.length).toEqual(length);
                for (const prof of profAttrs) {
                    if (prof.isDefaultProfile) {
                        let expectedName = "";
                        switch(prof.profType) {
                            case "zosmf": expectedName = expectedDefaultProfileNameZosmf; break;
                            case "tso": expectedName = expectedDefaultProfileNameTso; break;
                            case "base": expectedName = expectedDefaultProfileNameBase; break;
                        }
                        expect(prof.profName).toEqual(expectedName);
                        actualDefaultProfiles += 1;
                    }
                    expect(expectedProfileNames).toContain(prof.profName);
                    expect(profileTypes).toContain(prof.profType);
                    expect(prof.profLoc.locType).toEqual(ProfLocType.OLD_PROFILE);
                    expect(prof.profLoc.osLoc).toBeDefined();
                    expect(prof.profLoc.osLoc.length).toEqual(1);
                    expect(prof.profLoc.osLoc[0]).toEqual(path.join(homeDirPath, "profiles", prof.profType, prof.profName + ".yaml"));
                    expectedProfileNames = expectedProfileNames.filter(obj => obj !== prof.profName);
                }
                expect(actualDefaultProfiles).toEqual(expectedDefaultProfiles);
                expect(expectedProfileNames.length).toEqual(0);
            });

            it("should return some profiles if a type is specified: oldSchool", async () => {
                const length = 5;
                const expectedName = "lpar1_zosmf";
                const expectedDefaultProfiles = 1;
                const desiredProfType = "zosmf";
                let expectedProfileNames = ["lpar1_zosmf", "lpar2_zosmf", "lpar3_zosmf", "lpar4_zosmf", "lpar5_zosmf"];
                let actualDefaultProfiles = 0;

                const profInfo = createNewProfInfo(homeDirPath);
                await profInfo.readProfilesFromDisk();
                const profAttrs = profInfo.getAllProfiles(desiredProfType);

                expect(profAttrs.length).toEqual(length);
                for (const prof of profAttrs) {
                    if (prof.isDefaultProfile) {
                        expect(prof.profName).toEqual(expectedName);
                        actualDefaultProfiles += 1;
                    }
                    expect(expectedProfileNames).toContain(prof.profName);
                    expect(profileTypes).toContain(prof.profType);
                    expect(prof.profLoc.locType).toEqual(ProfLocType.OLD_PROFILE);
                    expect(prof.profLoc.osLoc).toBeDefined();
                    expect(prof.profLoc.osLoc.length).toEqual(1);
                    expect(prof.profLoc.osLoc[0]).toEqual(path.join(homeDirPath, "profiles", prof.profType, prof.profName + ".yaml"));
                    expectedProfileNames = expectedProfileNames.filter(obj => obj !== prof.profName);
                }
                expect(actualDefaultProfiles).toEqual(expectedDefaultProfiles);
                expect(expectedProfileNames.length).toEqual(0);
            });
        });

        describe("mergeArgsForProfile", () => {
            const profSchema: Partial<IProfileSchema> = {
                properties: {
                    host: { type: "string" },
                    user: {
                        type: "string",
                        optionDefinition: { defaultValue: "admin" }
                    } as any,
                    password: {
                        type: "string",
                        optionDefinition: { defaultValue: "admin" }
                    } as any
                }
            };

            const requiredProfSchema: Partial<IProfileSchema> = {
                properties: {
                    ...profSchema.properties,
                    protocol: { type: "string" }
                },
                required: [ "protocol" ]
            };

            it("should find known args in simple service profile: oldSchool", async () => {
                const profInfo = createNewProfInfo(homeDirPath);
                await profInfo.readProfilesFromDisk();
                const profAttrs = profInfo.getDefaultProfile("zosmf");
                delete (profInfo as any).mOldSchoolProfileDefaults.base;
                const mergedArgs = profInfo.mergeArgsForProfile(profAttrs);

                const expectedArgs = [
                    { argName: "host", dataType: "string" },
                    { argName: "port", dataType: "number" },
                    { argName: "user", dataType: "string" },
                    { argName: "password", dataType: "string" },
                    { argName: "rejectUnauthorized", dataType: "boolean" }
                ];

                expect(mergedArgs.knownArgs.length).toBe(expectedArgs.length);
                for (const [idx, arg] of mergedArgs.knownArgs.entries()) {
                    expect(arg).toMatchObject(expectedArgs[idx]);
                    expect(arg.secure || arg.argValue).toBeDefined();
                    expect(arg.argLoc.locType).toBe(ProfLocType.OLD_PROFILE);
                    expect(arg.argLoc.osLoc[0]).toMatch(/lpar1_zosmf\.yaml$/);
                }
            });

            it("should find known args in service and base profile: oldSchool", async () => {
                const profInfo = createNewProfInfo(homeDirPath);
                await profInfo.readProfilesFromDisk();
                const profAttrs = profInfo.getDefaultProfile("zosmf");
                (profInfo as any).mOldSchoolProfileDefaults.base = "base_apiml";
                const mergedArgs = profInfo.mergeArgsForProfile(profAttrs);

                const expectedArgs = [
                    { argName: "host", dataType: "string" },
                    { argName: "port", dataType: "number" },
                    { argName: "user", dataType: "string" },
                    { argName: "password", dataType: "string" },
                    { argName: "rejectUnauthorized", dataType: "boolean" },
                    { argName: "tokenType", dataType: "string" },
                    { argName: "tokenValue", dataType: "string" }
                ];

                expect(mergedArgs.knownArgs.length).toBe(expectedArgs.length);
                for (const [idx, arg] of mergedArgs.knownArgs.entries()) {
                    expect(arg).toMatchObject(expectedArgs[idx]);
                    expect(arg.secure || arg.argValue).toBeDefined();
                    expect(arg.argLoc.locType).toBe(ProfLocType.OLD_PROFILE);
                    expect(arg.argLoc.osLoc[0]).toMatch(/(base_apiml|lpar1_zosmf)\.yaml$/);
                }
            });

            it("should find known args defined with kebab case names: oldSchool", async () => {
                const profInfo = createNewProfInfo(homeDirPath);
                await profInfo.readProfilesFromDisk();
                const profAttrs = profInfo.getAllProfiles("zosmf").find(obj => obj.profName === "lpar2_zosmf");
                delete (profInfo as any).mOldSchoolProfileDefaults.base;
                const mergedArgs = profInfo.mergeArgsForProfile(profAttrs);

                const expectedArgs = [
                    { argName: "host", dataType: "string" },
                    { argName: "port", dataType: "number" },
                    { argName: "user", dataType: "string" },
                    { argName: "password", dataType: "string" },
                    { argName: "rejectUnauthorized", dataType: "boolean" }
                ];

                expect(mergedArgs.knownArgs.length).toBe(expectedArgs.length);
                for (const [idx, arg] of mergedArgs.knownArgs.entries()) {
                    expect(arg).toMatchObject(expectedArgs[idx]);
                    expect(arg.secure || arg.argValue).toBeDefined();
                    expect(arg.argLoc.locType).toBe(ProfLocType.OLD_PROFILE);
                    expect(arg.argLoc.osLoc[0]).toMatch(/lpar2_zosmf\.yaml$/);
                }
            });

            it("should list optional args missing in service profile: oldSchool", async () => {
                const profInfo = createNewProfInfo(homeDirPath);
                await profInfo.readProfilesFromDisk();
                const profAttrs = profInfo.getAllProfiles("zosmf").find(obj => obj.profName === "lpar3_zosmf");
                delete (profInfo as any).mOldSchoolProfileDefaults.base;
                jest.spyOn(profInfo as any, "loadSchema").mockReturnValue(profSchema);
                const mergedArgs = profInfo.mergeArgsForProfile(profAttrs);

                const expectedArgs = [
                    { argName: "user", dataType: "string", argValue: "admin" },
                    { argName: "password", dataType: "string", argValue: "admin" }
                ];

                expect(mergedArgs.missingArgs.length).toBe(expectedArgs.length);
                for (const [idx, arg] of mergedArgs.missingArgs.entries()) {
                    expect(arg).toMatchObject(expectedArgs[idx]);
                    expect(arg.argLoc.locType).toBe(ProfLocType.DEFAULT);
                    expect(arg.argLoc.osLoc).toBeUndefined();
                }
            });

            it("should throw if there are required args missing in service profile: oldSchool", async () => {
                const profInfo = createNewProfInfo(homeDirPath);
                await profInfo.readProfilesFromDisk();
                const profAttrs = profInfo.getDefaultProfile("zosmf");
                jest.spyOn(profInfo as any, "loadSchema").mockReturnValue(requiredProfSchema);

                let caughtError;
                try {
                    profInfo.mergeArgsForProfile(profAttrs);
                } catch (error) {
                    expect(error instanceof ProfInfoErr).toBe(true);
                    caughtError = error;
                }

                expect(caughtError).toBeDefined();
                expect(caughtError.errorCode).toBe(ProfInfoErr.MISSING_REQ_PROP);
                expect(caughtError.message).toContain("Missing required properties: protocol");
            });

            it("should validate profile for missing args when schema exists: oldSchool", async () => {
                const profInfo = createNewProfInfo(homeDirPath);
                await profInfo.readProfilesFromDisk();
                const profAttrs = profInfo.getAllProfiles("zosmf").find(obj => obj.profName === "lpar3_zosmf");
                delete (profInfo as any).mOldSchoolProfileDefaults.base;
                const mergedArgs = profInfo.mergeArgsForProfile(profAttrs);

                const expectedArgs = [
                    { argName: "user", dataType: "string" },
                    { argName: "password", dataType: "string" },
                    { argName: "basePath", dataType: "string" }
                ];

                expect(mergedArgs.missingArgs.length).toBe(expectedArgs.length);
                for (const [idx, arg] of mergedArgs.missingArgs.entries()) {
                    expect(arg).toMatchObject(expectedArgs[idx]);
                    expect(arg.argLoc.locType).toBe(ProfLocType.DEFAULT);
                    expect(arg.argLoc.osLoc).toBeUndefined();
                }
            });

            it("should throw if schema fails to load: oldSchool", async () => {
                const profInfo = createNewProfInfo(homeDirPath);
                await profInfo.readProfilesFromDisk();
                const profAttrs = profInfo.getDefaultProfile("zosmf");
                jest.spyOn(profInfo as any, "loadSchema").mockReturnValueOnce(null);
                let caughtError;

                try {
                    profInfo.mergeArgsForProfile(profAttrs);
                } catch (error) {
                    expect(error instanceof ProfInfoErr).toBe(true);
                    caughtError = error;
                }

                expect(caughtError).toBeDefined();
                expect(caughtError.errorCode).toBe(ProfInfoErr.LOAD_SCHEMA_FAILED);
                expect(caughtError.message).toContain("Failed to load schema for profile type zosmf");
            });
        });

        describe("mergeArgsForProfileType", () => {
            it("should find known args in base profile: oldSchool", async () => {
                const profInfo = createNewProfInfo(homeDirPath);
                await profInfo.readProfilesFromDisk();
                jest.spyOn(profInfo as any, "loadSchema").mockReturnValueOnce({});
                const mergedArgs = profInfo.mergeArgsForProfileType("cics");

                const expectedArgs = [
                    { argName: "user", dataType: "string" },
                    { argName: "password", dataType: "string" },
                    { argName: "rejectUnauthorized", dataType: "boolean" }
                ];

                expect(mergedArgs.knownArgs.length).toBe(expectedArgs.length);
                for (const [idx, arg] of mergedArgs.knownArgs.entries()) {
                    expect(arg).toMatchObject(expectedArgs[idx]);
                    expect(arg.argValue).toBeDefined();
                    expect(arg.argLoc.locType).toBe(ProfLocType.OLD_PROFILE);
                    expect(arg.argLoc.osLoc[0]).toMatch(/base_for_userNm\.yaml$/);
                }
            });
        });

        describe("loadAllSchemas", () => {
            it("should throw when schema file is invalid: oldSchool", async () => {
                const profInfo = createNewProfInfo(homeDirPath);
                await profInfo.readProfilesFromDisk();
                jest.spyOn(ProfileIO, "readMetaFile").mockImplementationOnce(() => {
                    throw new Error("bad meta")
                });
                let caughtError;

                try {
                    (profInfo as any).loadAllSchemas();
                } catch (error) {
                    expect(error instanceof ProfInfoErr).toBe(true);
                    caughtError = error;
                }

                expect(caughtError).toBeDefined();
                expect(caughtError.errorCode).toBe(ProfInfoErr.LOAD_SCHEMA_FAILED);
                expect(caughtError.message).toContain("Failed to load schema for profile type");
                expect(caughtError.message).toContain("invalid meta file");
            });
        })
    });

    describe("loadSecureArg", () => {
        it("should load secure args from team config", async () => {
            const profInfo = createNewProfInfo(teamProjDir);
            await profInfo.readProfilesFromDisk();
            const profAttrs = profInfo.getDefaultProfile("zosmf");
            const mergedArgs = profInfo.mergeArgsForProfile(profAttrs);

            const userArg = mergedArgs.knownArgs.find((arg) => arg.argName === "user");
            expect(userArg.argValue).toBeUndefined();
            expect(profInfo.loadSecureArg(userArg)).toBe("userNameBase");

            const passwordArg = mergedArgs.knownArgs.find((arg) => arg.argName === "password");
            expect(passwordArg.argValue).toBeUndefined();
            expect(profInfo.loadSecureArg(passwordArg)).toBe("passwordBase");
        });

        it("should load secure args from old school profiles", async () => {
            const profInfo = createNewProfInfo(homeDirPath);
            await profInfo.readProfilesFromDisk();
            const profAttrs = profInfo.getDefaultProfile("zosmf");
            const mergedArgs = profInfo.mergeArgsForProfile(profAttrs);

            const userArg = mergedArgs.knownArgs.find((arg) => arg.argName === "user");
            expect(userArg.argValue).toBeUndefined();
            expect(profInfo.loadSecureArg(userArg)).toBe("someUser");

            const passwordArg = mergedArgs.knownArgs.find((arg) => arg.argName === "password");
            expect(passwordArg.argValue).toBeUndefined();
            expect(profInfo.loadSecureArg(passwordArg)).toBe("somePassword");
        });

        it("should fail to load secure arg when not found", async () => {
            const profInfo = createNewProfInfo(teamProjDir);
            let caughtError;

            try {
                profInfo.loadSecureArg({
                    argName: "test",
                    dataType: "string",
                    argValue: undefined,
                    argLoc: { locType: ProfLocType.DEFAULT }
                });
            } catch (error) {
                caughtError = error;
            }

            expect(caughtError).toBeDefined();
            expect(caughtError.message).toBe("Failed to locate the property test");
        });
    });

    describe("failure cases", () => {
        it("readProfilesFromDisk should throw if secure credentials fail to load", async () => {
            const profInfo = new ProfileInfo(testAppNm);
            jest.spyOn((profInfo as any).mCredentials, "isSecured", "get").mockReturnValue(true);
            jest.spyOn((profInfo as any).mCredentials, "loadManager").mockImplementationOnce(async () => {
                throw new Error("bad credential manager");
            });
            let caughtError;

            try {
                await profInfo.readProfilesFromDisk();
            } catch (error) {
                caughtError = error;
            }

            expect(caughtError).toBeDefined();
            expect(caughtError.message).toBe("Failed to initialize secure credential manager");
        });

        it("mergeArgsForProfile should throw if profile location type is invalid", () => {
            const profInfo = createNewProfInfo(teamProjDir);
            let caughtError;

            try {
                profInfo.mergeArgsForProfile({
                    profName: null,
                    profType: "test",
                    isDefaultProfile: false,
                    profLoc: { locType: ProfLocType.DEFAULT }
                });
            } catch (error) {
                expect(error instanceof ProfInfoErr).toBe(true);
                caughtError = error;
            }

            expect(caughtError).toBeDefined();
            expect(caughtError.errorCode).toBe(ProfInfoErr.INVALID_PROF_LOC_TYPE);
            expect(caughtError.message).toContain("Invalid profile location type: DEFAULT");
        });

        it("loadSchema should return null if schema is not found", () => {
            const profInfo = createNewProfInfo(teamProjDir);
            let schema: IProfileSchema;
            let caughtError;

            try {
                schema = (profInfo as any).loadSchema({
                    profName: "fake",
                    profType: "test",
                    isDefaultProfile: false,
                    profLoc: { locType: ProfLocType.DEFAULT }
                });
            } catch (error) {
                caughtError = error;
            }

            expect(caughtError).toBeUndefined();
            expect(schema).toBeNull();
        });
    });
});<|MERGE_RESOLUTION|>--- conflicted
+++ resolved
@@ -27,13 +27,9 @@
 function createNewProfInfo(newDir: string, opts?: IProfOpts): ProfileInfo {
     // create a new ProfileInfo in the desired directory
     process.chdir(newDir);
-<<<<<<< HEAD
-    const profInfo = new ProfileInfo(testAppNm);
+    const profInfo = new ProfileInfo(testAppNm, opts);
     jest.spyOn((profInfo as any).mCredentials, "isSecured", "get").mockReturnValue(false);
     return profInfo;
-=======
-    return new ProfileInfo(testAppNm, opts);
->>>>>>> 0efc3c18
 }
 
 describe("ProfileInfo tests", () => {
