--- conflicted
+++ resolved
@@ -17,11 +17,7 @@
 
 const expectedConfigObject: IConfig = {
     defaults: {},
-<<<<<<< HEAD
     overrides: {},
-    plugins: [],
-=======
->>>>>>> 218c54a5
     profiles: {
         my_profiles: {
             profiles: {
