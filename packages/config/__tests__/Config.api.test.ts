/*
* This program and the accompanying materials are made available under the terms of the
* Eclipse Public License v2.0 which accompanies this distribution, and is available at
* https://www.eclipse.org/legal/epl-v20.html
*
* SPDX-License-Identifier: EPL-2.0
*
* Copyright Contributors to the Zowe Project.
*
*/

import * as fs from "fs";
import * as path from "path";
import * as JSONC from "comment-json";
import { ConfigSecure } from "../src/api";
import { Config } from "../src/Config";
import { ConfigConstants } from "../src/ConfigConstants";
import { IConfig } from "../src/doc/IConfig";
import { IConfigLayer } from "../src/doc/IConfigLayer";
import { IConfigProfile } from "../src/doc/IConfigProfile";

const MY_APP = "my_app";

const mergeConfig: IConfig = {
    profiles: {
        fruit: {
            properties: {
                origin: "Costa Rica",
                shipDate: "2000-01-01"
            },
            profiles: {
                apple: {
                    type: "fruit",
                    properties: {
                        color: "green"
                    }
                },
                grape: {
                    type: "fruit",
                    properties: {
                        color: "red"
                    }
                }
            },
            secure: [
                "secret"
            ]
        }
    },
    defaults: {
        fruit: "fruit.grape"
    },
    plugins: [
        "@zowe/vegetable-for-imperative"
    ],
    overrides: {}
};

describe("Config API tests", () => {
    beforeEach(() => {
        jest.spyOn(Config, "search").mockReturnValue(__dirname + "/__resources__/project.config.user.json");
        jest.spyOn(fs, "existsSync").mockReturnValueOnce(true).mockReturnValue(false);
        jest.spyOn(ConfigSecure.prototype, "load").mockResolvedValue(undefined);
    });

    afterEach(() => {
        jest.restoreAllMocks();
        jest.clearAllMocks();
    });

    describe("profiles", () => {
        describe("set", () => {
            it("should set a first level profile", async () => {
                const config = await Config.load(MY_APP);
                const profilesApi = config.api.profiles;
                const fakeProfile: IConfigProfile = {
                    type: "fruit",
                    profiles: {},
                    properties: {
                        color: "green"
                    }
                };
                profilesApi.set("grape", fakeProfile);
                const profile = profilesApi.get("grape");
                expect(profile).toMatchSnapshot();
                expect(profile.color).toEqual("green");
            });
            it("should set a second level profile", async () => {
                const config = await Config.load(MY_APP);
                const profilesApi = config.api.profiles;
                const fakeProfile: IConfigProfile = {
                    type: "fruit",
                    profiles: {},
                    properties: {
                        color: "green"
                    }
                };
                profilesApi.set("fruit.grape", fakeProfile);
                const profile = profilesApi.get("fruit");
                const nestedProfile = profilesApi.get("fruit.grape");
                expect(profile).toMatchSnapshot();
                expect(nestedProfile).toMatchSnapshot();
                expect(nestedProfile.color).toEqual("green");
                expect(nestedProfile.origin).toEqual("California");
            });
            it("should set a second level profile to a first level profile that doesn't exist", async () => {
                const config = await Config.load(MY_APP);
                const profilesApi = config.api.profiles;
                const fakeProfile: IConfigProfile = {
                    type: "vegetable",
                    profiles: {},
                    properties: {
                        color: "brown"
                    }
                };
                profilesApi.set("vegetables.potato", fakeProfile);
                const profile = profilesApi.get("vegetables.potato");
                const nestedProfile = profilesApi.get("vegetables.potato");
                expect(profile).toMatchSnapshot();
                expect(nestedProfile).toMatchSnapshot();
                expect(nestedProfile.color).toEqual("brown");
            });
            it("should successfully set a profile missing properties", async () => {
                const config = await Config.load(MY_APP);
                const profilesApi = config.api.profiles;
                const fakeProfile: IConfigProfile = {
                    type: "fruit",
                    profiles: {},
                    properties: undefined
                };
                profilesApi.set("grape", fakeProfile);
                const profile = profilesApi.get("grape");
                expect(profile).toEqual({});
            });
        });
        describe("get", () => {
            it("should get a first level profile", async () => {
                const config = await Config.load(MY_APP);
                const profile = config.api.profiles.get("fruit");
                expect(profile).toMatchSnapshot();
                expect(profile.origin).toEqual("California");
            });
            it("should get a second level profile", async () => {
                const config = await Config.load(MY_APP);
                const profile = config.api.profiles.get("fruit.apple");
                expect(profile).toMatchSnapshot();
                expect(profile.color).toEqual("red");
                expect(profile.origin).toEqual("California");
            });
            it("should fail to get a profile that doesn't exist", async () => {
                const config = await Config.load(MY_APP);
                const profile = config.api.profiles.get("vegetable");
                expect(profile).toEqual({});
            });
        });
        describe("exists", () => {
            it("should return first layer profile exists if it does", async () => {
                const config = await Config.load(MY_APP);
                const exists = config.api.profiles.exists("fruit");
                expect(exists).toEqual(true);
            });
            it("should return second layer profile exists if it does", async () => {
                const config = await Config.load(MY_APP);
                const exists = config.api.profiles.exists("fruit.apple");
                expect(exists).toEqual(true);
            });
            it("should return first layer profile does not exist", async () => {
                const config = await Config.load(MY_APP);
                const exists = config.api.profiles.exists("vegetable");
                expect(exists).toEqual(false);
            });
            it("should return second layer profile does not exist", async () => {
                const config = await Config.load(MY_APP);
                const exists = config.api.profiles.exists("vegetable.potato");
                expect(exists).toEqual(false);
            });
            it("should return second layer profile does not exist even if first layer does", async () => {
                const config = await Config.load(MY_APP);
                const exists = config.api.profiles.exists("fruit.mango");
                expect(exists).toEqual(false);
            });
        });
        describe("defaultSet", () => {
            it("should set the default profile", async () => {
                const config = await Config.load(MY_APP);
                config.api.profiles.defaultSet("fruit", "fruit");
                const defaultProfile = config.properties.defaults.fruit;
                expect(defaultProfile).toEqual("fruit");
            });
            it("should set the default profile to one that does not exist", async () => {
                const config = await Config.load(MY_APP);
                config.api.profiles.defaultSet("fruit", "vegetable");
                const defaultProfile = config.properties.defaults.fruit;
                expect(defaultProfile).toEqual("vegetable");
            });
        });
        describe("defaultGet", () => {
            it("should get the default profile", async () => {
                const config = await Config.load(MY_APP);
                const profile = config.api.profiles.defaultGet("fruit");
                const profileExpected: any = {
                    origin: "California",
                    color: "red"
                };
                expect(profile).toMatchSnapshot();
                expect(profile).toEqual(profileExpected);
            });
            it("should return null if there is no default profile", async () => {
                const config = await Config.load(MY_APP);
                const profile = config.api.profiles.defaultGet("vegetable");
                expect(profile).toBeNull();
            });
        });
        describe("load", () => {
            it("should get a first level profile", async () => {
                const config = await Config.load(MY_APP);
                const profile = config.api.profiles.load("fruit");
                expect(profile).toMatchSnapshot();
                expect(profile.properties.origin.value).toEqual("California");
            });
            it("should get a second level profile", async () => {
                const config = await Config.load(MY_APP);
                const profile = config.api.profiles.load("fruit.apple");
                expect(profile).toMatchSnapshot();
                expect(profile.properties.color.value).toEqual("red");
                expect(profile.properties.origin).toBeUndefined();
            });
            it("should fail to get a profile that doesn't exist", async () => {
                const config = await Config.load(MY_APP);
                const profile = config.api.profiles.load("vegetable");
                expect(profile).toBeNull();
            });
            it("should merge properties between project and user layers", async () => {
                const config = await Config.load(MY_APP);
                config.api.layers.activate(false, false);
                config.set("profiles.fruit.properties.origin", "Mexico");
                config.set("profiles.fruit.properties.tags", ["sweet"]);
                const profile = config.api.profiles.load("fruit");
                expect(profile.properties.origin).toEqual({ value: "California", secure: false, user: true, global: false });
                expect(profile.properties.tags).toEqual([{ value: "sweet", secure: false, user: false, global: false }]);
            });
            it("should skip loading properties that are inactive", async () => {
                const config = await Config.load(MY_APP);
                config.api.layers.activate(false, true);
                config.set("profiles.fruit.properties.tags", ["sweet"]);
                const profile = config.api.profiles.load("fruit");
                expect(profile.properties.origin).toEqual({ value: "California", secure: false, user: true, global: false });
                expect(profile.properties.tags).toBeUndefined();
            });
            it("should include secure properties with no value defined", async () => {
                const config = await Config.load(MY_APP);
                (config as any).layerActive().properties.profiles.fruit.secure.push("secret");
                const profile = config.api.profiles.load("fruit");
                expect(profile.properties.origin.value).toEqual("California");
                expect(profile.properties.secret.secure).toBe(true);
            });
        });
    });
    describe("plugins", () => {
        describe("get", () => {
            it("should get the plugins", async () => {
                const config = await Config.load(MY_APP);
                const plugins: string[] = config.api.plugins.get();
                const expectedPlugins: string[] = ["@zowe/fruit-for-imperative"];
                expect(plugins).toMatchSnapshot();
                expect(plugins).toEqual(expectedPlugins);
            });
        });
    });
    describe("layers", () => {
        describe("write", () => {
            it("should save the active config layer", async () => {
                jest.spyOn(ConfigSecure.prototype, "save").mockResolvedValueOnce(undefined);
                const writeFileSpy = jest.spyOn(fs, "writeFileSync").mockReturnValueOnce(undefined);
                const config = await Config.load(MY_APP);
                await config.api.layers.write();
                expect(writeFileSpy).toHaveBeenCalled();
                expect(writeFileSpy.mock.calls[0][1]).toMatchSnapshot();
            });

            it("should save the active config layer with comments", async () => {
                jest.spyOn(Config, "search").mockReturnValueOnce(__dirname + "/__resources__/commented-project.config.user.json");
                jest.spyOn(ConfigSecure.prototype, "save").mockResolvedValueOnce(undefined);
                const writeFileSpy = jest.spyOn(fs, "writeFileSync").mockReturnValueOnce(undefined);
                const config = await Config.load(MY_APP);
                await config.api.layers.write();
                expect(writeFileSpy).toHaveBeenCalled();
                expect(writeFileSpy.mock.calls[0][1]).toMatchSnapshot();
                expect(writeFileSpy.mock.calls[0][1]).toContain("/* block-comment */");
                expect(writeFileSpy.mock.calls[0][1]).toContain("// line-comment");
            });
        });
        describe("activate", () => {
            const filePathProjectConfig = path.join(__dirname, "__resources__", "project.config.json");
            const filePathProjectUserConfig = path.join(__dirname, "__resources__", "project.config.user.json");
            const filePathAppConfig = path.join(__dirname, "__resources__", "my_app.config.json");
            const filePathAppUserConfig = path.join(__dirname, "__resources__", "my_app.config.user.json");
            beforeEach(() => {
                jest.restoreAllMocks();
                jest.spyOn(Config, "search").mockReturnValueOnce(filePathProjectUserConfig)
                                            .mockReturnValueOnce(filePathProjectConfig);
                jest.spyOn(path, "join").mockReturnValueOnce(filePathAppUserConfig)
                                        .mockReturnValueOnce(filePathAppUserConfig)
                                        .mockReturnValueOnce(filePathAppConfig)
                                        .mockReturnValueOnce(filePathAppConfig);
                jest.spyOn(ConfigSecure.prototype, "load").mockResolvedValue(undefined);
            });
            it("should activate the project configuration", async () => {
                const config = await Config.load(MY_APP);
                config.api.layers.activate(false, false);
                const properties = config.api.layers.get()
                const filePath = filePathProjectConfig;
                const fileContents = fs.readFileSync(filePath).toString()
                expect(properties.user).toBe(false);
                expect(properties.global).toBe(false);
                expect(properties.exists).toBe(true);
                expect(properties.path).toEqual(filePath);
                expect(properties.properties.defaults).toEqual(JSON.parse(fileContents).defaults);
                expect(properties.properties.plugins).toEqual(JSON.parse(fileContents).plugins);
                expect(properties.properties.profiles).toEqual(JSON.parse(fileContents).profiles);
            });
            it("should activate the project user configuration", async () => {
                const config = await Config.load(MY_APP);
                config.api.layers.activate(true, false);
                const properties = config.api.layers.get()
                const filePath = filePathProjectUserConfig;
                const fileContents = fs.readFileSync(filePath).toString()
                expect(properties.user).toBe(true);
                expect(properties.global).toBe(false);
                expect(properties.exists).toBe(true);
                expect(properties.path).toEqual(filePath);
                expect(properties.properties.defaults).toEqual(JSON.parse(fileContents).defaults);
                expect(properties.properties.plugins).toEqual(JSON.parse(fileContents).plugins);
                expect(properties.properties.profiles).toEqual(JSON.parse(fileContents).profiles);
            });
            it("should activate the global configuration", async () => {
                const config = await Config.load(MY_APP);
                config.api.layers.activate(false, true);
                const properties = config.api.layers.get()
                const filePath = filePathAppConfig;
                const fileContents = fs.readFileSync(filePath).toString()
                expect(properties.user).toBe(false);
                expect(properties.global).toBe(true);
                expect(properties.exists).toBe(true);
                expect(properties.path).toEqual(filePath);
                expect(properties.properties.defaults).toEqual(JSON.parse(fileContents).defaults);
                expect(properties.properties.plugins).toEqual(JSON.parse(fileContents).plugins);
                expect(properties.properties.profiles).toEqual(JSON.parse(fileContents).profiles);
            });
            it("should activate the global user configuration", async () => {
                const config = await Config.load(MY_APP);
                config.api.layers.activate(true, true);
                const properties = config.api.layers.get()
                const filePath = filePathAppUserConfig;
                const fileContents = fs.readFileSync(filePath).toString()
                expect(properties.user).toBe(true);
                expect(properties.global).toBe(true);
                expect(properties.exists).toBe(true);
                expect(properties.path).toEqual(filePath);
                expect(properties.properties.defaults).toEqual(JSON.parse(fileContents).defaults);
                expect(properties.properties.plugins).toEqual(JSON.parse(fileContents).plugins);
                expect(properties.properties.profiles).toEqual(JSON.parse(fileContents).profiles);
            });
        });
        describe("get", () => {
            it("should get the active layer", async () => {
                const config = await Config.load(MY_APP);
                const layer = config.api.layers.get();
                layer.path = path.basename(layer.path); // Everyone has a different path.
                expect(layer).toMatchSnapshot();
                expect(layer.properties).toEqual(config.properties);
            });
        });
        describe("set", () => {
            it("should set the current layer", async () => {
                const config = await Config.load(MY_APP);
                const cnfg: IConfig = {
                    $schema: "fake",
                    defaults: {},
<<<<<<< HEAD
                    overrides: {},
                    plugins: [],
=======
>>>>>>> 218c54a5
                    profiles: {
                        vegetable: {
                            properties: {
                                origin: "California",
                                color: "brown"
                            }
                        }
                    }
                };
                config.api.layers.set(cnfg);
                const retrievedConfig = config.api.layers.get().properties;
                expect(retrievedConfig).toMatchSnapshot();
                expect(retrievedConfig).toEqual(cnfg);
            });

            it("should set the current layer when nothing is provided", async () => {
                const config = await Config.load(MY_APP);
                const cnfg: IConfig = {
                    $schema: undefined,
                    defaults: undefined,
                    overrides: undefined,
                    plugins: undefined,
                    profiles: undefined
                };
                config.api.layers.set(cnfg);
                const retrievedConfig = config.api.layers.get().properties;
                expect(retrievedConfig).toMatchSnapshot();
                expect(retrievedConfig.defaults).toEqual({});
                expect(retrievedConfig.profiles).toEqual({});
            });
        });
        describe("merge", () => {
            it("should merge config layers with correct priority", async () => {
                const config = await Config.load(MY_APP);
                config.api.layers.merge(mergeConfig);
                const retrievedConfig = (config as any).layerActive().properties;
                expect(retrievedConfig).toMatchSnapshot();

                // Check that new config was added
                expect(retrievedConfig.plugins.length).toBe(2);
                expect(retrievedConfig.profiles.fruit.profiles.grape).toBeDefined();
                expect(retrievedConfig.profiles.fruit.properties.shipDate).toBeDefined();
                expect(retrievedConfig.profiles.fruit.secure.length).toBe(1);

                // Check that old config had priority
                expect(retrievedConfig.defaults.fruit).toBe("fruit.apple");
                expect(retrievedConfig.profiles.fruit.profiles.apple.properties.color).toBe("red");
                expect(retrievedConfig.profiles.fruit.profiles.orange).toBeDefined();
                expect(retrievedConfig.profiles.fruit.properties.origin).toBe("California");
            });
        });
        describe("merge - dry run", () => {
            it("should merge config layers with correct priority", async () => {
                const config = await Config.load(MY_APP);
                const existingConfig = JSONC.parse(JSONC.stringify(config.layerActive(), null, ConfigConstants.INDENT));
                const retrievedConfig = (config.api.layers.merge(mergeConfig, true) as IConfigLayer).properties;
                expect(retrievedConfig).toMatchSnapshot();

                // Check that new config was added
                expect(retrievedConfig.plugins.length).toBe(2);
                expect(retrievedConfig.profiles.fruit.profiles.grape).toBeDefined();
                expect(retrievedConfig.profiles.fruit.properties.shipDate).toBeDefined();
                expect(retrievedConfig.profiles.fruit.secure.length).toBe(1);

                // Check that old config had priority
                expect(retrievedConfig.defaults.fruit).toBe("fruit.apple");
                expect(retrievedConfig.profiles.fruit.profiles.apple.properties.color).toBe("red");
                expect(retrievedConfig.profiles.fruit.profiles.orange).toBeDefined();
                expect(retrievedConfig.profiles.fruit.properties.origin).toBe("California");

                // Check that the original was not modified
                expect(config.layerActive()).toEqual(existingConfig);
            });
        });
    });
});<|MERGE_RESOLUTION|>--- conflicted
+++ resolved
@@ -377,11 +377,7 @@
                 const cnfg: IConfig = {
                     $schema: "fake",
                     defaults: {},
-<<<<<<< HEAD
                     overrides: {},
-                    plugins: [],
-=======
->>>>>>> 218c54a5
                     profiles: {
                         vegetable: {
                             properties: {
