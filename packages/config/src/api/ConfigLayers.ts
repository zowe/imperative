/*
* This program and the accompanying materials are made available under the terms of the
* Eclipse Public License v2.0 which accompanies this distribution, and is available at
* https://www.eclipse.org/legal/epl-v20.html
*
* SPDX-License-Identifier: EPL-2.0
*
* Copyright Contributors to the Zowe Project.
*
*/

import * as fs from "fs";
import * as node_path from "path";
import * as JSONC from "comment-json";
import * as lodash from "lodash";
import { ImperativeError } from "../../../error";
import { ConfigConstants } from "../ConfigConstants";
import { IConfigLayer } from "../doc/IConfigLayer";
import { ConfigApi } from "./ConfigApi";
import { IConfig } from "../doc/IConfig";

/**
 * API Class for manipulating config layers.
 */
export class ConfigLayers extends ConfigApi {

    // _______________________________________________________________________
    /**
     * Read a config layer from disk into memory for application use.
     *
     * @param opts The user and global flags that indicate which of the four
     *             config files (aka layers) is to be read.
     */
    public async read(opts?: { user: boolean; global: boolean }) {
        // Attempt to populate the layer
        const layer = opts ? this.mConfig.findLayer(opts.user, opts.global) : this.mConfig.layerActive();
        if (fs.existsSync(layer.path)) {
            let fileContents: any;
            try {
                fileContents = fs.readFileSync(layer.path);
            } catch (e) {
                throw new ImperativeError({ msg: `An error was encountered while trying to read the file '${layer.path}'.` +
                    `\nError details: ${e.message}`,
                                            suppressDump: true });
            }
            try {
                layer.properties = JSONC.parse(fileContents.toString());
                layer.exists = true;
            } catch (e) {
                throw new ImperativeError({ msg: `Error parsing JSON in the file '${layer.path}'.\n` +
                    `Please check this configuration file for errors.\nError details: ${e.message}\nLine ${e.line}, Column ${e.column}`,
                                            suppressDump: true});
            }
        }

        // Populate any undefined defaults
        layer.properties.defaults = layer.properties.defaults || {};
        layer.properties.profiles = layer.properties.profiles || {};
<<<<<<< HEAD
        layer.properties.plugins = layer.properties.plugins || [];
        layer.properties.overrides = layer.properties.overrides || {};
=======
>>>>>>> 218c54a5
    }

    // _______________________________________________________________________
    /**
     * Write a config layer to disk.
     *
     * @param opts The user and global flags that indicate which of the four
     *             config files (aka layers) is to be written.
     */
    public async write(opts?: { user: boolean; global: boolean }) {
        // TODO: should we prevent a write if there is no vault
        // TODO: specified and there are secure fields??

        // If fields are marked as secure
        const layer = opts ? this.mConfig.findLayer(opts.user, opts.global) : this.mConfig.layerActive();
        const layerCloned = JSONC.parse(JSONC.stringify(layer, null, ConfigConstants.INDENT));
        for (const path of this.mConfig.api.secure.secureFields(layer)) {
            const segments = path.split(".");
            let obj: any = layerCloned.properties;
            for (let x = 0; x < segments.length; x++) {
                const segment = segments[x];
                const v = obj[segment];
                if (v == null) break;
                if (x === segments.length - 1) {
                    delete obj[segment];
                    break;
                }
                obj = obj[segment];
            }
        }

        // Write the layer
        try {
            fs.writeFileSync(layer.path, JSONC.stringify(layerCloned.properties, null, ConfigConstants.INDENT));
        } catch (e) {
            throw new ImperativeError({ msg: `error writing "${layer.path}": ${e.message}` });
        }
        layer.exists = true;
    }

    // _______________________________________________________________________
    /**
     * Select which layer is the currently active layer.
     *
     * @param user True if you want the user layer.
     * @param global True if you want the global layer.
     * @param inDir The directory to which you want to set the file path
     *              for this layer.
     */
    public activate(user: boolean, global: boolean, inDir?: string) {
        this.mConfig.mActive.user = user;
        this.mConfig.mActive.global = global;

        if (inDir != null) {
            const layer = this.mConfig.layerActive();
            layer.path = node_path.join(inDir, node_path.basename(layer.path));
            this.read();
        }
    }

    // _______________________________________________________________________
    /**
     * Gets a json object that represents the currently active layer.
     *
     * @returns The json object
     */
    public get(): IConfigLayer {
        // Note: Add indentation to allow comments to be accessed via config.api.layers.get(), otherwise use layerActive()
        // return JSONC.parse(JSONC.stringify(this.mConfig.layerActive(), null, ConfigConstants.INDENT));
        return JSONC.parse(JSONC.stringify(this.mConfig.layerActive(), null, ConfigConstants.INDENT));
    }

    // _______________________________________________________________________
    /**
     * Set the the currently active layer to the supplied json object.
     *
     * @param user True if you want the user layer.
     */
    public set(cnfg: IConfig) {
        for (const i in this.mConfig.mLayers) {
            if (this.mConfig.mLayers[i].user === this.mConfig.mActive.user &&
                this.mConfig.mLayers[i].global === this.mConfig.mActive.global) {
                this.mConfig.mLayers[i].properties = cnfg;
                this.mConfig.mLayers[i].properties.defaults = this.mConfig.mLayers[i].properties.defaults || {};
                this.mConfig.mLayers[i].properties.profiles = this.mConfig.mLayers[i].properties.profiles || {};
<<<<<<< HEAD
                this.mConfig.mLayers[i].properties.plugins = this.mConfig.mLayers[i].properties.plugins || [];
                this.mConfig.mLayers[i].properties.overrides = this.mConfig.mLayers[i].properties.overrides || {};
=======
>>>>>>> 218c54a5
            }
        }
    }

    // _______________________________________________________________________
    /**
     * Merge properties from the supplied Config object into the active layer.
     * If dryRun is specified, merge is applied to a copy of the layer and returned.
     * If dryRun is not specified, merge is applied directly to the layer and nothing is returned.
     *
     * @param cnfg The Config object to merge.
     * @returns The merged config layer or void
     */
    public merge(cnfg: IConfig, dryRun: boolean = false): void | IConfigLayer {
        let layer: IConfigLayer;
        if (dryRun) {
            layer = JSONC.parse(JSONC.stringify(this.mConfig.layerActive(), null, ConfigConstants.INDENT));
        } else {
            layer = this.mConfig.layerActive();
        }

        layer.properties.profiles = lodash.mergeWith(cnfg.profiles, layer.properties.profiles, (obj, src) =>
            {
                if (lodash.isArray(obj) && lodash.isArray(src)) {
                    const temp = JSONC.parse(JSONC.stringify(obj, null, ConfigConstants.INDENT));
                    src.forEach((val, idx) => {
                        if (!temp.includes(val)) {
                            temp.splice(idx, 0, val);
                        }
                    });
                    return temp;
                }
            });

        layer.properties.defaults = lodash.merge(cnfg.defaults, layer.properties.defaults);

        for (const pluginName of (cnfg.plugins || [])) {
            if (layer.properties.plugins == null) {
                layer.properties.plugins = [pluginName];
            } else if (!layer.properties.plugins?.includes(pluginName)) {
                layer.properties.plugins.push(pluginName);
            }
        }
<<<<<<< HEAD
        layer.properties.overrides = deepmerge(cnfg.overrides, layer.properties.overrides);
=======

        if (dryRun) { return layer; }
>>>>>>> 218c54a5
    }
}<|MERGE_RESOLUTION|>--- conflicted
+++ resolved
@@ -56,11 +56,7 @@
         // Populate any undefined defaults
         layer.properties.defaults = layer.properties.defaults || {};
         layer.properties.profiles = layer.properties.profiles || {};
-<<<<<<< HEAD
-        layer.properties.plugins = layer.properties.plugins || [];
         layer.properties.overrides = layer.properties.overrides || {};
-=======
->>>>>>> 218c54a5
     }
 
     // _______________________________________________________________________
@@ -146,11 +142,7 @@
                 this.mConfig.mLayers[i].properties = cnfg;
                 this.mConfig.mLayers[i].properties.defaults = this.mConfig.mLayers[i].properties.defaults || {};
                 this.mConfig.mLayers[i].properties.profiles = this.mConfig.mLayers[i].properties.profiles || {};
-<<<<<<< HEAD
-                this.mConfig.mLayers[i].properties.plugins = this.mConfig.mLayers[i].properties.plugins || [];
                 this.mConfig.mLayers[i].properties.overrides = this.mConfig.mLayers[i].properties.overrides || {};
-=======
->>>>>>> 218c54a5
             }
         }
     }
@@ -194,11 +186,8 @@
                 layer.properties.plugins.push(pluginName);
             }
         }
-<<<<<<< HEAD
         layer.properties.overrides = deepmerge(cnfg.overrides, layer.properties.overrides);
-=======
 
         if (dryRun) { return layer; }
->>>>>>> 218c54a5
     }
 }