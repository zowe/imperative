--- conflicted
+++ resolved
@@ -116,13 +116,8 @@
     public static empty(): IConfig {
         return {
             profiles: {},
-<<<<<<< HEAD
             defaults: {},
-            plugins: [],
             overrides: {}
-=======
-            defaults: {}
->>>>>>> 218c54a5
         };
     }
 
@@ -175,11 +170,7 @@
                 // Populate any undefined defaults
                 currLayer.properties.defaults = currLayer.properties.defaults || {};
                 currLayer.properties.profiles = currLayer.properties.profiles || {};
-<<<<<<< HEAD
-                currLayer.properties.plugins = currLayer.properties.plugins || [];
                 currLayer.properties.overrides = currLayer.properties.overrides || {};
-=======
->>>>>>> 218c54a5
             }
         } catch (e) {
             if (e instanceof ImperativeError) {
