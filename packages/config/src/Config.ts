/*
* This program and the accompanying materials are made available under the terms of the
* Eclipse Public License v2.0 which accompanies this distribution, and is available at
* https://www.eclipse.org/legal/epl-v20.html
*
* SPDX-License-Identifier: EPL-2.0
*
* Copyright Contributors to the Zowe Project.
*
*/

import * as node_path from "path";
import * as fs from "fs";
import * as deepmerge from "deepmerge";

import { IConfig } from "./doc/IConfig";
import { IConfigLayer } from "./doc/IConfigLayer";
import { ImperativeError } from "../../error";
import { IConfigProfile } from "./doc/IConfigProfile";
import { IConfigOpts } from "./doc/IConfigOpts";
<<<<<<< HEAD
import { IConfigSecure, IConfigSecureEntry, IConfigSecureProperty } from "./doc/IConfigSecure";
=======
import { IConfigSecure, IConfigSecureProperties } from "./doc/IConfigSecure";
import { ImperativeConfig } from "../../utilities";
import { IConfigVault } from "./doc/IConfigVault";
>>>>>>> 2f7542c3

enum layers {
    project_user = 0,
    project_config,
    global_user,
    global_config
};

export class Config {
    private static readonly INDENT: number = 4;
    private static readonly SECURE_ACCT = "secure_config_props";

    private _app: string;
    private _paths: string[];
    private _layers: IConfigLayer[];
    private _home: string;
    private _name: string;
    private _user: string;
    private _active: {
        user: boolean;
        global: boolean
    };
    private _vault: IConfigVault;
    private _secure: IConfigSecure;

    private constructor() { }

    public static async load(app: string, opts?: IConfigOpts): Promise<Config> {
        opts = opts || {};

        ////////////////////////////////////////////////////////////////////////
        // Create the basic empty configuration
        const _ = new Config();
        (_ as any).config = {};
        _._layers = [];
        _._home = opts.homeDir || node_path.join(require("os").homedir(), `.${app}`);
        _._paths = [];
        _._name = `${app}.config.json`;
        _._user = `${app}.config.user.json`;
        _._active = { user: false, global: false };
        _._app = app;
        _._vault = opts.vault;
        _._secure = { configs: {} };

        ////////////////////////////////////////////////////////////////////////
        // Populate configuration file layers
        const home = require("os").homedir();
        const properties: IConfig = {
            profiles: {},
            defaults: {},
            plugins: [],
            secure: []
        };

        // Find/create project user layer
        let user = Config.search(_._user, { stop: home });
        if (user == null)
            user = node_path.join(process.cwd(), _._user);
        _._paths.push(user);
        _._layers.push({ path: user, exists: false, properties, global: false, user: true });

        // Find/create project layer
        let project = Config.search(_._name, { stop: home });
        if (project == null)
            project = node_path.join(process.cwd(), _._name);
        _._paths.push(project);
        _._layers.push({ path: project, exists: false, properties, global: false, user: false });

        // create the user layer
        const usrGlbl = node_path.join(_._home, _._user);
        _._paths.push(usrGlbl);
        _._layers.push({ path: usrGlbl, exists: false, properties, global: true, user: true });

        // create the global layer
        const glbl = node_path.join(_._home, _._name);
        _._paths.push(glbl);
        _._layers.push({ path: glbl, exists: false, properties, global: true, user: false });

        ////////////////////////////////////////////////////////////////////////
        // Read and populate each configuration layer
        try {
            let setActive = true;
            _._layers.forEach((layer: IConfigLayer) => {
                // Attempt to popluate the layer
                if (fs.existsSync(layer.path)) {
                    try {
                        layer.properties = JSON.parse(fs.readFileSync(layer.path).toString());
                        layer.exists = true;
                    } catch (e) {
                        throw new ImperativeError({ msg: `${layer.path}: ${e.message}` });
                    }
                }

                // Find the active layer
                if (setActive && layer.exists) {
                    _._active.user = layer.user;
                    _._active.global = layer.global;
                    setActive = false;
                }

                // Populate any undefined defaults
                layer.properties.defaults = layer.properties.defaults || {};
                layer.properties.profiles = layer.properties.profiles || {};
                layer.properties.plugins = layer.properties.plugins || [];
                layer.properties.secure = layer.properties.secure || [];
            });
        } catch (e) {
            throw new ImperativeError({ msg: `error reading config file: ${e.message}` });
        }

        ////////////////////////////////////////////////////////////////////////
        // load secure fields
        await _.secureLoad();

        ////////////////////////////////////////////////////////////////////////
        // Complete
        return _;
    }

    ////////////////////////////////////////////////////////////////////////////
    ////////////////////////////////////////////////////////////////////////////
    // APIs
    ////////////////////////////////////////////////////////////////////////////
    ////////////////////////////////////////////////////////////////////////////

    get api() {
        // tslint:disable-next-line
        const outer = this;

        return new class {

            ////////////////////////////////////////////////////////////////////
            ////////////////////////////////////////////////////////////////////
            // Profiles API
            ////////////////////////////////////////////////////////////////////
            ////////////////////////////////////////////////////////////////////

            // tslint:disable-next-line
            public profiles = new class {

                public set(path: string, profile: IConfigProfile): void {
                    profile.properties = profile.properties || {};
                    const layer = outer.layerActive();
                    const segments: string[] = path.split(".");
                    let p: any = layer.properties;
                    for (let x = 0; x < segments.length; x++) {
                        const segment = segments[x];
                        if (p.profiles == null)
                            p.profiles = {};
                        if (p.profiles[segment] == null)
                            p.profiles[segment] = { properties: {} };
                        if (x === segments.length - 1)
                            p.profiles[segment] = profile;
                        p = p.profiles[segment];
                    }
                }

                // TODO: If asked for inner layer profile, if profile doesn't exist, returns outer layer profile values (bug?)
                public get(path: string): { [key: string]: string } {
                    return Config.buildProfile(path, JSON.parse(JSON.stringify(outer.properties.profiles)));
                }

                public exists(path: string): boolean {
                    return (Config.findProfile(path, outer.properties.profiles) != null);
                }

                public defaultSet(key: string, value: string) {
                    outer.layerActive().properties.defaults[key] = value;
                }

                public defaultGet(key: string): { [key: string]: string } {
                    const dflt = outer.properties.defaults[key];
                    if (dflt == null || !this.exists(dflt))
                        return null;
                    return this.get(dflt);
                }

            }(); // end of profiles inner class


            ////////////////////////////////////////////////////////////////////
            ////////////////////////////////////////////////////////////////////
            // Plugins API
            ////////////////////////////////////////////////////////////////////
            ////////////////////////////////////////////////////////////////////

            // tslint:disable-next-line
            public plugins = new class {

                public get(): string[] {
                    return outer.properties.plugins;
                }
            }(); // end of plugins inner class

            ////////////////////////////////////////////////////////////////////
            ////////////////////////////////////////////////////////////////////
            // Layers API
            ////////////////////////////////////////////////////////////////////
            ////////////////////////////////////////////////////////////////////

            // tslint:disable-next-line
            public layers = new class {

                public async write() {
                    // TODO: should we prevent a write if there is no vault
                    // TODO: specified and there are secure fields??

                    // Save the secure fields in the credential vault
                    await outer.secureSave();

                    // If fields are marked as secure
                    const layer: IConfigLayer = JSON.parse(JSON.stringify(outer.layerActive()));
                    if (layer.properties.secure != null) {
                        for (const path of layer.properties.secure) {
                            const segments = path.split(".");
                            let obj: any = layer.properties;
                            for (let x = 0; x < segments.length; x++) {
                                const segment = segments[x];
                                const v = obj[segment];
                                if (v == null) break;
                                if (x === segments.length - 1) {
                                    delete obj[segment];
                                    break;
                                }
                                obj = obj[segment];
                            }
                        }
                    }

                    // Write the layer
                    try {
                        fs.writeFileSync(layer.path, JSON.stringify(layer.properties, null, Config.INDENT));
                    } catch (e) {
                        throw new ImperativeError({ msg: `error writing "${layer.path}": ${e.message}` });
                    }
                    layer.exists = true;
                }

                public activate(user: boolean, global: boolean) {
                    outer._active.user = user;
                    outer._active.global = global;
                }

                public get(): IConfigLayer {
                    return JSON.parse(JSON.stringify(outer.layerActive()));
                }

                public set(cnfg: IConfig) {
                    for (const i in outer._layers) {
                        if (outer._layers[i].user === outer._active.user &&
                            outer._layers[i].global === outer._active.global) {
                            outer._layers[i].properties = cnfg;
                            outer._layers[i].properties.defaults = outer._layers[i].properties.defaults || {};
                            outer._layers[i].properties.profiles = outer._layers[i].properties.profiles || {};
                            outer._layers[i].properties.plugins = outer._layers[i].properties.plugins || [];
                            outer._layers[i].properties.secure = outer._layers[i].properties.secure || [];
                        }
                    }
                }
            }(); // end of layers inner class

        }(); // end of api inner class
    }

    ////////////////////////////////////////////////////////////////////////////
    ////////////////////////////////////////////////////////////////////////////
    // Accessors
    ////////////////////////////////////////////////////////////////////////////
    ////////////////////////////////////////////////////////////////////////////

    public get exists(): boolean {
        for (const layer of this._layers)
            if (layer.exists) return true;
        return false;
    }

    public get paths(): string[] {
        return this._paths;
    }

    public get layers(): IConfigLayer[] {
        return JSON.parse(JSON.stringify(this._layers));
    }

    public get properties(): IConfig {
        return this.layerMerge();
    }

    public get app(): string {
        return this._app;
    }

    ////////////////////////////////////////////////////////////////////////////
    ////////////////////////////////////////////////////////////////////////////
    // Generic Property Manipulation
    ////////////////////////////////////////////////////////////////////////////
    ////////////////////////////////////////////////////////////////////////////

    // TODO: more validation
    public set(path: string, value: any, opts?: { secure?: boolean }) {
        opts = opts || {};

        const layer = this.layerActive();
        let obj: any = layer.properties;
        const segments = path.split(".");
        path.split(".").forEach((segment: string) => {
            if (obj[segment] == null && segments.indexOf(segment) < segments.length - 1) {
                obj[segment] = {};
                obj = obj[segment];
            } else if (segments.indexOf(segment) === segments.length - 1) {

                // TODO: add ability to escape these values to string
                if (value === "true")
                    value = true;
                if (value === "false")
                    value = false;
                if (!isNaN(value) && !isNaN(parseFloat(value)))
                    value = parseInt(value, 10);
                if (Array.isArray(obj[segment])) {
                    obj[segment].push(value);
                } else {
                    obj[segment] = value;
                }
            } else {
                obj = obj[segment];
            }
        });

        if (opts.secure)
            layer.properties.secure = Array.from(new Set(layer.properties.secure.concat([path])));
    }

    /**
     * Sets the $schema value at the top of the config JSON, and saves the
     * schema to disk if an object is provided.
     * @param uri The URI of JSON schema
     * @param schemaObj Schema object to write to disk (if URI is a local path)
     */
    public setSchema(uri: string, schemaObj?: any) {
        const layer = this.layerActive();
        delete layer.properties.$schema;
        layer.properties = { $schema: uri, ...layer.properties };

        if (schemaObj != null) {
            const filePath = node_path.resolve(node_path.dirname(layer.path), uri);
            fs.writeFileSync(filePath, JSON.stringify(schemaObj, null, Config.INDENT));
        }
    }

    /**
     * Adds a property path to the secure array in the config JSON.
     * @param path The property path to be secured
     */
    public addSecure(path: string) {
        const layer = this.layerActive();
        if (!layer.properties.secure.includes(path)) {
            layer.properties.secure.push(path);
        }
    }

    ////////////////////////////////////////////////////////////////////////////
    ////////////////////////////////////////////////////////////////////////////
    // Layer Utilities
    ////////////////////////////////////////////////////////////////////////////
    ////////////////////////////////////////////////////////////////////////////

    private layerMerge(): IConfig {
        // config starting point
        // NOTE: "properties" and "secure" only apply to the individual layers
        // NOTE: they will be blank for the merged config
        const c: IConfig = {
            defaults: {},
            profiles: {},
            plugins: [],
            secure: []
        };

        // merge each layer
        this._layers.forEach((layer: IConfigLayer) => {

            // Merge "plugins" - create a unique set from all entires
            c.plugins = Array.from(new Set(layer.properties.plugins.concat(c.plugins)));

            // Merge "defaults" - only add new properties from this layer
            for (const [name, value] of Object.entries(layer.properties.defaults))
                c.defaults[name] = c.defaults[name] || value;
        });

        // Merge the project layer profiles
        const usrProject = JSON.parse(JSON.stringify(this._layers[layers.project_user].properties.profiles));
        const project = JSON.parse(JSON.stringify(this._layers[layers.project_config].properties.profiles));
        const proj: { [key: string]: IConfigProfile } = deepmerge(project, usrProject);

        // Merge the global layer profiles
        const usrGlobal = JSON.parse(JSON.stringify(this._layers[layers.global_user].properties.profiles));
        const global = JSON.parse(JSON.stringify(this._layers[layers.global_config].properties.profiles));
        const glbl: { [key: string]: IConfigProfile } = deepmerge(global, usrGlobal);

        // Traverse all the global profiles merging any missing from project profiles
        c.profiles = proj;
        for (const [n, p] of Object.entries(glbl)) {
            if (c.profiles[n] == null)
                c.profiles[n] = p;
        }

        return c;
    }

    private layerActive(): IConfigLayer {
        for (const layer of (this._layers || [])) {
            if (layer.user === this._active.user && layer.global === this._active.global)
                return layer;
        }
        throw new ImperativeError({ msg: `internal error: no active layer found` });
    }

    ////////////////////////////////////////////////////////////////////////////
    ////////////////////////////////////////////////////////////////////////////
    // Secure Utilities
    ////////////////////////////////////////////////////////////////////////////
    ////////////////////////////////////////////////////////////////////////////

    private async secureLoad() {
        if (this._vault == null) return;
        if (!this.secureFields()) return;

        // load the secure fields
        const s: string = await this._vault.load(Config.SECURE_ACCT);
        if (s == null) return;
        this._secure.configs = JSON.parse(s);

        // populate each layers properties
        for (const layer of this._layers) {

            // Find the matching layer
            for (const [filePath, secureProps] of Object.entries(this._secure.configs)) {
                if (filePath === layer.path) {

                    // Only set those indicated by the config
                    for (const p of layer.properties.secure) {

                        // Extract and set secure properties
                        for (const [sPath, sValue] of Object.entries(secureProps)) {
                            if (sPath === p) {
                                const segments = sPath.split(".");
                                let obj: any = layer.properties;
                                for (let x = 0; x < segments.length; x++) {
                                    const segment = segments[x];
                                    if (x === segments.length - 1) {
                                        obj[segment] = sValue;
                                        break;
                                    }
                                    obj = obj[segment];
                                    if (obj == null) break;
                                }
                            }
                        }
                    }
                }
            }
        }
    }

    private async secureSave() {
        if (this._vault == null) return;
        if (!this.secureFields()) return;

        // Build the entries for each layer
        for (const layer of this._layers) {

            // Create all the secure property entries
            const sp: IConfigSecureProperties = {};
            for (const path of layer.properties.secure) {
                const segments = path.split(".");
                let obj: any = layer.properties;
                for (let x = 0; x < segments.length; x++) {
                    const segment = segments[x];
                    const value = obj[segment];
                    if (value == null) break;
                    if (x === segments.length - 1) {
                        sp[path] = value;
                        break;
                    }
                    obj = obj[segment];
                }
            }

            // Create the entry to set the secure properties
            if (Object.keys(sp).length > 0) {
                this._secure.configs[layer.path] = sp;
            }
        }

        // Save the entries if needed
        if (Object.keys(this._secure.configs).length > 0)
            await this._vault.save(Config.SECURE_ACCT, JSON.stringify(this._secure.configs));
    }

    private secureFields(): boolean {
        for (const l of this.layers)
            if (l.properties.secure.length > 0)
                return true;
        return false;
    }

    ////////////////////////////////////////////////////////////////////////////
    ////////////////////////////////////////////////////////////////////////////
    // Static Utilities
    ////////////////////////////////////////////////////////////////////////////
    ////////////////////////////////////////////////////////////////////////////

    public static search(file: string, opts?: any): string {
        opts = opts || {};
        if (opts.stop) opts.stop = node_path.resolve(opts.stop);
        let p = node_path.join(process.cwd(), file);
        const root = node_path.parse(process.cwd()).root;
        let prev = null;
        do {
            // this should never happen, but we'll add a check to prevent
            if (prev != null && prev === p)
                throw new ImperativeError({ msg: `internal search error: prev === p (${prev})` });
            if (fs.existsSync(p))
                return p;
            prev = p;
            p = node_path.resolve(node_path.dirname(p), "..", file);
        } while (p !== node_path.join(root, file) && opts.stop != null && node_path.dirname(p) !== opts.stop)
        return null;
    }

    private static buildProfile(path: string, profiles: { [key: string]: IConfigProfile }): { [key: string]: string } {
        const segments: string[] = path.split(".");
        let properties = {};
        for (const [n, p] of Object.entries(profiles)) {
            if (segments[0] === n) {
                properties = { ...properties, ...p.properties };
                if (segments.length > 1) {
                    segments.splice(0, 1);
                    properties = { ...properties, ...this.buildProfile(segments.join("."), p.profiles) };
                }
                break;
            }
        }
        return properties;
    }

    private static findProfile(path: string, profiles: { [key: string]: IConfigProfile }): IConfigProfile {
        const segments: string[] = path.split(".");
        for (const [n, p] of Object.entries(profiles)) {
            if (segments.length === 1 && segments[0] === n) {
                return p;
            } else if (segments[0] === n && p.profiles != null) {
                segments.splice(0, 1);
                return this.findProfile(segments.join("."), p.profiles);
            }
        }
        return null;
    }
}<|MERGE_RESOLUTION|>--- conflicted
+++ resolved
@@ -18,13 +18,8 @@
 import { ImperativeError } from "../../error";
 import { IConfigProfile } from "./doc/IConfigProfile";
 import { IConfigOpts } from "./doc/IConfigOpts";
-<<<<<<< HEAD
-import { IConfigSecure, IConfigSecureEntry, IConfigSecureProperty } from "./doc/IConfigSecure";
-=======
 import { IConfigSecure, IConfigSecureProperties } from "./doc/IConfigSecure";
-import { ImperativeConfig } from "../../utilities";
 import { IConfigVault } from "./doc/IConfigVault";
->>>>>>> 2f7542c3
 
 enum layers {
     project_user = 0,
