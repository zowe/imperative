--- conflicted
+++ resolved
@@ -503,19 +503,18 @@
             // Merge "defaults" - only add new properties from this layer
             for (const [name, value] of Object.entries(layer.properties.defaults)) {
                 c.defaults[name] = c.defaults[name] || value;
-<<<<<<< HEAD
+            }
 
             // Merge "overrides" - only add new properties from this layer
             if (layer.properties.overrides != null) {
                 c.overrides = c.overrides || {};
-                for (const [name, value] of Object.entries(layer.properties.overrides))
+                for (const [name, value] of Object.entries(layer.properties.overrides)) {
                     c.overrides[name] = c.overrides[name] || value;
-=======
+                }
             }
 
             if (layer.properties.autoStore) {
                 c.autoStore = true;
->>>>>>> cb250a89
             }
         });
 
