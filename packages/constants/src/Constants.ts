/*
* This program and the accompanying materials are made available under the terms of the
* Eclipse Public License v2.0 which accompanies this distribution, and is available at
* https://www.eclipse.org/legal/epl-v20.html
*
* SPDX-License-Identifier: EPL-2.0
*
* Copyright Contributors to the Zowe Project.
*
*/

/**
 * Imperative constants
 * @export
 * @class Constants
 */
export class Constants {
    public static readonly FRAMEWORK_DISPLAY_NAME: string = "Imperative";
    public static readonly IMPERATIVE_DEFAULT_HOME: string = "IMPERATIVE_HOME";
    public static readonly IMPERATIVE_DIRECTORY: string = ".imperative";

    public static readonly ERROR_EXIT_CODE: number = 1;

    public static readonly PRIMARY_COMMAND: string = "imperative";

    public static readonly PROFILES_DIR: string = "/profiles";

    /**
     * Syntax diagram
     */
    public static readonly COMMAND_SEGMENT: string = "[command]";
    public static readonly GROUP_SEGMENT: string = "[group]";
    public static readonly OPTIONS_SEGMENT: string = "[options]";

    /**
     * Explanation of experimental features to be used in various places around the CLI
     * @type {string}
     */
    public static readonly DEFAULT_EXPERIMENTAL_COMMAND_EXPLANATION: string =
        "Experimental commands are commands that are not ready for general availability. If you " +
        "decide to use these commands, you might encounter bugs, incompatibilities with your system, " +
        "or incomplete help text. ";
    /**
     * Segments
     */
    public static readonly PRIMARY_SEGMENT_NUMBER: number = 1;
    public static readonly GROUP_SEGMENT_NUMBER: number = 2;

    public static readonly DEFAULT_SET_PROFILE_OBJECT = "default-profiles";
    public static readonly DEFAULT_SET_PROFILE_OBJECT_ALIAS = "dbp";
    public static readonly DEFAULT_SET_GROUP = "set";

    public static readonly DEFAULT_LIST_PROFILE_OBJECT = "loaded-profiles";
    public static readonly DEFAULT_LIST_PROFILE_OBJECT_ALIAS = "lbp";
    public static readonly DEFAULT_LIST_GROUP = "list";

    public static GLOBAL_GROUP = "Global options";
    public static readonly JSON_OPTION = "response-format-json";
    public static readonly JSON_OPTION_ALIAS = "rfj";
    public static readonly HELP_OPTION = "help";
    public static readonly HELP_OPTION_ALIAS = "h";
<<<<<<< HEAD
    public static readonly HELP_EXAMPLES = "help-examples";
    public static readonly HELP_EXAMPLES_ALIAS = "hex";
=======
    public static readonly HELP_WEB_OPTION = "help-web";
    public static readonly HELP_WEB_OPTION_ALIAS = "hw";
>>>>>>> 17b3b543

    public static readonly STDIN_OPTION = "stdin";
    public static readonly STDIN_OPTION_ALIAS = "pipe";
    public static readonly STDIN_DEFAULT_DESCRIPTION = "Pipe data into this command via stdin";

    public static readonly OPT_LONG_DASH = "--";
    public static readonly OPT_SHORT_DASH = "-";

    /**
     * If you use the stdin option, you will be able to access the contents buffer
     * through this key on your Arguments object in your command
     * @type {string}
     */
    public static readonly STDIN_CONTENT_KEY: string = "stdin-content";

    /**
     * Create profile constants
     */
    public static readonly CREATE_ACTION = "create";
    public static readonly PROFILE_GROUP = "profiles";
    public static readonly PROFILE_OBJECT = "profile";
    public static readonly PROFILE_ALIASES: string[] = ["profile", "pr"];
    public static readonly PROFILE_NAME_OPTION = "profileName";
    public static readonly PROFILE_NAME_OPTION_ALIAS = "pn";
    public static readonly OVERWRITE_OPTION = "overwrite";
    public static readonly DELETE_ACTION = "delete";
    public static readonly DETAILS_ACTION = "detail";
    public static readonly SHOW_DEPS_ACTION = "show-dependencies";
    public static readonly VALIDATE_ACTION = "validate";
    public static readonly UPDATE_ACTION = "update";
    public static readonly LIST_ACTION = "list";
    public static readonly PROFILE_SET_OPTION_ALIAS = `{{typeLetter}}n`;
    public static readonly SET_ACTION = "set-default";
    public static readonly PROFILE_DELETE_PROFILE_DEPS = "delete-dependent-profiles";
    public static readonly PROFILE_DELETE_PROFILE_DEPS_ALIAS = "ddp";

    public static readonly DEFAULT_HIGHLIGHT_COLOR = "yellow";
    public static readonly DEFAULT_PROMPT_PHRASE = "PROMPT*";

    public static readonly WEB_HELP_DIR = "web-help";
}<|MERGE_RESOLUTION|>--- conflicted
+++ resolved
@@ -59,13 +59,10 @@
     public static readonly JSON_OPTION_ALIAS = "rfj";
     public static readonly HELP_OPTION = "help";
     public static readonly HELP_OPTION_ALIAS = "h";
-<<<<<<< HEAD
     public static readonly HELP_EXAMPLES = "help-examples";
     public static readonly HELP_EXAMPLES_ALIAS = "hex";
-=======
     public static readonly HELP_WEB_OPTION = "help-web";
     public static readonly HELP_WEB_OPTION_ALIAS = "hw";
->>>>>>> 17b3b543
 
     public static readonly STDIN_OPTION = "stdin";
     public static readonly STDIN_OPTION_ALIAS = "pipe";
