--- conflicted
+++ resolved
@@ -55,11 +55,7 @@
                         let outcome: VALIDATION_OUTCOME;
                         let description;
                         if (profile.importance === "desirable") {
-<<<<<<< HEAD
-                            if (profile.duration <= 10) { // tslint:disable-line:no-magic-numbers
-=======
                             if (profile.duration <= 10) {
->>>>>>> e527067c
                                 outcome = "OK";
                                 description = "Let's do this";
                             } else {
@@ -69,11 +65,7 @@
                         }
 
                         if (profile.importance === "critical") {
-<<<<<<< HEAD
-                            if (profile.duration <= 1000) { // tslint:disable-line:no-magic-numbers
-=======
                             if (profile.duration <= 1000) {
->>>>>>> e527067c
                                 outcome = "OK";
                                 description = "Let's work our butts off";
                             } else {
