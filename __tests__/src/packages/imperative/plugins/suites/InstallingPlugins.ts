/*
* This program and the accompanying materials are made available under the terms of the
* Eclipse Public License v2.0 which accompanies this distribution, and is available at
* https://www.eclipse.org/legal/epl-v20.html
*
* SPDX-License-Identifier: EPL-2.0
*
* Copyright Contributors to the Zowe Project.
*
*/

/**
 * @file Integration tests for installing plugins through the Plugin Management Facility.
 */

import { join } from "path";
import * as T from "../../../../../src/TestUtil";
import { TEST_REGISTRY } from "../../../../../__src__/TestConstants";
import { execSync, SpawnSyncReturns } from "child_process";

import { config, cliBin, pluginGroup } from "../PluginManagementFacility.spec";
import { readFileSync, writeFileSync } from "jsonfile";
import { IPluginJson } from "../../../../../../packages/imperative/src/plugins/doc/IPluginJson";

describe("Installing Plugins", () => {
<<<<<<< HEAD
    /**
   * This object describes the format of the plugins variable
   */
    interface ITestPluginStructure {
=======
>>>>>>> e527067c
    /**
     * This object describes the format of the plugins variable
     */
<<<<<<< HEAD
        [key: string]: {
            /**
       * The location (or path to install) of a plugin. For anything on a registry, this should be the same as the name
       * stored in the registry.
       */
            location: string,

            /**
       * This is the name of the package.
       *
       * For local files we don't get this automatically from the file path.
       * For registry plugins, this is the same as the plugin location.
       */
            name: string,

            /**
       * This is ultimately how the plugin is added to the cli. IE the top level
       * name that gets invoked
       */
            usage: string
        };
    }

    const plugins: ITestPluginStructure = {
        normal: {
            location: join(__dirname, "../", "test_plugins", "normal_plugin"),
            name    : "normal-plugin",
            usage   : "normal-plugin"
        },
        normal2: {
            location: join(__dirname, "../", "test_plugins", "normal_plugin_2"),
            name    : "normal-plugin-2",
            usage   : "normal-plugin-2"
        },
        normal3: {
            location: join(__dirname, "../", "test_plugins", "normal_plugin_3"),
            name    : "normal-plugin-3",
            usage   : "normal-plugin-3"
        },
        space_in_path: {
            location: join(__dirname, "../", "test_plugins", "space in path plugin"),
            name    : "space-in-path-plugin",
            usage   : "space-in-path-plugin"
        },
        registry: {
            location: "imperative-sample-plugin",
            name    : "imperative-sample-plugin",
            usage   : "sample-plugin"
        }
    };

    /**
   * Location of the saved plugins.json file for test purposes
   * @type {string}
   */
    const pluginJsonLocation = join(config.defaultHome, "plugins", "plugins.json");

    /**
   * Takes a string and splits it into an array on spaces before sending to the test cli function.
   *
   * @param {*}      context The test context (this of test instance)
   * @param {string} cmd     The command to execute on the Test CLI
   * @returns {SpawnSyncReturns<string>} The result of the command execution
   */
    const executeCommandString = (context: any, cmd: string): SpawnSyncReturns<string> =>
        T.executeTestCLICommand(cliBin, context, cmd.split(" "));

    /**
   * The registry from the user's environment, which is used when an explicit registry is not supplied.
   * @type {string}
   */
    let envNpmRegistry: string = "";

    /**
   * Specifies whether warnings about missing peer dependencies should be
   * expected in stderr output of `npm install`. This defaults to true and is
   * set to false if version 7 or newer of NPM is detected.
   * @type {boolean}
   */
    let peerDepWarning: boolean = true;

    beforeAll(() => {
        envNpmRegistry = execSync("npm config get registry").toString().trim();
        // tslint:disable-next-line no-magic-numbers
        peerDepWarning = parseInt(execSync("npm --version").toString().trim().split(".")[0], 10) < 7;
    });

    beforeEach(() => {
    // ensure that each test starts with no installed plugins
        T.rimraf(pluginJsonLocation);
    });

    /* This test was purposely commented out. The CICD pipeline cannot synchronize two different
   * repos: imperative and imperative-plugins in master, since plugins is used to perform the
   * tests that permit cli to be merged into master.
   *
   * If you want to do a quick manual test using an npm registry, you can uncomment
   * this block. Just be sure to re-comment it before committing this file.
   *
  it("should install the sample plugin from the registry", function(){
    const result = executeCommandString(this, `${pluginGroup} install ${plugins.registry.location} --registry ${TEST_REGISTRY}`);
    console.log(result);
    expect(result.stderr).toEqual("");

    const strippedOutput = T.stripNewLines(result.stdout);
    expect(strippedOutput).toContain("Registry = " + TEST_REGISTRY);
    expect(strippedOutput).toContain(`Installed plugin = '${plugins.registry.name}'`);
    expect(strippedOutput).toContain("Installation of the npm package(s) was successful.");
  });
  */

    it("should install a plugin from a file location", function(){

        let result = executeCommandString(this, "--help");

        // Verify that the sample plugin isn't there
        expect(result.stderr).toEqual("");
        expect(result.stdout).not.toContain(plugins.normal.usage);

        // Now go ahead and install the sample
        result = executeCommandString(this, `${pluginGroup} install ${plugins.normal.location}`);
        if (peerDepWarning) {
            expect(result.stderr).toMatch(/npm.*WARN/);
            expect(result.stderr).toContain("requires a peer of @zowe/imperative");
            expect(result.stderr).toContain("You must install peer dependencies yourself");
        } else {
            expect(result.stderr).toEqual("");
        }

        const strippedOutput = T.stripNewLines(result.stdout);
        expect(strippedOutput).toContain("Registry = " + envNpmRegistry);
        expect(strippedOutput).toContain(`Installed plugin name = '${plugins.normal.name}'`);

        // Now verify that it got added to the tree
        result = executeCommandString(this, "--help");

        expect(result.stderr).toEqual("");
        expect(result.stdout).toContain(plugins.normal.usage);
    });

    it("should install multiple plugins at the same time", function(){

        // Verify that nothing currently exists
        let result = executeCommandString(this, "--help");

        expect(result.stderr).toEqual("");
        expect(result.stdout).not.toContain(plugins.normal.usage);
        expect(result.stdout).not.toContain(plugins.normal2.usage);

        // Now check that they install
        result = executeCommandString(this, `${pluginGroup} install ${plugins.normal.location} ${plugins.normal2.location} --registry ${TEST_REGISTRY}`);
        if (peerDepWarning) {
            expect(result.stderr).toMatch(/npm.*WARN/);
            expect(result.stderr).toContain("requires a peer of @zowe/imperative");
            expect(result.stderr).toContain("You must install peer dependencies yourself");
        } else {
            expect(result.stderr).toEqual("");
        }

        const strippedOutput = T.stripNewLines(result.stdout);
        expect(strippedOutput).toContain("Registry = " + TEST_REGISTRY);
        expect(strippedOutput).toContain(`Installed plugin name = '${plugins.normal.name}'`);
        expect(strippedOutput).toContain(`Installed plugin name = '${plugins.normal2.name}'`);

        // Check that the commands were added to the tree
        result = executeCommandString(this, "--help");

        expect(result.stderr).toEqual("");
        expect(result.stdout).toContain(plugins.normal.usage);
        expect(result.stdout).toContain(plugins.normal2.usage);
    });

    it("should re-install plugins using files in the cli home directory", function(){

        // check before install, and after
        const beforeInstall = executeCommandString(this, "--help");
        let result = executeCommandString(this, `${pluginGroup} install ${plugins.normal.location}`);
        if (peerDepWarning) {
            expect(result.stderr).toMatch(/npm.*WARN/);
            expect(result.stderr).toContain("requires a peer of @zowe/imperative");
            expect(result.stderr).toContain("You must install peer dependencies yourself");
        } else {
            expect(result.stderr).toEqual("");
        }

        let strippedOutput = T.stripNewLines(result.stdout);
        expect(strippedOutput).toContain("Registry = " + envNpmRegistry);
        expect(strippedOutput).toContain(`Installed plugin name = '${plugins.normal.name}'`);

        const afterInstall = executeCommandString(this, "--help");
        expect(afterInstall.stdout).toContain(plugins.normal.usage);

        // Remove the installed plugins for testing
        T.rimraf(join(config.defaultHome, "plugins", "installed"));

        result = executeCommandString(this, "--help");
        expect(result.stdout).toEqual(beforeInstall.stdout);

        // Try to install it back by using the plugins.json file that should still exist
        result = executeCommandString(this, `${pluginGroup} install`);
        if (peerDepWarning) {
            expect(result.stderr).toMatch(/npm.*WARN/);
            expect(result.stderr).toContain("requires a peer of @zowe/imperative");
            expect(result.stderr).toContain("You must install peer dependencies yourself");
        } else {
            expect(result.stderr).toEqual("");
        }

        strippedOutput = T.stripNewLines(result.stdout);
        expect(strippedOutput).toContain("Registry = " + envNpmRegistry);
        expect(strippedOutput).toContain(`Installed plugin name = '${plugins.normal.name}'`);

        result = executeCommandString(this, "--help");
        expect(result.stdout).toEqual(afterInstall.stdout);
    });

    it("should install a plugin from a file location that contain space in it path", function(){

        let result = executeCommandString(this, "--help");

        // Verify that the sample plugin isn't there
        expect(result.stderr).toEqual("");
        expect(result.stdout).not.toContain(plugins.normal.usage);

        // Now go ahead and install the sample
        result = T.executeTestCLICommand(cliBin, this, [pluginGroup, "install", plugins.space_in_path.location]);
        if (peerDepWarning) {
            expect(result.stderr).toMatch(/npm.*WARN/);
            expect(result.stderr).toContain("requires a peer of @zowe/imperative");
            expect(result.stderr).toContain("You must install peer dependencies yourself");
        } else {
            expect(result.stderr).toEqual("");
        }

        const strippedOutput = T.stripNewLines(result.stdout);
        expect(strippedOutput).toContain("Registry = " + envNpmRegistry);
        expect(strippedOutput).toContain(`Installed plugin name = '${plugins.space_in_path.name}'`);

        // Now verify that it got added to the tree
        result = executeCommandString(this, "--help");

        expect(result.stderr).toEqual("");
        expect(result.stdout).toContain(plugins.space_in_path.usage);
    });

    /* Again we purposely commented out this test because versioning uses a registry,
   * which is problematic for a CICD pipeline.
   *
   * If you want to do a quick manual test using an npm registry, you can uncomment
   * this block. Just be sure to re-comment it before committing this file.
   *
  describe("versioning", () => {
    it("should install a strict version", function(){
      const version = "1.0.2";

      let result = executeCommandString(this, "--help");

      expect(result.stderr).toEqual("");
      expect(result.stdout).not.toContain(plugins.registry.usage);

      // Install the plugin with a version
      result = executeCommandString(this, `${pluginGroup} install ${plugins.registry.location}@${version} --registry ${TEST_REGISTRY}`);
=======
    interface ITestPluginStructure {
        /**
         * The keys represent the type of plugin, so for now we have a registry and normal plugin
         */
        [key: string]: {
        /**
         * The location (or path to install) of a plugin. For anything on a registry, this should be the same as the name
         * stored in the registry.
         */
            location: string,

            /**
         * This is the name of the package.
         *
         * For local files we don't get this automatically from the file path.
         * For registry plugins, this is the same as the plugin location.
         */
            name: string,

            /**
         * This is ultimately how the plugin is added to the cli. IE the top level
         * name that gets invoked
         */
            usage: string
        };
    }

    const plugins: ITestPluginStructure = {
        normal: {
            location: join(__dirname, "../", "test_plugins", "normal_plugin"),
            name    : "normal-plugin",
            usage   : "normal-plugin"
        },
        normal2: {
            location: join(__dirname, "../", "test_plugins", "normal_plugin_2"),
            name    : "normal-plugin-2",
            usage   : "normal-plugin-2"
        },
        normal3: {
            location: join(__dirname, "../", "test_plugins", "normal_plugin_3"),
            name    : "normal-plugin-3",
            usage   : "normal-plugin-3"
        },
        space_in_path: {
            location: join(__dirname, "../", "test_plugins", "space in path plugin"),
            name    : "space-in-path-plugin",
            usage   : "space-in-path-plugin"
        },
        registry: {
            location: "imperative-sample-plugin",
            name    : "imperative-sample-plugin",
            usage   : "sample-plugin"
        }
    };
>>>>>>> e527067c

    /**
     * Location of the saved plugins.json file for test purposes
     * @type {string}
     */
    const pluginJsonLocation = join(config.defaultHome, "plugins", "plugins.json");

    /**
     * Takes a string and splits it into an array on spaces before sending to the test cli function.
     *
     * @param {*}      context The test context (this of test instance)
     * @param {string} cmd     The command to execute on the Test CLI
     * @returns {SpawnSyncReturns<string>} The result of the command execution
     */
    const executeCommandString = (context: any, cmd: string): SpawnSyncReturns<string> =>
        T.executeTestCLICommand(cliBin, context, cmd.split(" "));

    /**
     * The registry from the user's environment, which is used when an explicit registry is not supplied.
     * @type {string}
     */
    let envNpmRegistry: string = "";

    /**
     * Specifies whether warnings about missing peer dependencies should be
     * expected in stderr output of `npm install`. This defaults to true and is
     * set to false if version 7 or newer of NPM is detected.
     * @type {boolean}
     */
    let peerDepWarning: boolean = true;

    beforeAll(() => {
        envNpmRegistry = execSync("npm config get registry").toString().trim();
        peerDepWarning = parseInt(execSync("npm --version").toString().trim().split(".")[0], 10) < 7;
    });

    beforeEach(() => {
        // ensure that each test starts with no installed plugins
        T.rimraf(pluginJsonLocation);
    });


    /**
     * This test was purposely commented out. The CICD pipeline cannot synchronize two different
     * repos: imperative and imperative-plugins in master, since plugins is used to perform the
     * tests that permit cli to be merged into master.
     *
     * If you want to do a quick manual test using an npm registry, you can uncomment
     * this block. Just be sure to re-comment it before committing this file.
     */
    // eslint-disable-next-line jest/no-commented-out-tests
    // it("should install the sample plugin from the registry", function(){
    //     const result = executeCommandString(this, `${pluginGroup} install ${plugins.registry.location} --registry ${TEST_REGISTRY}`);
    //     console.log(result);
    //     expect(result.stderr).toEqual("");

    //     const strippedOutput = T.stripNewLines(result.stdout);
    //     expect(strippedOutput).toContain("Registry = " + TEST_REGISTRY);
    //     expect(strippedOutput).toContain(`Installed plugin = '${plugins.registry.name}'`);
    //     expect(strippedOutput).toContain("Installation of the npm package(s) was successful.");
    // });

    it("should install a plugin from a file location", function(){

        let result = executeCommandString(this, "--help");

        // Verify that the sample plugin isn't there
        expect(result.stderr).toEqual("");
        expect(result.stdout).not.toContain(plugins.normal.usage);

        // Now go ahead and install the sample
        result = executeCommandString(this, `${pluginGroup} install ${plugins.normal.location}`);
        if (peerDepWarning) {
            expect(result.stderr).toMatch(/npm.*WARN/);
            expect(result.stderr).toContain("requires a peer of @zowe/imperative");
            expect(result.stderr).toContain("You must install peer dependencies yourself");
        } else {
            expect(result.stderr).toEqual("");
        }
<<<<<<< HEAD
      };

      expect(actualJson).toEqual(expectedJson);
    });
  });
  */
=======

        const strippedOutput = T.stripNewLines(result.stdout);
        expect(strippedOutput).toContain("Registry = " + envNpmRegistry);
        expect(strippedOutput).toContain(`Installed plugin name = '${plugins.normal.name}'`);

        // Now verify that it got added to the tree
        result = executeCommandString(this, "--help");

        expect(result.stderr).toEqual("");
        expect(result.stdout).toContain(plugins.normal.usage);
    });

    it("should install multiple plugins at the same time", function(){

        // Verify that nothing currently exists
        let result = executeCommandString(this, "--help");

        expect(result.stderr).toEqual("");
        expect(result.stdout).not.toContain(plugins.normal.usage);
        expect(result.stdout).not.toContain(plugins.normal2.usage);

        // Now check that they install
        result = executeCommandString(this,
            `${pluginGroup} install ${plugins.normal.location} ${plugins.normal2.location} --registry ${TEST_REGISTRY}`);
        if (peerDepWarning) {
            expect(result.stderr).toMatch(/npm.*WARN/);
            expect(result.stderr).toContain("requires a peer of @zowe/imperative");
            expect(result.stderr).toContain("You must install peer dependencies yourself");
        } else {
            expect(result.stderr).toEqual("");
        }

        const strippedOutput = T.stripNewLines(result.stdout);
        expect(strippedOutput).toContain("Registry = " + TEST_REGISTRY);
        expect(strippedOutput).toContain(`Installed plugin name = '${plugins.normal.name}'`);
        expect(strippedOutput).toContain(`Installed plugin name = '${plugins.normal2.name}'`);

        // Check that the commands were added to the tree
        result = executeCommandString(this, "--help");

        expect(result.stderr).toEqual("");
        expect(result.stdout).toContain(plugins.normal.usage);
        expect(result.stdout).toContain(plugins.normal2.usage);
    });

    it("should re-install plugins using files in the cli home directory", function(){

        // check before install, and after
        const beforeInstall = executeCommandString(this, "--help");
        let result = executeCommandString(this, `${pluginGroup} install ${plugins.normal.location}`);
        if (peerDepWarning) {
            expect(result.stderr).toMatch(/npm.*WARN/);
            expect(result.stderr).toContain("requires a peer of @zowe/imperative");
            expect(result.stderr).toContain("You must install peer dependencies yourself");
        } else {
            expect(result.stderr).toEqual("");
        }

        let strippedOutput = T.stripNewLines(result.stdout);
        expect(strippedOutput).toContain("Registry = " + envNpmRegistry);
        expect(strippedOutput).toContain(`Installed plugin name = '${plugins.normal.name}'`);

        const afterInstall = executeCommandString(this, "--help");
        expect(afterInstall.stdout).toContain(plugins.normal.usage);

        // Remove the installed plugins for testing
        T.rimraf(join(config.defaultHome, "plugins", "installed"));

        result = executeCommandString(this, "--help");
        expect(result.stdout).toEqual(beforeInstall.stdout);

        // Try to install it back by using the plugins.json file that should still exist
        result = executeCommandString(this, `${pluginGroup} install`);
        if (peerDepWarning) {
            expect(result.stderr).toMatch(/npm.*WARN/);
            expect(result.stderr).toContain("requires a peer of @zowe/imperative");
            expect(result.stderr).toContain("You must install peer dependencies yourself");
        } else {
            expect(result.stderr).toEqual("");
        }

        strippedOutput = T.stripNewLines(result.stdout);
        expect(strippedOutput).toContain("Registry = " + envNpmRegistry);
        expect(strippedOutput).toContain(`Installed plugin name = '${plugins.normal.name}'`);

        result = executeCommandString(this, "--help");
        expect(result.stdout).toEqual(afterInstall.stdout);
    });

    it("should install a plugin from a file location that contain space in it path", function(){

        let result = executeCommandString(this, "--help");

        // Verify that the sample plugin isn't there
        expect(result.stderr).toEqual("");
        expect(result.stdout).not.toContain(plugins.normal.usage);

        // Now go ahead and install the sample
        result = T.executeTestCLICommand(cliBin, this, [pluginGroup, "install", plugins.space_in_path.location]);
        if (peerDepWarning) {
            expect(result.stderr).toMatch(/npm.*WARN/);
            expect(result.stderr).toContain("requires a peer of @zowe/imperative");
            expect(result.stderr).toContain("You must install peer dependencies yourself");
        } else {
            expect(result.stderr).toEqual("");
        }

        const strippedOutput = T.stripNewLines(result.stdout);
        expect(strippedOutput).toContain("Registry = " + envNpmRegistry);
        expect(strippedOutput).toContain(`Installed plugin name = '${plugins.space_in_path.name}'`);

        // Now verify that it got added to the tree
        result = executeCommandString(this, "--help");

        expect(result.stderr).toEqual("");
        expect(result.stdout).toContain(plugins.space_in_path.usage);
    });

    /**
     * Again we purposely commented out this test because versioning uses a registry,
     * which is problematic for a CICD pipeline.
     *
     * If you want to do a quick manual test using an npm registry, you can uncomment
     * this block. Just be sure to re-comment it before committing this file.
     */
    /* eslint-disable jest/no-commented-out-tests */
    // describe("versioning", () => {
    //     it("should install a strict version", function(){
    //     const version = "1.0.2";

    //     let result = executeCommandString(this, "--help");

    //     expect(result.stderr).toEqual("");
    //     expect(result.stdout).not.toContain(plugins.registry.usage);

    //     // Install the plugin with a version
    //     result = executeCommandString(this, `${pluginGroup} install ${plugins.registry.location}@${version} --registry ${TEST_REGISTRY}`);

    //     expect(result.stderr).toEqual("");
    //     expect(result.stdout).toContain("successful");

    //     result = executeCommandString(this, "--help");

    //     expect(result.stderr).toEqual("");
    //     expect(result.stdout).toContain(plugins.registry.usage);

    //     const actualJson = readFileSync(pluginJsonLocation);
    //     const expectedJson: IPluginJson = {
    //         [plugins.registry.name]: {
    //         package: plugins.registry.location,
    //         registry: TEST_REGISTRY,
    //         version
    //         }
    //     };

    //     expect(actualJson).toEqual(expectedJson);
    //     });

    //     it("should install preserving semver", function(){
    //     const version = "^1.0.0";

    //     let result = executeCommandString(this, "--help");

    //     expect(result.stderr).toEqual("");
    //     expect(result.stdout).not.toContain(plugins.registry.usage);

    //     // Install the plugin with a version
    //     result = executeCommandString(this, `${pluginGroup} install ${plugins.registry.location}@${version} --registry ${TEST_REGISTRY}`);

    //     expect(result.stderr).toEqual("");
    //     expect(result.stdout).toContain("successful");

    //     result = executeCommandString(this, "--help");

    //     expect(result.stderr).toEqual("");
    //     expect(result.stdout).toContain(plugins.registry.usage);

    //     const actualJson = readFileSync(pluginJsonLocation);
    //     const expectedJson: IPluginJson = {
    //         [plugins.registry.name]: {
    //         package: plugins.registry.location,
    //         registry: TEST_REGISTRY,
    //         version
    //         }
    //     };

    //     expect(actualJson).toEqual(expectedJson);
    //     });
    // });
    /* eslint-enable jest/no-commented-out-tests */
>>>>>>> e527067c

    describe("providing a plugin json", () => {
        let testFile: string;
        let fileContent: object;

        // Create a plugin.json file before each test
        beforeEach(() => {
            testFile = join(__dirname, "sample-plugin.json");
            fileContent = {
                [plugins.normal.name]: {
                    package: plugins.normal.location,
                    version: "1.0.1"
                },
                [plugins.normal2.name]: {
                    package : plugins.normal2.location,
                    registry: TEST_REGISTRY,
                    version : "1.0.2"
                },
            };

            writeFileSync(testFile, fileContent, {
                spaces: 2
            });
        });

        // Remove the file after each test is complete
        afterEach(() => {
            T.rimraf(testFile);
        });

        it("should install using the created plugin json file", function(){

            // Check that the plugins aren't there
            let result = executeCommandString(this, "--help");

            expect(result.stderr).toEqual("");
            expect(result.stdout).not.toContain(plugins.normal.usage);
            expect(result.stdout).not.toContain(plugins.normal2.usage);

            // Check that the plugins got installed
            result = executeCommandString(this, `${pluginGroup} install --file ${testFile}`);
            const strippedOutput = T.stripNewLines(result.stdout);

            if (peerDepWarning) {
                expect(result.stderr).toMatch(/npm.*WARN/);
                expect(result.stderr).toContain("requires a peer of @zowe/imperative");
                expect(result.stderr).toContain("You must install peer dependencies yourself");
            } else {
                expect(result.stderr).toEqual("");
            }

            expect(strippedOutput).toContain(`Installed plugin name = '${plugins.normal.name}'`);
            expect(strippedOutput).toContain(`Installed plugin name = '${plugins.normal2.name}'`);

            // Check that the plugins are now there
            result = executeCommandString(this, "--help");
            expect(result.stderr).toEqual("");
            expect(result.stdout).toContain(plugins.normal.usage);
            expect(result.stdout).toContain(plugins.normal2.usage);

            // Check that the file in the home directory is of the proper format
            const savedPluginJson = readFileSync(pluginJsonLocation);
            const expectedContent: IPluginJson = fileContent as IPluginJson;

            expectedContent[plugins.normal.name].registry = envNpmRegistry;

            expect(savedPluginJson).toEqual(expectedContent);
        });

        it("should merge a plugins.json provided with one that is already managed", function(){

<<<<<<< HEAD
            const initialVersion = "1.0.2";

=======
>>>>>>> e527067c
            let result = executeCommandString(this, "--help");

            expect(result.stderr).toEqual("");
            expect(result.stdout).not.toContain(plugins.normal.usage);
            expect(result.stdout).not.toContain(plugins.normal2.usage);
            expect(result.stdout).not.toContain(plugins.normal3.usage);

            // Now seed the install with normal and normal3
            result = executeCommandString(
                this,
                `${pluginGroup} install ${plugins.normal.location} ${plugins.normal3.location} --registry ${TEST_REGISTRY}`
            );

            if (peerDepWarning) {
                expect(result.stderr).toMatch(/npm.*WARN/);
                expect(result.stderr).toContain("requires a peer of @zowe/imperative");
                expect(result.stderr).toContain("You must install peer dependencies yourself");
            } else {
                expect(result.stderr).toEqual("");
            }

            expect(result.stdout).toContain(plugins.normal.name);
            expect(result.stdout).toContain(plugins.normal3.name);
            expect(result.stdout).toContain("Installed plugin name =");

            // verify that they were added to the top level
            result = executeCommandString(this, "--help");

            expect(result.stderr).toEqual("");
            expect(result.stdout).toContain(plugins.normal.usage);
            expect(result.stdout).toContain(plugins.normal3.usage);

            // Now install from the file and verify that everything exists
            result = executeCommandString(this, `${pluginGroup} install --file ${testFile}`);

            if (peerDepWarning) {
                expect(result.stderr).toMatch(/npm.*WARN/);
                expect(result.stderr).toContain("requires a peer of @zowe/imperative");
                expect(result.stderr).toContain("You must install peer dependencies yourself");
            } else {
                expect(result.stderr).toEqual("");
            }

            expect(result.stdout).toContain(plugins.normal.name);
            expect(result.stdout).toContain(plugins.normal2.name);
            expect(result.stdout).not.toContain(plugins.normal3.name);

            result = executeCommandString(this, "--help");

            expect(result.stderr).toEqual("");
            expect(result.stdout).toContain(plugins.normal.usage);
            expect(result.stdout).toContain(plugins.normal2.usage);
            expect(result.stdout).toContain(plugins.normal3.usage);

            // Now compare that the files are correct
            const expectedJson: IPluginJson = fileContent as IPluginJson;
            const actualJson = readFileSync(pluginJsonLocation);

            // Add missing registry to expected
            expectedJson[plugins.normal.name].registry = envNpmRegistry;

            // Add missing normal2 plugin not present in before each
            expectedJson[plugins.normal3.name] = {
                package: plugins.normal3.location,
                registry: TEST_REGISTRY,
                version: "1.0.3"
            };

            // Now compare the objects
            expect(actualJson).toEqual(expectedJson);
        });

        it("should error when a package and --file is specified", function(){
            expect(
                T.stripNewLines(
                    executeCommandString(this, `${pluginGroup} install ${plugins.registry.location} --file ${testFile}`).stderr
                )
            ).toContain("Option --file can not be specified if positional package... is as well. They are mutually exclusive.");
        });

        it("should error when --file and --registry are specified", function(){
            expect(
                T.stripNewLines(
<<<<<<< HEAD
                    executeCommandString(this, `${pluginGroup} install ${plugins.registry.location} --file ${testFile} --registry ${TEST_REGISTRY}`).stderr
=======
                    executeCommandString(this,
                        `${pluginGroup} install ${plugins.registry.location} --file ${testFile} --registry ${TEST_REGISTRY}`).stderr
>>>>>>> e527067c
                )
            ).toContain("The following options conflict (mutually exclusive)");
        });
    });
});<|MERGE_RESOLUTION|>--- conflicted
+++ resolved
@@ -23,36 +23,32 @@
 import { IPluginJson } from "../../../../../../packages/imperative/src/plugins/doc/IPluginJson";
 
 describe("Installing Plugins", () => {
-<<<<<<< HEAD
-    /**
-   * This object describes the format of the plugins variable
-   */
-    interface ITestPluginStructure {
-=======
->>>>>>> e527067c
     /**
      * This object describes the format of the plugins variable
      */
-<<<<<<< HEAD
+    interface ITestPluginStructure {
+        /**
+         * This object describes the format of the plugins variable
+         */
         [key: string]: {
             /**
-       * The location (or path to install) of a plugin. For anything on a registry, this should be the same as the name
-       * stored in the registry.
-       */
+             * The location (or path to install) of a plugin. For anything on a registry, this should be the same as the name
+             * stored in the registry.
+             */
             location: string,
 
             /**
-       * This is the name of the package.
-       *
-       * For local files we don't get this automatically from the file path.
-       * For registry plugins, this is the same as the plugin location.
-       */
+             * This is the name of the package.
+             *
+             * For local files we don't get this automatically from the file path.
+             * For registry plugins, this is the same as the plugin location.
+             */
             name: string,
 
             /**
-       * This is ultimately how the plugin is added to the cli. IE the top level
-       * name that gets invoked
-       */
+             * This is ultimately how the plugin is added to the cli. IE the top level
+             * name that gets invoked
+             */
             usage: string
         };
     }
@@ -86,33 +82,33 @@
     };
 
     /**
-   * Location of the saved plugins.json file for test purposes
-   * @type {string}
-   */
+     * Location of the saved plugins.json file for test purposes
+     * @type {string}
+     */
     const pluginJsonLocation = join(config.defaultHome, "plugins", "plugins.json");
 
     /**
-   * Takes a string and splits it into an array on spaces before sending to the test cli function.
-   *
-   * @param {*}      context The test context (this of test instance)
-   * @param {string} cmd     The command to execute on the Test CLI
-   * @returns {SpawnSyncReturns<string>} The result of the command execution
-   */
+     * Takes a string and splits it into an array on spaces before sending to the test cli function.
+     *
+     * @param {*}      context The test context (this of test instance)
+     * @param {string} cmd     The command to execute on the Test CLI
+     * @returns {SpawnSyncReturns<string>} The result of the command execution
+     */
     const executeCommandString = (context: any, cmd: string): SpawnSyncReturns<string> =>
         T.executeTestCLICommand(cliBin, context, cmd.split(" "));
 
     /**
-   * The registry from the user's environment, which is used when an explicit registry is not supplied.
-   * @type {string}
-   */
+     * The registry from the user's environment, which is used when an explicit registry is not supplied.
+     * @type {string}
+     */
     let envNpmRegistry: string = "";
 
     /**
-   * Specifies whether warnings about missing peer dependencies should be
-   * expected in stderr output of `npm install`. This defaults to true and is
-   * set to false if version 7 or newer of NPM is detected.
-   * @type {boolean}
-   */
+     * Specifies whether warnings about missing peer dependencies should be
+     * expected in stderr output of `npm install`. This defaults to true and is
+     * set to false if version 7 or newer of NPM is detected.
+     * @type {boolean}
+     */
     let peerDepWarning: boolean = true;
 
     beforeAll(() => {
@@ -122,28 +118,28 @@
     });
 
     beforeEach(() => {
-    // ensure that each test starts with no installed plugins
+        // ensure that each test starts with no installed plugins
         T.rimraf(pluginJsonLocation);
     });
 
     /* This test was purposely commented out. The CICD pipeline cannot synchronize two different
-   * repos: imperative and imperative-plugins in master, since plugins is used to perform the
-   * tests that permit cli to be merged into master.
-   *
-   * If you want to do a quick manual test using an npm registry, you can uncomment
-   * this block. Just be sure to re-comment it before committing this file.
-   *
-  it("should install the sample plugin from the registry", function(){
-    const result = executeCommandString(this, `${pluginGroup} install ${plugins.registry.location} --registry ${TEST_REGISTRY}`);
-    console.log(result);
-    expect(result.stderr).toEqual("");
-
-    const strippedOutput = T.stripNewLines(result.stdout);
-    expect(strippedOutput).toContain("Registry = " + TEST_REGISTRY);
-    expect(strippedOutput).toContain(`Installed plugin = '${plugins.registry.name}'`);
-    expect(strippedOutput).toContain("Installation of the npm package(s) was successful.");
-  });
-  */
+    * repos: imperative and imperative-plugins in master, since plugins is used to perform the
+    * tests that permit cli to be merged into master.
+    *
+    * If you want to do a quick manual test using an npm registry, you can uncomment
+    * this block. Just be sure to re-comment it before committing this file.
+    *
+    it("should install the sample plugin from the registry", function(){
+        const result = executeCommandString(this, `${pluginGroup} install ${plugins.registry.location} --registry ${TEST_REGISTRY}`);
+        console.log(result);
+        expect(result.stderr).toEqual("");
+
+        const strippedOutput = T.stripNewLines(result.stdout);
+        expect(strippedOutput).toContain("Registry = " + TEST_REGISTRY);
+        expect(strippedOutput).toContain(`Installed plugin = '${plugins.registry.name}'`);
+        expect(strippedOutput).toContain("Installation of the npm package(s) was successful.");
+    });
+    */
 
     it("should install a plugin from a file location", function(){
 
@@ -280,285 +276,6 @@
     });
 
     /* Again we purposely commented out this test because versioning uses a registry,
-   * which is problematic for a CICD pipeline.
-   *
-   * If you want to do a quick manual test using an npm registry, you can uncomment
-   * this block. Just be sure to re-comment it before committing this file.
-   *
-  describe("versioning", () => {
-    it("should install a strict version", function(){
-      const version = "1.0.2";
-
-      let result = executeCommandString(this, "--help");
-
-      expect(result.stderr).toEqual("");
-      expect(result.stdout).not.toContain(plugins.registry.usage);
-
-      // Install the plugin with a version
-      result = executeCommandString(this, `${pluginGroup} install ${plugins.registry.location}@${version} --registry ${TEST_REGISTRY}`);
-=======
-    interface ITestPluginStructure {
-        /**
-         * The keys represent the type of plugin, so for now we have a registry and normal plugin
-         */
-        [key: string]: {
-        /**
-         * The location (or path to install) of a plugin. For anything on a registry, this should be the same as the name
-         * stored in the registry.
-         */
-            location: string,
-
-            /**
-         * This is the name of the package.
-         *
-         * For local files we don't get this automatically from the file path.
-         * For registry plugins, this is the same as the plugin location.
-         */
-            name: string,
-
-            /**
-         * This is ultimately how the plugin is added to the cli. IE the top level
-         * name that gets invoked
-         */
-            usage: string
-        };
-    }
-
-    const plugins: ITestPluginStructure = {
-        normal: {
-            location: join(__dirname, "../", "test_plugins", "normal_plugin"),
-            name    : "normal-plugin",
-            usage   : "normal-plugin"
-        },
-        normal2: {
-            location: join(__dirname, "../", "test_plugins", "normal_plugin_2"),
-            name    : "normal-plugin-2",
-            usage   : "normal-plugin-2"
-        },
-        normal3: {
-            location: join(__dirname, "../", "test_plugins", "normal_plugin_3"),
-            name    : "normal-plugin-3",
-            usage   : "normal-plugin-3"
-        },
-        space_in_path: {
-            location: join(__dirname, "../", "test_plugins", "space in path plugin"),
-            name    : "space-in-path-plugin",
-            usage   : "space-in-path-plugin"
-        },
-        registry: {
-            location: "imperative-sample-plugin",
-            name    : "imperative-sample-plugin",
-            usage   : "sample-plugin"
-        }
-    };
->>>>>>> e527067c
-
-    /**
-     * Location of the saved plugins.json file for test purposes
-     * @type {string}
-     */
-    const pluginJsonLocation = join(config.defaultHome, "plugins", "plugins.json");
-
-    /**
-     * Takes a string and splits it into an array on spaces before sending to the test cli function.
-     *
-     * @param {*}      context The test context (this of test instance)
-     * @param {string} cmd     The command to execute on the Test CLI
-     * @returns {SpawnSyncReturns<string>} The result of the command execution
-     */
-    const executeCommandString = (context: any, cmd: string): SpawnSyncReturns<string> =>
-        T.executeTestCLICommand(cliBin, context, cmd.split(" "));
-
-    /**
-     * The registry from the user's environment, which is used when an explicit registry is not supplied.
-     * @type {string}
-     */
-    let envNpmRegistry: string = "";
-
-    /**
-     * Specifies whether warnings about missing peer dependencies should be
-     * expected in stderr output of `npm install`. This defaults to true and is
-     * set to false if version 7 or newer of NPM is detected.
-     * @type {boolean}
-     */
-    let peerDepWarning: boolean = true;
-
-    beforeAll(() => {
-        envNpmRegistry = execSync("npm config get registry").toString().trim();
-        peerDepWarning = parseInt(execSync("npm --version").toString().trim().split(".")[0], 10) < 7;
-    });
-
-    beforeEach(() => {
-        // ensure that each test starts with no installed plugins
-        T.rimraf(pluginJsonLocation);
-    });
-
-
-    /**
-     * This test was purposely commented out. The CICD pipeline cannot synchronize two different
-     * repos: imperative and imperative-plugins in master, since plugins is used to perform the
-     * tests that permit cli to be merged into master.
-     *
-     * If you want to do a quick manual test using an npm registry, you can uncomment
-     * this block. Just be sure to re-comment it before committing this file.
-     */
-    // eslint-disable-next-line jest/no-commented-out-tests
-    // it("should install the sample plugin from the registry", function(){
-    //     const result = executeCommandString(this, `${pluginGroup} install ${plugins.registry.location} --registry ${TEST_REGISTRY}`);
-    //     console.log(result);
-    //     expect(result.stderr).toEqual("");
-
-    //     const strippedOutput = T.stripNewLines(result.stdout);
-    //     expect(strippedOutput).toContain("Registry = " + TEST_REGISTRY);
-    //     expect(strippedOutput).toContain(`Installed plugin = '${plugins.registry.name}'`);
-    //     expect(strippedOutput).toContain("Installation of the npm package(s) was successful.");
-    // });
-
-    it("should install a plugin from a file location", function(){
-
-        let result = executeCommandString(this, "--help");
-
-        // Verify that the sample plugin isn't there
-        expect(result.stderr).toEqual("");
-        expect(result.stdout).not.toContain(plugins.normal.usage);
-
-        // Now go ahead and install the sample
-        result = executeCommandString(this, `${pluginGroup} install ${plugins.normal.location}`);
-        if (peerDepWarning) {
-            expect(result.stderr).toMatch(/npm.*WARN/);
-            expect(result.stderr).toContain("requires a peer of @zowe/imperative");
-            expect(result.stderr).toContain("You must install peer dependencies yourself");
-        } else {
-            expect(result.stderr).toEqual("");
-        }
-<<<<<<< HEAD
-      };
-
-      expect(actualJson).toEqual(expectedJson);
-    });
-  });
-  */
-=======
-
-        const strippedOutput = T.stripNewLines(result.stdout);
-        expect(strippedOutput).toContain("Registry = " + envNpmRegistry);
-        expect(strippedOutput).toContain(`Installed plugin name = '${plugins.normal.name}'`);
-
-        // Now verify that it got added to the tree
-        result = executeCommandString(this, "--help");
-
-        expect(result.stderr).toEqual("");
-        expect(result.stdout).toContain(plugins.normal.usage);
-    });
-
-    it("should install multiple plugins at the same time", function(){
-
-        // Verify that nothing currently exists
-        let result = executeCommandString(this, "--help");
-
-        expect(result.stderr).toEqual("");
-        expect(result.stdout).not.toContain(plugins.normal.usage);
-        expect(result.stdout).not.toContain(plugins.normal2.usage);
-
-        // Now check that they install
-        result = executeCommandString(this,
-            `${pluginGroup} install ${plugins.normal.location} ${plugins.normal2.location} --registry ${TEST_REGISTRY}`);
-        if (peerDepWarning) {
-            expect(result.stderr).toMatch(/npm.*WARN/);
-            expect(result.stderr).toContain("requires a peer of @zowe/imperative");
-            expect(result.stderr).toContain("You must install peer dependencies yourself");
-        } else {
-            expect(result.stderr).toEqual("");
-        }
-
-        const strippedOutput = T.stripNewLines(result.stdout);
-        expect(strippedOutput).toContain("Registry = " + TEST_REGISTRY);
-        expect(strippedOutput).toContain(`Installed plugin name = '${plugins.normal.name}'`);
-        expect(strippedOutput).toContain(`Installed plugin name = '${plugins.normal2.name}'`);
-
-        // Check that the commands were added to the tree
-        result = executeCommandString(this, "--help");
-
-        expect(result.stderr).toEqual("");
-        expect(result.stdout).toContain(plugins.normal.usage);
-        expect(result.stdout).toContain(plugins.normal2.usage);
-    });
-
-    it("should re-install plugins using files in the cli home directory", function(){
-
-        // check before install, and after
-        const beforeInstall = executeCommandString(this, "--help");
-        let result = executeCommandString(this, `${pluginGroup} install ${plugins.normal.location}`);
-        if (peerDepWarning) {
-            expect(result.stderr).toMatch(/npm.*WARN/);
-            expect(result.stderr).toContain("requires a peer of @zowe/imperative");
-            expect(result.stderr).toContain("You must install peer dependencies yourself");
-        } else {
-            expect(result.stderr).toEqual("");
-        }
-
-        let strippedOutput = T.stripNewLines(result.stdout);
-        expect(strippedOutput).toContain("Registry = " + envNpmRegistry);
-        expect(strippedOutput).toContain(`Installed plugin name = '${plugins.normal.name}'`);
-
-        const afterInstall = executeCommandString(this, "--help");
-        expect(afterInstall.stdout).toContain(plugins.normal.usage);
-
-        // Remove the installed plugins for testing
-        T.rimraf(join(config.defaultHome, "plugins", "installed"));
-
-        result = executeCommandString(this, "--help");
-        expect(result.stdout).toEqual(beforeInstall.stdout);
-
-        // Try to install it back by using the plugins.json file that should still exist
-        result = executeCommandString(this, `${pluginGroup} install`);
-        if (peerDepWarning) {
-            expect(result.stderr).toMatch(/npm.*WARN/);
-            expect(result.stderr).toContain("requires a peer of @zowe/imperative");
-            expect(result.stderr).toContain("You must install peer dependencies yourself");
-        } else {
-            expect(result.stderr).toEqual("");
-        }
-
-        strippedOutput = T.stripNewLines(result.stdout);
-        expect(strippedOutput).toContain("Registry = " + envNpmRegistry);
-        expect(strippedOutput).toContain(`Installed plugin name = '${plugins.normal.name}'`);
-
-        result = executeCommandString(this, "--help");
-        expect(result.stdout).toEqual(afterInstall.stdout);
-    });
-
-    it("should install a plugin from a file location that contain space in it path", function(){
-
-        let result = executeCommandString(this, "--help");
-
-        // Verify that the sample plugin isn't there
-        expect(result.stderr).toEqual("");
-        expect(result.stdout).not.toContain(plugins.normal.usage);
-
-        // Now go ahead and install the sample
-        result = T.executeTestCLICommand(cliBin, this, [pluginGroup, "install", plugins.space_in_path.location]);
-        if (peerDepWarning) {
-            expect(result.stderr).toMatch(/npm.*WARN/);
-            expect(result.stderr).toContain("requires a peer of @zowe/imperative");
-            expect(result.stderr).toContain("You must install peer dependencies yourself");
-        } else {
-            expect(result.stderr).toEqual("");
-        }
-
-        const strippedOutput = T.stripNewLines(result.stdout);
-        expect(strippedOutput).toContain("Registry = " + envNpmRegistry);
-        expect(strippedOutput).toContain(`Installed plugin name = '${plugins.space_in_path.name}'`);
-
-        // Now verify that it got added to the tree
-        result = executeCommandString(this, "--help");
-
-        expect(result.stderr).toEqual("");
-        expect(result.stdout).toContain(plugins.space_in_path.usage);
-    });
-
-    /**
-     * Again we purposely commented out this test because versioning uses a registry,
      * which is problematic for a CICD pipeline.
      *
      * If you want to do a quick manual test using an npm registry, you can uncomment
@@ -579,12 +296,9 @@
 
     //     expect(result.stderr).toEqual("");
     //     expect(result.stdout).toContain("successful");
-
     //     result = executeCommandString(this, "--help");
-
     //     expect(result.stderr).toEqual("");
     //     expect(result.stdout).toContain(plugins.registry.usage);
-
     //     const actualJson = readFileSync(pluginJsonLocation);
     //     const expectedJson: IPluginJson = {
     //         [plugins.registry.name]: {
@@ -593,29 +307,20 @@
     //         version
     //         }
     //     };
-
     //     expect(actualJson).toEqual(expectedJson);
     //     });
-
     //     it("should install preserving semver", function(){
     //     const version = "^1.0.0";
-
     //     let result = executeCommandString(this, "--help");
-
     //     expect(result.stderr).toEqual("");
     //     expect(result.stdout).not.toContain(plugins.registry.usage);
-
     //     // Install the plugin with a version
     //     result = executeCommandString(this, `${pluginGroup} install ${plugins.registry.location}@${version} --registry ${TEST_REGISTRY}`);
-
     //     expect(result.stderr).toEqual("");
     //     expect(result.stdout).toContain("successful");
-
     //     result = executeCommandString(this, "--help");
-
     //     expect(result.stderr).toEqual("");
     //     expect(result.stdout).toContain(plugins.registry.usage);
-
     //     const actualJson = readFileSync(pluginJsonLocation);
     //     const expectedJson: IPluginJson = {
     //         [plugins.registry.name]: {
@@ -624,12 +329,9 @@
     //         version
     //         }
     //     };
-
     //     expect(actualJson).toEqual(expectedJson);
     //     });
     // });
-    /* eslint-enable jest/no-commented-out-tests */
->>>>>>> e527067c
 
     describe("providing a plugin json", () => {
         let testFile: string;
@@ -701,11 +403,8 @@
 
         it("should merge a plugins.json provided with one that is already managed", function(){
 
-<<<<<<< HEAD
             const initialVersion = "1.0.2";
 
-=======
->>>>>>> e527067c
             let result = executeCommandString(this, "--help");
 
             expect(result.stderr).toEqual("");
@@ -789,12 +488,7 @@
         it("should error when --file and --registry are specified", function(){
             expect(
                 T.stripNewLines(
-<<<<<<< HEAD
                     executeCommandString(this, `${pluginGroup} install ${plugins.registry.location} --file ${testFile} --registry ${TEST_REGISTRY}`).stderr
-=======
-                    executeCommandString(this,
-                        `${pluginGroup} install ${plugins.registry.location} --file ${testFile} --registry ${TEST_REGISTRY}`).stderr
->>>>>>> e527067c
                 )
             ).toContain("The following options conflict (mutually exclusive)");
         });
