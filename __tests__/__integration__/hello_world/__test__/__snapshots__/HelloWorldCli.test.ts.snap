--- conflicted
+++ resolved
@@ -41,15 +41,13 @@
 
       Display help text
 
-<<<<<<< HEAD
    --help-examples  | --hex (boolean)
 
       Not available for top tier Zowe group
-=======
+
    --help-web  | --hw (boolean)
 
       Display HTML help in browser
->>>>>>> 17b3b543
 
 "
 `;
