--- conflicted
+++ resolved
@@ -5,11 +5,7 @@
   "license": "EPL 2.0",
   "repository": "",
   "bin": {
-<<<<<<< HEAD
-    "hello-world-cli": "./lib/index.js"
-=======
-    "hello-world-cli": "lib/__tests__/__integration__/hello_world/src/index.js"
->>>>>>> 55f99f89
+    "hello-world-cli": "lib/index.js"
   },
   "author": {
     "name": "",
