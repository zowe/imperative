/*
* This program and the accompanying materials are made available under the terms of the
* Eclipse Public License v2.0 which accompanies this distribution, and is available at
* https://www.eclipse.org/legal/epl-v20.html
*
* SPDX-License-Identifier: EPL-2.0
*
* Copyright Contributors to the Zowe Project.
*
*/

import { IConfig } from "../../../../../../../../packages/config";

export const expectedSchemaObject = {
    $schema: "https://json-schema.org/draft/2020-12/schema",
    $version: 3,
    type: "object",
    description: "config",
    properties: {
        profiles: {
            type: "object",
            description: "named profiles config",
            patternProperties: {
                "^\\S*$": {
                    type: "object",
                    description: "a profile",
                    properties: {
                        type: {
                            description: "the profile type",
                            type: "string"
                        },
                        properties: {
                            description: "the profile properties",
                            type: "object"
                        },
                        profiles: {
                            description: "additional sub-profiles",
                            type: "object",
                            $ref: "#/properties/profiles"
                        },
                        secure: {
                            description: "secure property names",
                            type: "array",
                            prefixItems: {
                                type: "string"
                            },
                            uniqueItems: true
                        }
                    },
                    allOf: [
                        {
                            if: {
                                properties: {
                                    type: {
                                        const: "secured"
                                    }
                                }
                            },
                            then: {
                                properties: {
                                    properties: {
                                        type: "object",
                                        title: "Test Secured Fields",
                                        description: "Test Secured Fields",
                                        properties: {
                                            info: {
                                                type: "string",
                                                description: "The info the keep in the profile."
                                            },
                                            secret: {
                                                type: "string",
                                                description: "The secret info the keep in the profile."
                                            }
                                        }
                                    },
                                    secure: {
                                        prefixItems: {
                                            enum: [
                                                "secret"
                                            ]
                                        }
                                    }
                                }
                            }
                        },
                        {
                            if: {
                                properties: {
                                    type: {
                                        const: "base"
                                    }
                                }
                            },
                            then: {
                                properties: {
                                    properties: {
                                        type: "object",
                                        title: "Secure Profile",
                                        description: "Secure Profile",
                                        properties: {
                                            info: {
                                                type: "string",
                                                description: "The info the keep in the profile."
                                            },
                                            secret: {
                                                type: "string",
                                                description: "The secret info the keep in the profile."
                                            },
                                            host: {
                                                type: "string",
                                                description: "Fruit host"
                                            },
                                            port: {
                                                type: "number",
                                                description: "Fruit port"
                                            },
                                            user: {
                                                type: "string",
                                                description: "Fruit username"
                                            },
                                            password: {
                                                type: "string",
                                                description: "Fruit password"
                                            },
                                            tokenType: {
                                                type: "string",
                                                description: "Fruit token type"
                                            },
                                            tokenValue: {
                                                type: "string",
                                                description: "Fruit token value"
                                            },
                                            authToken: {
                                                type: "string",
                                                description: "Fruit auth token value"
                                            }
                                        }
                                    },
                                    secure: {
                                        prefixItems: {
                                            enum: [
                                                "secret",
                                                "user",
                                                "password",
                                                "tokenValue",
                                                "authToken"
                                            ]
                                        }
                                    }
                                }
                            }
                        }
                    ]
                }
            }
        },
        defaults: {
            type: "object",
            description: "default profiles config",
            properties: {
                secured: {
                    type: "string"
                },
                base: {
                    type: "string"
                }
            }
        }
    }
};

export const expectedSchemaObjectNoBase = {
    $schema: "https://json-schema.org/draft/2020-12/schema",
    $version: 3,
    type: "object",
    description: "config",
    properties: {
        profiles: {
            type: "object",
            description: "named profiles config",
            patternProperties: {
                "^\\S*$": {
                    type: "object",
                    description: "a profile",
                    properties: {
                        type: {
                            description: "the profile type",
                            type: "string"
                        },
                        properties: {
                            description: "the profile properties",
                            type: "object"
                        },
                        profiles: {
                            description: "additional sub-profiles",
                            type: "object",
                            $ref: "#/properties/profiles"
                        },
                        secure: {
                            description: "secure property names",
                            type: "array",
                            prefixItems: {
                                type: "string"
                            },
                            uniqueItems: true
                        }
                    },
                    allOf: [
                        {
                            if: {
                                properties: {
                                    type: {
                                        const: "secured"
                                    }
                                }
                            },
                            then: {
                                properties: {
                                    properties: {
                                        type: "object",
                                        title: "Test Secured Fields",
                                        description: "Test Secured Fields",
                                        properties: {
                                            info: {
                                                type: "string",
                                                description: "The info the keep in the profile."
                                            },
                                            secret: {
                                                type: "string",
                                                description: "The secret info the keep in the profile."
                                            }
                                        }
                                    },
                                    secure: {
                                        prefixItems: {
                                            enum: [
                                                "secret"
                                            ]
                                        }
                                    }
                                }
                            }
                        }
                    ]
                }
            }
        },
        defaults: {
            type: "object",
            description: "default profiles config",
            properties: {
                secured: {
                    type: "string"
                }
            }
        }
    }
};

export const expectedConfigObject: IConfig = {
    $schema: "./imperative-test-cli.schema.json",
    profiles: {
        my_base: {
            type: "base",
            properties: {},
            secure: []
        },
        my_profiles: {
            profiles: {
                secured: {
                    type: "secured",
                    properties: {
                        info: ""
                    },
                    secure: [
                        "secret"
                    ]
                }
            },
            properties: {}
        }
    },
    defaults: {
        secured: "my_profiles.secured",
        base: "my_base"
<<<<<<< HEAD
    },
    plugins: [],
    overrides: {}
=======
    }
>>>>>>> 218c54a5
};

export const expectedUserConfigObject: IConfig = {
    $schema: "./imperative-test-cli.schema.json",
    profiles: {
        my_base: {
            properties: {},
            type: "base",
            secure: []
        },
        my_profiles: {
            profiles: {
                secured: {
                    type: "secured",
                    properties: {},
                    secure: []
                }
            },
            properties: {}
        }
    },
<<<<<<< HEAD
    defaults: {},
    plugins: [],
    overrides: {}
=======
    defaults: {}
>>>>>>> 218c54a5
};<|MERGE_RESOLUTION|>--- conflicted
+++ resolved
@@ -283,13 +283,8 @@
     defaults: {
         secured: "my_profiles.secured",
         base: "my_base"
-<<<<<<< HEAD
     },
-    plugins: [],
     overrides: {}
-=======
-    }
->>>>>>> 218c54a5
 };
 
 export const expectedUserConfigObject: IConfig = {
@@ -311,11 +306,6 @@
             properties: {}
         }
     },
-<<<<<<< HEAD
     defaults: {},
-    plugins: [],
     overrides: {}
-=======
-    defaults: {}
->>>>>>> 218c54a5
 };