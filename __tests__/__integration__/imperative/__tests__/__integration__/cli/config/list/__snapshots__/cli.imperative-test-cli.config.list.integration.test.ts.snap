--- conflicted
+++ resolved
@@ -19,12 +19,7 @@
 defaults: 
   secured: my_profiles.secured
   base:    my_base
-<<<<<<< HEAD
-plugins: 
-  (empty array)
 overrides: 
-=======
->>>>>>> 218c54a5
 "
 `;
 
@@ -48,12 +43,7 @@
 defaults: 
   secured: my_profiles.secured
   base:    my_base
-<<<<<<< HEAD
-plugins: 
-  (empty array)
 overrides: 
-=======
->>>>>>> 218c54a5
 "
 `;
 
@@ -84,10 +74,6 @@
 exports[`imperative-test-cli config list should list the root level property names only 1`] = `
 "profiles
 defaults
-<<<<<<< HEAD
-plugins
 overrides
-=======
->>>>>>> 218c54a5
 "
 `;