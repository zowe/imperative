--- conflicted
+++ resolved
@@ -92,13 +92,8 @@
                         },
                         properties: {}
                     }
-<<<<<<< HEAD
                 },
-                plugins: [],
                 overrides: {}
-=======
-                }
->>>>>>> 218c54a5
             }
         };
         expect(parsedResponse.success).toEqual(true);
@@ -145,13 +140,8 @@
                     properties: {}
                 }
             },
-<<<<<<< HEAD
             defaults: {},
-            plugins: [],
             overrides: {}
-=======
-            defaults: {}
->>>>>>> 218c54a5
         };
         const expectedProjectConfig = lodash.cloneDeep(expectedConfigObject);
         const expectedResponse = {
