{
  "name": "imperative-test-cli",
  "version": "0.0.0",
  "description": "Imperative Test CLI",
  "license": "EPL 2.0",
  "repository": "",
  "bin": {
<<<<<<< HEAD
    "imperative-test-cli": "lib/main.js"
=======
    "imperative-test-cli": "./lib/main.js"
>>>>>>> df4e727b
  },
  "author": {
    "name": "",
    "email": "",
    "url": ""
  },
  "keywords": [
    ""
  ],
  "files": [
    "lib"
  ],
  "main": "lib/main.js",
  "typings": "lib/main.d.ts",
  "imperative": {
    "configurationModule": "lib/imperative.js"
  },
  "scripts": {
    "clean": "rimraf lib && rimraf coverage",
    "lint": "tslint --force --format verbose \"src/**/*.ts\"",
    "prebuild": "npm run clean && npm run lint && echo Using TypeScript && tsc --version",
    "build": "tsc -b --pretty",
    "pretest": "npm install -g",
    "test": "jest",
    "posttest": "npm uninstall -g",
    "watch": "npm run build -- --watch"
  },
  "dependencies": {
    "@types/yargs": "13.0.4",
    "chalk": "2.4.2",
    "cli-table3": "0.5.1",
    "dataobject-parser": "1.2.1",
    "deepmerge": "3.0.0",
    "express": "4.17.1",
    "find-up": "4.1.0",
    "glob": "7.1.6",
    "js-yaml": "3.13.1",
    "jsonfile": "4.0.0",
    "jsonschema": "1.1.1",
    "keytar": "7.1.0",
    "levenshtein": "1.0.5",
    "lodash": "4.17.19",
    "log4js": "6.1.0",
    "moment": "2.20.1",
    "mustache": "2.3.0",
    "prettyjson": "1.2.1",
    "progress": "2.0.3",
    "rimraf": "2.6.3",
    "stack-trace": "0.0.10",
    "wrap-ansi": "3.0.1",
    "yamljs": "0.3.0",
    "yargs": "15.1.0"
  },
  "devDependencies": {
    "@types/node": "^12.12.24",
    "gulp": "^4.0.2",
    "tslint": "^5.20.1",
    "typescript": "^3.7.4"
  },
  "engines": {
    "node": ">=8.0.0"
  },
  "jest": {
    "globals": {
      "ts-jest": {
        "disableSourceMapSupport": true
      }
    },
    "watchPathIgnorePatterns": [
      ".*jest-stare.*\\.js"
    ],
    "modulePathIgnorePatterns": [
      "__tests__/__snapshots__/"
    ],
    "setupFilesAfterEnv": [
      "./__tests__/beforeTests.js"
    ],
    "testResultsProcessor": "jest-stare",
    "transform": {
      ".(ts)": "ts-jest"
    },
    "testRegex": "__tests__.*\\.(spec|test)\\.ts$",
    "moduleFileExtensions": [
      "ts",
      "js"
    ],
    "testEnvironment": "node",
    "collectCoverageFrom": [
      "packages/**/*.ts",
      "!**/__tests__/**",
      "!packages/**/doc/I*.ts",
      "!**/main.ts"
    ],
    "collectCoverage": false,
    "coverageReporters": [
      "json",
      "lcov",
      "text",
      "cobertura"
    ],
    "coverageDirectory": "<rootDir>/__tests__/__results__/unit/coverage"
  },
  "jest-html-reporter": {
    "pageTitle": "Sample \"imperative\" integration CLI Tests",
    "outputPath": "../../__results__/integration/imperative/results.html",
    "includeFailureMsg": true
  }
}<|MERGE_RESOLUTION|>--- conflicted
+++ resolved
@@ -5,11 +5,7 @@
   "license": "EPL 2.0",
   "repository": "",
   "bin": {
-<<<<<<< HEAD
-    "imperative-test-cli": "lib/main.js"
-=======
     "imperative-test-cli": "./lib/main.js"
->>>>>>> df4e727b
   },
   "author": {
     "name": "",
