--- conflicted
+++ resolved
@@ -17,20 +17,11 @@
  * @class ProfileMappingHandler
  * @implements {ICommandHandler}
  */
-<<<<<<< HEAD
 export default class ProfileMappingHandler implements ICommandHandler {
-    public async process(commandParameters: IHandlerParameters) {
-        commandParameters.response.console.log("Color: " + commandParameters.arguments.color);
-        commandParameters.response.console.log("Description: " + commandParameters.arguments.bananaDescription);
-        commandParameters.response.console.log("Mold type: " + commandParameters.arguments.moldType);
-        commandParameters.response.console.log("Sweetness: " + commandParameters.arguments.sweetness);
-=======
-export default class ValidationTestCommand implements ICommandHandler {
     public async process(params: IHandlerParameters) {
         params.response.console.log("Color: " + params.arguments.color);
         params.response.console.log("Description: " + params.arguments.bananaDescription);
         params.response.console.log("Mold type: " + params.arguments.moldType);
         params.response.console.log("Sweetness: " + params.arguments.sweetness);
->>>>>>> 0af1b67b
     }
 }