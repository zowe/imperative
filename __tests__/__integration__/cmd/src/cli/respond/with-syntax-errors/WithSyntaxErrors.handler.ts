/*
* This program and the accompanying materials are made available under the terms of the
* Eclipse Public License v2.0 which accompanies this distribution, and is available at
* https://www.eclipse.org/legal/epl-v20.html
*
* SPDX-License-Identifier: EPL-2.0
*
* Copyright Contributors to the Zowe Project.
*
*/

<<<<<<< HEAD
import { ICommandHandler, IHandlerParameters } from "../../../../../../../packages/index";
=======
import { ICommandHandler, IHandlerParameters, TextUtils } from "../../../../../../../lib/index";
>>>>>>> df4e727b

export default class WithSyntaxErrorsResponses implements ICommandHandler {
    public async process(params: IHandlerParameters): Promise<void> {
        params.response.console.log("No Syntax Errors!");
    }
}<|MERGE_RESOLUTION|>--- conflicted
+++ resolved
@@ -9,11 +9,7 @@
 *
 */
 
-<<<<<<< HEAD
-import { ICommandHandler, IHandlerParameters } from "../../../../../../../packages/index";
-=======
-import { ICommandHandler, IHandlerParameters, TextUtils } from "../../../../../../../lib/index";
->>>>>>> df4e727b
+import { ICommandHandler, IHandlerParameters } from "../../../../../../../lib/index";
 
 export default class WithSyntaxErrorsResponses implements ICommandHandler {
     public async process(params: IHandlerParameters): Promise<void> {
