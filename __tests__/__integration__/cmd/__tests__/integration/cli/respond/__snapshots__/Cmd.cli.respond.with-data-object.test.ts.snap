// Jest Snapshot v1, https://goo.gl/fbAQLP

exports[`cmd-cli respond with-data-object should allow us to formulate a response object with a data object and produce JSON 1`] = `
"Data object response built. Use --response-format-json to see the array.
"
`;

exports[`cmd-cli respond with-data-object should allow us to formulate a response object with a data object and produce JSON 2`] = `
Object {
  "the": "data object",
}
`;

exports[`cmd-cli respond with-data-object should display a syntax error if no parms are specified 1`] = `
"
Syntax Error:
Missing Required Option:
--data-object (--da)

Option Description:
An well-formed JSON object to place in the command response.

Syntax Error:
Missing Required Option:
--message-for-response (--mfr)

Option Description:
The message that will be placed in the output object.

Use \\"cmd-cli respond with-data-object --help\\" to view command description, usage, and options.
"
`;

exports[`cmd-cli respond with-data-object should display a syntax error if the JSON object passed is not valid 1`] = `
"
Syntax Error:
Invalid JSON string supplied for the following option:
--data-object

You specified:
invalid json!

JSON parsing failed with the following error:
Unexpected token i in JSON at position 0

Use \\"cmd-cli respond with-data-object --help\\" to view command description, usage, and options.
"
`;

exports[`cmd-cli respond with-data-object should display the help 1`] = `
"
 COMMAND NAME
 ------------

   with-data-object

 DESCRIPTION
 -----------

   Formulates a JSON object to pass back when response format JSON is specified.

 USAGE
 -----

   cmd-cli respond with-data-object [options]

 REQUIRED OPTIONS
 ----------------

   --data-object  | --da (json)

      An well-formed JSON object to place in the command response.

   --message-for-response  | --mfr (string)

      The message that will be placed in the output object.

 GLOBAL OPTIONS
 --------------

   --response-format-json  | --rfj (boolean)

      Produce JSON formatted data from a command

   --help  | -h (boolean)

      Display help text

<<<<<<< HEAD
   --help-examples  | --hex (boolean)

      Display examples for all the commands in a the group
=======
   --help-web  | --hw (boolean)

      Display HTML help in browser
>>>>>>> 17b3b543

{
  \\"success\\": true,
  \\"exitCode\\": 0,
  \\"message\\": \\"The help was constructed for command: with-data-object.\\",
<<<<<<< HEAD
  \\"stdout\\": \\"\\\\n COMMAND NAME\\\\n ------------\\\\n\\\\n   with-data-object\\\\n\\\\n DESCRIPTION\\\\n -----------\\\\n\\\\n   Formulates a JSON object to pass back when response format JSON is specified.\\\\n\\\\n USAGE\\\\n -----\\\\n\\\\n   cmd-cli respond with-data-object [options]\\\\n\\\\n REQUIRED OPTIONS\\\\n ----------------\\\\n\\\\n   --data-object  | --da (json)\\\\n\\\\n      An well-formed JSON object to place in the command response.\\\\n\\\\n   --message-for-response  | --mfr (string)\\\\n\\\\n      The message that will be placed in the output object.\\\\n\\\\n GLOBAL OPTIONS\\\\n --------------\\\\n\\\\n   --response-format-json  | --rfj (boolean)\\\\n\\\\n      Produce JSON formatted data from a command\\\\n\\\\n   --help  | -h (boolean)\\\\n\\\\n      Display help text\\\\n\\\\n   --help-examples  | --hex (boolean)\\\\n\\\\n      Display examples for all the commands in a the group\\\\n\\\\n\\",
  \\"stderr\\": \\"\\",
  \\"data\\": \\"\\\\n COMMAND NAME\\\\n ------------\\\\n\\\\n   with-data-object\\\\n\\\\n DESCRIPTION\\\\n -----------\\\\n\\\\n   Formulates a JSON object to pass back when response format JSON is specified.\\\\n\\\\n USAGE\\\\n -----\\\\n\\\\n   cmd-cli respond with-data-object [options]\\\\n\\\\n REQUIRED OPTIONS\\\\n ----------------\\\\n\\\\n   --data-object  | --da (json)\\\\n\\\\n      An well-formed JSON object to place in the command response.\\\\n\\\\n   --message-for-response  | --mfr (string)\\\\n\\\\n      The message that will be placed in the output object.\\\\n\\\\n GLOBAL OPTIONS\\\\n --------------\\\\n\\\\n   --response-format-json  | --rfj (boolean)\\\\n\\\\n      Produce JSON formatted data from a command\\\\n\\\\n   --help  | -h (boolean)\\\\n\\\\n      Display help text\\\\n\\\\n   --help-examples  | --hex (boolean)\\\\n\\\\n      Display examples for all the commands in a the group\\\\n\\\\n\\"
=======
  \\"stdout\\": \\"\\\\n COMMAND NAME\\\\n ------------\\\\n\\\\n   with-data-object\\\\n\\\\n DESCRIPTION\\\\n -----------\\\\n\\\\n   Formulates a JSON object to pass back when response format JSON is specified.\\\\n\\\\n USAGE\\\\n -----\\\\n\\\\n   cmd-cli respond with-data-object [options]\\\\n\\\\n REQUIRED OPTIONS\\\\n ----------------\\\\n\\\\n   --data-object  | --da (json)\\\\n\\\\n      An well-formed JSON object to place in the command response.\\\\n\\\\n   --message-for-response  | --mfr (string)\\\\n\\\\n      The message that will be placed in the output object.\\\\n\\\\n GLOBAL OPTIONS\\\\n --------------\\\\n\\\\n   --response-format-json  | --rfj (boolean)\\\\n\\\\n      Produce JSON formatted data from a command\\\\n\\\\n   --help  | -h (boolean)\\\\n\\\\n      Display help text\\\\n\\\\n   --help-web  | --hw (boolean)\\\\n\\\\n      Display HTML help in browser\\\\n\\\\n\\",
  \\"stderr\\": \\"\\",
  \\"data\\": \\"\\\\n COMMAND NAME\\\\n ------------\\\\n\\\\n   with-data-object\\\\n\\\\n DESCRIPTION\\\\n -----------\\\\n\\\\n   Formulates a JSON object to pass back when response format JSON is specified.\\\\n\\\\n USAGE\\\\n -----\\\\n\\\\n   cmd-cli respond with-data-object [options]\\\\n\\\\n REQUIRED OPTIONS\\\\n ----------------\\\\n\\\\n   --data-object  | --da (json)\\\\n\\\\n      An well-formed JSON object to place in the command response.\\\\n\\\\n   --message-for-response  | --mfr (string)\\\\n\\\\n      The message that will be placed in the output object.\\\\n\\\\n GLOBAL OPTIONS\\\\n --------------\\\\n\\\\n   --response-format-json  | --rfj (boolean)\\\\n\\\\n      Produce JSON formatted data from a command\\\\n\\\\n   --help  | -h (boolean)\\\\n\\\\n      Display help text\\\\n\\\\n   --help-web  | --hw (boolean)\\\\n\\\\n      Display HTML help in browser\\\\n\\\\n\\"
>>>>>>> 17b3b543
}"
`;<|MERGE_RESOLUTION|>--- conflicted
+++ resolved
@@ -86,28 +86,20 @@
 
       Display help text
 
-<<<<<<< HEAD
    --help-examples  | --hex (boolean)
 
       Display examples for all the commands in a the group
-=======
+
    --help-web  | --hw (boolean)
 
       Display HTML help in browser
->>>>>>> 17b3b543
 
 {
   \\"success\\": true,
   \\"exitCode\\": 0,
   \\"message\\": \\"The help was constructed for command: with-data-object.\\",
-<<<<<<< HEAD
-  \\"stdout\\": \\"\\\\n COMMAND NAME\\\\n ------------\\\\n\\\\n   with-data-object\\\\n\\\\n DESCRIPTION\\\\n -----------\\\\n\\\\n   Formulates a JSON object to pass back when response format JSON is specified.\\\\n\\\\n USAGE\\\\n -----\\\\n\\\\n   cmd-cli respond with-data-object [options]\\\\n\\\\n REQUIRED OPTIONS\\\\n ----------------\\\\n\\\\n   --data-object  | --da (json)\\\\n\\\\n      An well-formed JSON object to place in the command response.\\\\n\\\\n   --message-for-response  | --mfr (string)\\\\n\\\\n      The message that will be placed in the output object.\\\\n\\\\n GLOBAL OPTIONS\\\\n --------------\\\\n\\\\n   --response-format-json  | --rfj (boolean)\\\\n\\\\n      Produce JSON formatted data from a command\\\\n\\\\n   --help  | -h (boolean)\\\\n\\\\n      Display help text\\\\n\\\\n   --help-examples  | --hex (boolean)\\\\n\\\\n      Display examples for all the commands in a the group\\\\n\\\\n\\",
+  \\"stdout\\": \\"\\\\n COMMAND NAME\\\\n ------------\\\\n\\\\n   with-data-object\\\\n\\\\n DESCRIPTION\\\\n -----------\\\\n\\\\n   Formulates a JSON object to pass back when response format JSON is specified.\\\\n\\\\n USAGE\\\\n -----\\\\n\\\\n   cmd-cli respond with-data-object [options]\\\\n\\\\n REQUIRED OPTIONS\\\\n ----------------\\\\n\\\\n   --data-object  | --da (json)\\\\n\\\\n      An well-formed JSON object to place in the command response.\\\\n\\\\n   --message-for-response  | --mfr (string)\\\\n\\\\n      The message that will be placed in the output object.\\\\n\\\\n GLOBAL OPTIONS\\\\n --------------\\\\n\\\\n   --response-format-json  | --rfj (boolean)\\\\n\\\\n      Produce JSON formatted data from a command\\\\n\\\\n   --help  | -h (boolean)\\\\n\\\\n      Display help text\\\\n\\\\n   --help-examples  | --hex (boolean)\\\\n\\\\n      Display examples for all the commands in a the group\\\\n\\\\n   --help-web  | --hw (boolean)\\\\n\\\\n      Display HTML help in browser\\\\n\\\\n\\",
   \\"stderr\\": \\"\\",
-  \\"data\\": \\"\\\\n COMMAND NAME\\\\n ------------\\\\n\\\\n   with-data-object\\\\n\\\\n DESCRIPTION\\\\n -----------\\\\n\\\\n   Formulates a JSON object to pass back when response format JSON is specified.\\\\n\\\\n USAGE\\\\n -----\\\\n\\\\n   cmd-cli respond with-data-object [options]\\\\n\\\\n REQUIRED OPTIONS\\\\n ----------------\\\\n\\\\n   --data-object  | --da (json)\\\\n\\\\n      An well-formed JSON object to place in the command response.\\\\n\\\\n   --message-for-response  | --mfr (string)\\\\n\\\\n      The message that will be placed in the output object.\\\\n\\\\n GLOBAL OPTIONS\\\\n --------------\\\\n\\\\n   --response-format-json  | --rfj (boolean)\\\\n\\\\n      Produce JSON formatted data from a command\\\\n\\\\n   --help  | -h (boolean)\\\\n\\\\n      Display help text\\\\n\\\\n   --help-examples  | --hex (boolean)\\\\n\\\\n      Display examples for all the commands in a the group\\\\n\\\\n\\"
-=======
-  \\"stdout\\": \\"\\\\n COMMAND NAME\\\\n ------------\\\\n\\\\n   with-data-object\\\\n\\\\n DESCRIPTION\\\\n -----------\\\\n\\\\n   Formulates a JSON object to pass back when response format JSON is specified.\\\\n\\\\n USAGE\\\\n -----\\\\n\\\\n   cmd-cli respond with-data-object [options]\\\\n\\\\n REQUIRED OPTIONS\\\\n ----------------\\\\n\\\\n   --data-object  | --da (json)\\\\n\\\\n      An well-formed JSON object to place in the command response.\\\\n\\\\n   --message-for-response  | --mfr (string)\\\\n\\\\n      The message that will be placed in the output object.\\\\n\\\\n GLOBAL OPTIONS\\\\n --------------\\\\n\\\\n   --response-format-json  | --rfj (boolean)\\\\n\\\\n      Produce JSON formatted data from a command\\\\n\\\\n   --help  | -h (boolean)\\\\n\\\\n      Display help text\\\\n\\\\n   --help-web  | --hw (boolean)\\\\n\\\\n      Display HTML help in browser\\\\n\\\\n\\",
-  \\"stderr\\": \\"\\",
-  \\"data\\": \\"\\\\n COMMAND NAME\\\\n ------------\\\\n\\\\n   with-data-object\\\\n\\\\n DESCRIPTION\\\\n -----------\\\\n\\\\n   Formulates a JSON object to pass back when response format JSON is specified.\\\\n\\\\n USAGE\\\\n -----\\\\n\\\\n   cmd-cli respond with-data-object [options]\\\\n\\\\n REQUIRED OPTIONS\\\\n ----------------\\\\n\\\\n   --data-object  | --da (json)\\\\n\\\\n      An well-formed JSON object to place in the command response.\\\\n\\\\n   --message-for-response  | --mfr (string)\\\\n\\\\n      The message that will be placed in the output object.\\\\n\\\\n GLOBAL OPTIONS\\\\n --------------\\\\n\\\\n   --response-format-json  | --rfj (boolean)\\\\n\\\\n      Produce JSON formatted data from a command\\\\n\\\\n   --help  | -h (boolean)\\\\n\\\\n      Display help text\\\\n\\\\n   --help-web  | --hw (boolean)\\\\n\\\\n      Display HTML help in browser\\\\n\\\\n\\"
->>>>>>> 17b3b543
+  \\"data\\": \\"\\\\n COMMAND NAME\\\\n ------------\\\\n\\\\n   with-data-object\\\\n\\\\n DESCRIPTION\\\\n -----------\\\\n\\\\n   Formulates a JSON object to pass back when response format JSON is specified.\\\\n\\\\n USAGE\\\\n -----\\\\n\\\\n   cmd-cli respond with-data-object [options]\\\\n\\\\n REQUIRED OPTIONS\\\\n ----------------\\\\n\\\\n   --data-object  | --da (json)\\\\n\\\\n      An well-formed JSON object to place in the command response.\\\\n\\\\n   --message-for-response  | --mfr (string)\\\\n\\\\n      The message that will be placed in the output object.\\\\n\\\\n GLOBAL OPTIONS\\\\n --------------\\\\n\\\\n   --response-format-json  | --rfj (boolean)\\\\n\\\\n      Produce JSON formatted data from a command\\\\n\\\\n   --help  | -h (boolean)\\\\n\\\\n      Display help text\\\\n\\\\n   --help-examples  | --hex (boolean)\\\\n\\\\n      Display examples for all the commands in a the group\\\\n\\\\n   --help-web  | --hw (boolean)\\\\n\\\\n      Display HTML help in browser\\\\n\\\\n\\"
 }"
 `;