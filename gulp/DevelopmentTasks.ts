--- conflicted
+++ resolved
@@ -112,19 +112,12 @@
         const desiredLineLength = 80;
         let alreadyContainedCopyright = 0;
         const header = "/*\n" + fs.readFileSync("LICENSE_HEADER").toString()
-<<<<<<< HEAD
-            .split(/\r?\n/g).map((line: string) => {
-                return `* ${line}`.trim();
-            })
-            .join(require("os").EOL) + require("os").EOL + "*/" +
-=======
                 .split(/\r?\n/g).map((line: string) => {
                     const lenAdjust = desiredLineLength - line.length;
                     const pad = Array((lenAdjust < 0) ? 0 : lenAdjust).join(" ");
                     return "* " + line + pad + " *";
                 })
                 .join(require("os").EOL) + require("os").EOL + "*/" +
->>>>>>> 1d6ef568
             require("os").EOL + require("os").EOL;
         try {
             for (const filePath of filePaths) {
