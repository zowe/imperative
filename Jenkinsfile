--- conflicted
+++ resolved
@@ -25,15 +25,10 @@
 
     // Protected branch property definitions
     pipeline.protectedBranches.addMap([
-<<<<<<< HEAD
         [name: "master", tag: "latest", dependencies: ["@zowe/perf-timing": "latest"]],
         [name: "next", tag: "next", prerelease: "next", dependencies: ["@zowe/perf-timing": "latest"]],
-        [name: "lts-incremental", tag: "lts-incremental", level: SemverLevel.MINOR, dependencies: ["@zowe/perf-timing": "lts-incremental"]],
-=======
-        [name: "master", tag: "latest", dependencies: ["@zowe/perf-timing": "latest"], aliasTags: ["zowe-v1-lts"]],
         //[name: "zowe-v1-lts", tag: "zowe-v1-lts", level: SemverLevel.MINOR, dependencies: ["@zowe/perf-timing": "zowe-v1-lts"]],
         [name: "lts-incremental", tag: "lts-incremental", level: SemverLevel.PATCH, dependencies: ["@zowe/perf-timing": "lts-incremental"]],
->>>>>>> 0157db2f
         [name: "lts-stable", tag: "lts-stable", level: SemverLevel.PATCH, dependencies: ["@zowe/perf-timing": "lts-stable"]]
     ])
 
